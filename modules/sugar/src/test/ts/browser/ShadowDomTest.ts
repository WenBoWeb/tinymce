import { Assert, UnitTest } from '@ephox/bedrock-client';
import Element from 'ephox/sugar/api/node/Element';
import * as Insert from 'ephox/sugar/api/dom/Insert';
import { Element as DomElement, navigator } from '@ephox/dom-globals';
import * as SelectorFind from 'ephox/sugar/api/search/SelectorFind';
import fc from 'fast-check';
import { PlatformDetection } from '@ephox/sand';
import * as ShadowDom from 'ephox/sugar/api/node/ShadowDom';
import { Testable } from '@ephox/dispute';
import { htmlBlockTagName, htmlInlineTagName } from 'ephox/sugar/test/Arbitrary';
import {
  withIframe,
  withNormalElement,
  withShadowElement,
  withShadowElementInMode,
  setupShadowRoot
} from 'ephox/sugar/test/WithHelpers';
import { tElement } from 'ephox/sugar/test/ElementInstances';
import * as Document from 'ephox/sugar/api/node/Document';
import * as Head from 'ephox/sugar/api/node/Head';
import * as Body from 'ephox/sugar/api/node/Body';
import * as Node from 'ephox/sugar/api/node/Node';
import * as DomEvent from 'ephox/sugar/api/events/DomEvent';
import * as Remove from 'ephox/sugar/api/dom/Remove';
import * as Attr from 'ephox/sugar/api/properties/Attr';

type RootNode = ShadowDom.RootNode;

UnitTest.test('ShadowDom - SelectorFind.descendant', () => {
  if (ShadowDom.isSupported()) {
    fc.assert(fc.property(htmlBlockTagName(), htmlInlineTagName(), fc.hexaString(), (block, inline, text) => {
      withShadowElement((ss) => {
        const id = 'theid';
        const inner = Element.fromHtml(`<${block}><p>hello<${inline} id="${id}">${text}</${inline}></p></${block}>`);
        Insert.append(ss, inner);

        const frog: Element<DomElement> = SelectorFind.descendant(ss, `#${id}`).getOrDie('Element not found');
        Assert.eq('textcontent', text, frog.dom().textContent);
      });
    }));
  }
});

const shouldBeShadowRoot = (n: RootNode) => {
  Assert.eq('should be shadow root', true, ShadowDom.isShadowRoot(n));
  Assert.eq('should not be document', false, Node.isDocument(n));
};

const shouldBeDocument = (n: RootNode) => {
  Assert.eq('should not be shadow root', false, ShadowDom.isShadowRoot(n));
  Assert.eq('should be document', true, Node.isDocument(n));
};

UnitTest.test('getRootNode === document on normal element in dom', () => {
  withNormalElement((div) => {
    Assert.eq('should be document', Document.getDocument(), ShadowDom.getRootNode(div), tElement());
  });
});

UnitTest.test('getRootNode(document) === document on normal element in dom', () => {
  withNormalElement(() => {
    Assert.eq('should be document', Document.getDocument(), ShadowDom.getRootNode(Document.getDocument()), tElement());
  });
});

UnitTest.test('isDocument(getRootNode) === true on normal element in dom', () => {
  withNormalElement((div) => {
    shouldBeDocument(ShadowDom.getRootNode(div));
  });
});

UnitTest.test('document is document', () => {
  shouldBeDocument(Document.getDocument());
});

<<<<<<< HEAD
UnitTest.test('getRootNode === shadowroot on element in shadow root', () => {
  withShadowElement((sr, innerDiv) => {
    Assert.eq('should be shadowroot', sr, ShadowDom.getRootNode(innerDiv), tElement);
=======
if (ShadowDom.isSupported()) {
  UnitTest.test('getRootNode === shadowroot on element in shadow root', () => {
    withShadowElement((sr, innerDiv) => {
      Assert.eq('should be shadowroot', sr, ShadowDom.getRootNode(innerDiv), tElement());
    });
>>>>>>> 5aadfed1
  });
});

<<<<<<< HEAD
UnitTest.test('getRootNode(shadowroot) === shadowroot', () => {
  withShadowElement((sr) => {
    Assert.eq('should be shadowroot', sr, sr, tElement);
=======
  UnitTest.test('getRootNode(shadowroot) === shadowroot', () => {
    withShadowElement((sr) => {
      Assert.eq('should be shadowroot', sr, sr, tElement());
    });
>>>>>>> 5aadfed1
  });
});

UnitTest.test('shadow root is shadow root', () => {
  withShadowElement((sr, innerDiv) => {
    shouldBeShadowRoot(ShadowDom.getRootNode(innerDiv));
    shouldBeShadowRoot(sr);
  });
});

UnitTest.test('getRootNode in iframe', () => {
  withIframe((div, iframe, cw) => {
    Assert.eq('should be inner doc', cw.document, ShadowDom.getRootNode(div).dom(), Testable.tStrict);
  });
});

UnitTest.test('isDocument in iframe', () => {
  withIframe((div, iframe, cw) => {
    shouldBeDocument(Element.fromDom(cw.document));
  });
});

// TODO: this should be somewhere else (maybe Agar?)
const isPhantomJs = (): boolean =>
  navigator.userAgent.indexOf('PhantomJS') > -1;

UnitTest.test('isSupported platform test', () => {
  const browser = PlatformDetection.detect().browser;
  if (browser.isIE()) {
    Assert.eq('IE does not support root node', false, ShadowDom.isSupported());
  } else if (browser.isEdge()) {
    // could be yes or no
  } else if (isPhantomJs()) {
    Assert.eq('PhantomJS does not support root node', false, ShadowDom.isSupported());
  } else {
    Assert.eq('This browser should support root node', true, ShadowDom.isSupported());
  }
});

<<<<<<< HEAD
UnitTest.test('stylecontainer is shadow root for shadow root', () => {
  withShadowElement((sr) => {
    Assert.eq('Should be shadow root', sr, ShadowDom.getStyleContainer(sr), tElement);
=======
if (ShadowDom.isSupported()) {
  UnitTest.test('stylecontainer is shadow root for shadow root', () => {
    withShadowElement((sr) => {
      Assert.eq('Should be shadow root', sr, ShadowDom.getStyleContainer(sr), tElement());
    });
>>>>>>> 5aadfed1
  });
});

UnitTest.test('stylecontainer is head for document', () => {
  Assert.eq('Should be head', Head.getHead(Document.getDocument()), ShadowDom.getStyleContainer(Document.getDocument()), tElement());
});

<<<<<<< HEAD
UnitTest.test('contentcontainer is shadow root for shadow root', () => {
  withShadowElement((sr) => {
    Assert.eq('Should be shadow root', sr, ShadowDom.getContentContainer(sr), tElement);
=======
if (ShadowDom.isSupported()) {
  UnitTest.test('contentcontainer is shadow root for shadow root', () => {
    withShadowElement((sr) => {
      Assert.eq('Should be shadow root', sr, ShadowDom.getContentContainer(sr), tElement());
    });
>>>>>>> 5aadfed1
  });
});

UnitTest.test('stylecontainer is body for document', () => {
  Assert.eq('Should be head', Body.getBody(Document.getDocument()), ShadowDom.getContentContainer(Document.getDocument()), tElement());
});

<<<<<<< HEAD
UnitTest.test('getShadowHost', () => {
  withShadowElement((sr, inner, sh) => {
    Assert.eq('Should be shadow host', sh, ShadowDom.getShadowHost(sr), tElement);
  });
});

UnitTest.test('isOpenShadowRoot / isClosedShadowRoot', () => {
  withShadowElementInMode('open', (sr) => {
    Assert.eq('open shadow root is open', true, ShadowDom.isOpenShadowRoot(sr));
    Assert.eq('open shadow root is not closed', false, ShadowDom.isClosedShadowRoot(sr));
  });
  withShadowElementInMode('closed', (sr) => {
    Assert.eq('closed shadow root is not open', false, ShadowDom.isOpenShadowRoot(sr));
    Assert.eq('closed shadow root is closed', true, ShadowDom.isClosedShadowRoot(sr));
  });
});

const checkOriginalEventTarget = (mode: 'open' | 'closed', success: UnitTest.SuccessCallback, failure: UnitTest.FailureCallback): void => {
  const { innerDiv, shadowHost } = setupShadowRoot(mode);

  const input = (desc: string, parent: Element<DomElement>) => {
    const i = Element.fromTag('input');
    Attr.setAll(i, { 'type': 'text', 'data-description': desc });
    Insert.append(parent, i);
    return i;
  };

  const i1 = input('i2', Body.body());
  const i2 = input('i2', innerDiv);

  i1.dom().click();

  const unbinder = DomEvent.bind(Body.body(), 'click', (evt) => {
    try {
      const expected = mode === 'open' ? i2 : shadowHost;
      Assert.eq('Check event target', expected, evt.target(), tElement);
      unbinder.unbind();
      Remove.remove(i1);
      Remove.remove(shadowHost);
      success();
    } catch (e) {
      failure(e);
    }
  });
  i2.dom().click();
};

UnitTest.asynctest('getOriginalEventTarget on a closed shadow root', (success, failure) => {
  if (!ShadowDom.isSupported()) {
    return success();
  }

  checkOriginalEventTarget('closed', success, failure);
});

UnitTest.asynctest('getOriginalEventTarget on an open shadow root', (success, failure) => {
  if (!ShadowDom.isSupported()) {
    return success();
  }
  checkOriginalEventTarget('open', success, failure);
});

UnitTest.test('isOpenShadowHost on open shadow host', () => {
  withShadowElementInMode('open', (shadowRoot, innerDiv, shadowHost) => () => {
    Assert.eq('The open shadow host is an open shadow host', true, ShadowDom.isOpenShadowHost(shadowHost));
    Assert.eq('The innerDiv is not an open shadow host', false, ShadowDom.isOpenShadowHost(innerDiv));
  });
});

UnitTest.test('isOpenShadowHost on closed shadow host', () => {
  withShadowElementInMode('closed', (shadowRoot, innerDiv, shadowHost) => () => {
    Assert.eq('The closed shadow host is an open shadow host', false, ShadowDom.isOpenShadowHost(shadowHost));
    Assert.eq('The innerDiv is not an open shadow host', false, ShadowDom.isOpenShadowHost(innerDiv));
=======
if (ShadowDom.isSupported()) {
  UnitTest.test('getShadowHost', () => {
    withShadowElement((sr, inner, sh) => {
      Assert.eq('Should be shadow host', sh, ShadowDom.getShadowHost(sr), tElement());
    });
>>>>>>> 5aadfed1
  });
});<|MERGE_RESOLUTION|>--- conflicted
+++ resolved
@@ -73,30 +73,15 @@
   shouldBeDocument(Document.getDocument());
 });
 
-<<<<<<< HEAD
 UnitTest.test('getRootNode === shadowroot on element in shadow root', () => {
   withShadowElement((sr, innerDiv) => {
-    Assert.eq('should be shadowroot', sr, ShadowDom.getRootNode(innerDiv), tElement);
-=======
-if (ShadowDom.isSupported()) {
-  UnitTest.test('getRootNode === shadowroot on element in shadow root', () => {
-    withShadowElement((sr, innerDiv) => {
-      Assert.eq('should be shadowroot', sr, ShadowDom.getRootNode(innerDiv), tElement());
-    });
->>>>>>> 5aadfed1
-  });
-});
-
-<<<<<<< HEAD
+    Assert.eq('should be shadowroot', sr, ShadowDom.getRootNode(innerDiv), tElement());
+  });
+});
+
 UnitTest.test('getRootNode(shadowroot) === shadowroot', () => {
   withShadowElement((sr) => {
     Assert.eq('should be shadowroot', sr, sr, tElement);
-=======
-  UnitTest.test('getRootNode(shadowroot) === shadowroot', () => {
-    withShadowElement((sr) => {
-      Assert.eq('should be shadowroot', sr, sr, tElement());
-    });
->>>>>>> 5aadfed1
   });
 });
 
@@ -136,17 +121,9 @@
   }
 });
 
-<<<<<<< HEAD
 UnitTest.test('stylecontainer is shadow root for shadow root', () => {
   withShadowElement((sr) => {
-    Assert.eq('Should be shadow root', sr, ShadowDom.getStyleContainer(sr), tElement);
-=======
-if (ShadowDom.isSupported()) {
-  UnitTest.test('stylecontainer is shadow root for shadow root', () => {
-    withShadowElement((sr) => {
-      Assert.eq('Should be shadow root', sr, ShadowDom.getStyleContainer(sr), tElement());
-    });
->>>>>>> 5aadfed1
+    Assert.eq('Should be shadow root', sr, ShadowDom.getStyleContainer(sr), tElement());
   });
 });
 
@@ -154,17 +131,9 @@
   Assert.eq('Should be head', Head.getHead(Document.getDocument()), ShadowDom.getStyleContainer(Document.getDocument()), tElement());
 });
 
-<<<<<<< HEAD
 UnitTest.test('contentcontainer is shadow root for shadow root', () => {
   withShadowElement((sr) => {
-    Assert.eq('Should be shadow root', sr, ShadowDom.getContentContainer(sr), tElement);
-=======
-if (ShadowDom.isSupported()) {
-  UnitTest.test('contentcontainer is shadow root for shadow root', () => {
-    withShadowElement((sr) => {
-      Assert.eq('Should be shadow root', sr, ShadowDom.getContentContainer(sr), tElement());
-    });
->>>>>>> 5aadfed1
+    Assert.eq('Should be shadow root', sr, ShadowDom.getContentContainer(sr), tElement());
   });
 });
 
@@ -172,10 +141,9 @@
   Assert.eq('Should be head', Body.getBody(Document.getDocument()), ShadowDom.getContentContainer(Document.getDocument()), tElement());
 });
 
-<<<<<<< HEAD
 UnitTest.test('getShadowHost', () => {
   withShadowElement((sr, inner, sh) => {
-    Assert.eq('Should be shadow host', sh, ShadowDom.getShadowHost(sr), tElement);
+    Assert.eq('Should be shadow host', sh, ShadowDom.getShadowHost(sr), tElement());
   });
 });
 
@@ -246,12 +214,5 @@
   withShadowElementInMode('closed', (shadowRoot, innerDiv, shadowHost) => () => {
     Assert.eq('The closed shadow host is an open shadow host', false, ShadowDom.isOpenShadowHost(shadowHost));
     Assert.eq('The innerDiv is not an open shadow host', false, ShadowDom.isOpenShadowHost(innerDiv));
-=======
-if (ShadowDom.isSupported()) {
-  UnitTest.test('getShadowHost', () => {
-    withShadowElement((sr, inner, sh) => {
-      Assert.eq('Should be shadow host', sh, ShadowDom.getShadowHost(sr), tElement());
-    });
->>>>>>> 5aadfed1
   });
 });