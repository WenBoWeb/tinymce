--- conflicted
+++ resolved
@@ -29,19 +29,7 @@
     // 200 ms, then drop
     const delayDrop = DelayedFunction(stop, 200);
 
-<<<<<<< HEAD
-      const dragApi: BlockerDragApi<MouseEvent> = {
-        drop: stop,
-        delayDrop: delayDrop.schedule,
-        forceDrop: stop,
-        move(event) {
-          // Stop any pending drops caused by mouseout
-          delayDrop.cancel();
-          DragUtils.move(component, dragConfig, dragState, MouseData, event);
-        }
-      };
-=======
-    const dragApi: BlockerDragApi = {
+    const dragApi: BlockerDragApi<MouseEvent> = {
       drop: stop,
       delayDrop: delayDrop.schedule,
       forceDrop: stop,
@@ -51,7 +39,6 @@
         DragUtils.move(component, dragConfig, dragState, MouseData, event);
       }
     };
->>>>>>> 73ce0fef
 
     const blocker = BlockerUtils.createComponent(component, dragConfig.blockerClass, MouseBlockerEvents.init(dragApi));
 
