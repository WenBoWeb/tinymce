import { console } from '@ephox/dom-globals';
import { Arr, Fun, Result } from '@ephox/katamari';

import * as AsyncActions from '../pipe/AsyncActions';
import * as GeneralActions from '../pipe/GeneralActions';
import { DieFn, NextFn, Pipe, RunFn } from '../pipe/Pipe';
import { GuardFn, addLogging } from './Guard';
import { Pipeline } from './Pipeline';
import { Step } from './Step';
import { TestLogs, addLogEntry } from './TestLogs';

export interface Wrap<T> {
  chain: T;
}

export type ChainRunFn<T, U> = RunFn<Wrap<T>, Wrap<U>>;

export interface Chain<T, U> {
  runChain: ChainRunFn<T, U>;
}

export type ChainGuard<T, U, V> = GuardFn<Wrap<T>, Wrap<U>, Wrap<V>>;

// TODO: Add generic step validation later.
const on = <T, U>(f: (value: T, next: NextFn<Wrap<U>>, die: DieFn, logs: TestLogs) => void): Chain<T, U> => {
  const runChain = Pipe((input: Wrap<T>, next: NextFn<Wrap<U>>, die: DieFn, logs: TestLogs) => {
    if (!isInput(input)) {
      // tslint:disable-next-line:no-console
      console.error('Invalid chain input: ', input);
      die(new Error('Input Value is not a chain: ' + input + '\nfunction: ' + f.toString()), logs);
    } else {
      f(input.chain, (v: Wrap<U>, newLogs) => {
        if (!isInput(v)) {
          // tslint:disable-next-line:no-console
          console.error('Invalid chain output: ', v);
          die(new Error('Output value is not a chain: ' + v), newLogs);
        } else {
          next(v, newLogs);
        }
      }, (err, newLogs) => die(err, newLogs), logs);
    }

  });

  return {
    runChain
  };
};

const control = <T, U, V>(chain: Chain<T, U>, guard: ChainGuard<T, U, V>): Chain<T, V> =>
  on((input: T, next: NextFn<Wrap<V>>, die: DieFn, logs: TestLogs) => {
    guard(chain.runChain, wrap(input), (v: Wrap<V>, newLogs: TestLogs) => {
      next(v, newLogs);
    }, die, logs);
  });

const mapper = <T, U>(fx: (value: T) => U): Chain<T, U> =>
  on((input: T, next: NextFn<Wrap<U>>, die: DieFn, logs: TestLogs) => {
    next(wrap(fx(input)), logs);
  });

const identity = mapper(Fun.identity);

const binder = <T, U, E>(fx: (input: T) => Result<U, E>): Chain<T, U> =>
  on((input: T, next: NextFn<Wrap<U>>, die: DieFn, logs: TestLogs) => {
    fx(input).fold((err) => {
      die(err, logs);
    }, (v) => {
      next(wrap(v), logs);
    });
  });

const op = <T>(fx: (value: T) => void): Chain<T, T> =>
  on((input: T, next: NextFn<Wrap<T>>, die: DieFn, logs: TestLogs) => {
    fx(input);
    next(wrap(input), logs);
  });

const async = <T, U>(fx: (input: T, next: (v: U) => void, die: (err) => void) => void): Chain<T, U> =>
  on<T, U>((v, n, d, logs) =>
    fx(v, (v) => n(wrap(v), logs), (err) => d(err, logs))
  );

const inject = <T, U>(value: U): Chain<T, U> =>
  on((_input: T, next: NextFn<Wrap<U>>, die: DieFn, logs: TestLogs) => {
    next(wrap(value), logs);
  });

const injectThunked = <T, U>(f: () => U): Chain<T, U> =>
  on((_input: T, next: NextFn<Wrap<U>>, die: DieFn, logs: TestLogs) => {
    next(wrap(f()), logs);
  });

<<<<<<< HEAD
const extract = function <T, U>(chain: Chain<T, U>): Step<Wrap<T>, Wrap<U>> {
=======
const extract = <T, U>(chain: Chain<T, U>): ChainRunFn<T, U> => {
>>>>>>> e0f5c485
  if (!chain.runChain) {
    throw new Error(('Step: ' + chain.toString() + ' is not a chain'));
  } else {
    return Step.raw(chain.runChain);
  }
};

const fromChains = <T = any, U = any>(chains: Chain<any, any>[]): Chain<T, U> => {
  const cs = Arr.map(chains, extract);

  return on<T, U>((value, next, die, initLogs) => {
    Pipeline.async(wrap(value), cs, (v, newLogs) => next(v, newLogs), die, initLogs);
  });
};

const fromChainsWith = <T, U = any, V = any>(initial: T, chains: Chain<any, any>[]): Chain<U, V> =>
  fromChains<U, V>(
    [inject(initial)].concat(chains)
  );

<<<<<<< HEAD
const fromParent = function <T, U>(parent: Chain<T, U>, chains: Chain<U, any>[]) {
  return on(function (cvalue: T, cnext: NextFn<Wrap<U>>, cdie: DieFn, clogs: TestLogs) {
    Pipeline.async(wrap(cvalue), [Step.raw(parent.runChain)], function (value: Wrap<U>, parentLogs: TestLogs) {
      const cs = Arr.map(chains, function (c) {
        return Step.raw(function (_, next, die, logs) {
=======
const fromParent = <T, U>(parent: Chain<T, U>, chains: Chain<U, any>[]): Chain<T, U> =>
  on((cvalue: T, cnext: NextFn<Wrap<U>>, cdie: DieFn, clogs: TestLogs) => {
    Pipeline.async(wrap(cvalue), [parent.runChain], (value: Wrap<U>, parentLogs: TestLogs) => {
      const cs = Arr.map(chains, (c) =>
        Pipe((_, next, die, logs) => {
>>>>>>> e0f5c485
          // Replace _ with value
          c.runChain(value, next, die, logs);
        }));

      Pipeline.async(wrap(cvalue), cs, (_, finalLogs) => {
        // Ignore all the values and use the original
        cnext(value, finalLogs);
      }, cdie, parentLogs);
    }, cdie, clogs);
  });

const asStep = <T, U>(initial: U, chains: Chain<any, any>[]): Step<T, T> =>
  Step.raw<T, T>((initValue, next, die, logs) => {
    const cs = Arr.map(chains, extract);

    Pipeline.async(
      wrap(initial),
      cs,
      // Ignore all the values and use the original
      (_v, ls) => {
        next(initValue, ls);
      },
      die,
      logs
    );
  });

// Convenience functions
const debugging = op(GeneralActions.debug);

const log = <T>(message: string): Chain<T, T> =>
  on((input: T, next: NextFn<Wrap<T>>, die: DieFn, logs: TestLogs) => {
    // tslint:disable-next-line:no-console
    console.log(message);
    next(wrap(input), addLogEntry(logs, message));
  });

const label = <T, U>(label: string, chain: Chain<T, U>): Chain<T, U> =>
  control(chain, addLogging(label));

const wait = <T>(amount: number): Chain<T, T> =>
  on<T, T>((input: T, next: NextFn<Wrap<T>>, die: DieFn, logs: TestLogs) => {
    AsyncActions.delay(amount)(() => next(wrap(input), logs), die);
  });

const wrap = <V>(v: V): Wrap<V> => ({
  chain: v
});

const unwrap = <V>(c: Wrap<V>): V =>
  c.chain;

const isInput = (v): v is Wrap<any> =>
  Object.prototype.hasOwnProperty.call(v, 'chain');

const pipeline = (chains: Chain<any, any>[], onSuccess: NextFn<any>, onFailure: DieFn, initLogs?: TestLogs): void => {
  Pipeline.async(wrap({}), Arr.map(chains, extract), (output, logs) => {
    onSuccess(unwrap(output), logs);
  }, onFailure, TestLogs.getOrInit(initLogs));
};

const runStepsOnValue = <I, O>(getSteps: (value: I) => Step<I, O>[]): Chain<I, O> =>
  Chain.on((input: I, next, die, initLogs) => {
    const steps = getSteps(input);
    Pipeline.async(input, steps, (stepsOutput, newLogs) => next(Chain.wrap(stepsOutput), newLogs), die, initLogs);
  });

const predicate = <T>(p: (value: T) => boolean): Chain<T, T> =>
  on((input, next, die, logs) =>
    p(input) ? next(wrap(input), logs) : die('predicate did not succeed', logs));

export const Chain = {
  on,
  op,
  async,
  control,
  mapper,
  identity,
  binder,

  runStepsOnValue,

  inject,
  injectThunked,
  fromChains,
  fromChainsWith,
  fromParent,
  asStep,
  wrap,
  unwrap,
  wait,
  debugging,
  log,
  label,

  pipeline,
  predicate
};<|MERGE_RESOLUTION|>--- conflicted
+++ resolved
@@ -91,11 +91,7 @@
     next(wrap(f()), logs);
   });
 
-<<<<<<< HEAD
-const extract = function <T, U>(chain: Chain<T, U>): Step<Wrap<T>, Wrap<U>> {
-=======
-const extract = <T, U>(chain: Chain<T, U>): ChainRunFn<T, U> => {
->>>>>>> e0f5c485
+const extract = <T, U>(chain: Chain<T, U>): Step<Wrap<T>, Wrap<U>> => {
   if (!chain.runChain) {
     throw new Error(('Step: ' + chain.toString() + ' is not a chain'));
   } else {
@@ -116,19 +112,11 @@
     [inject(initial)].concat(chains)
   );
 
-<<<<<<< HEAD
-const fromParent = function <T, U>(parent: Chain<T, U>, chains: Chain<U, any>[]) {
-  return on(function (cvalue: T, cnext: NextFn<Wrap<U>>, cdie: DieFn, clogs: TestLogs) {
-    Pipeline.async(wrap(cvalue), [Step.raw(parent.runChain)], function (value: Wrap<U>, parentLogs: TestLogs) {
-      const cs = Arr.map(chains, function (c) {
-        return Step.raw(function (_, next, die, logs) {
-=======
 const fromParent = <T, U>(parent: Chain<T, U>, chains: Chain<U, any>[]): Chain<T, U> =>
   on((cvalue: T, cnext: NextFn<Wrap<U>>, cdie: DieFn, clogs: TestLogs) => {
-    Pipeline.async(wrap(cvalue), [parent.runChain], (value: Wrap<U>, parentLogs: TestLogs) => {
+    Pipeline.async(wrap(cvalue), [Step.raw(parent.runChain)], (value: Wrap<U>, parentLogs: TestLogs) => {
       const cs = Arr.map(chains, (c) =>
-        Pipe((_, next, die, logs) => {
->>>>>>> e0f5c485
+        Step.raw((_, next, die, logs) => {
           // Replace _ with value
           c.runChain(value, next, die, logs);
         }));
