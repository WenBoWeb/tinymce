--- conflicted
+++ resolved
@@ -1,9 +1,6 @@
 Version 5.5.0 (TBD)
-<<<<<<< HEAD
     Added new `table_column_resizing` setting to control how the table is affected when resizing columns using the resize bars #TINY-6001
-=======
     Added ability to load TinyMCE in inline mode within a ShadowRoot #TINY-6128
->>>>>>> e72aaf72
     Added `hasPlugin` function to the editor API to determine if a plugin exists or not #TINY-766
     Changed the `target` property on fired events to use the native event target. The original target for an open shadow root can be obtained using `event.getComposedPath()` #TINY-6128
     Changed `imagetools` context menu icon for accessing the `image` settings to use the same icon #TINY-4141
