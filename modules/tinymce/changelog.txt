Version 5.0.12 (TBD)
<<<<<<< HEAD
    Fixed issue where autolink spacebar event was not being fired on Edge #TINY-3891
=======
    Fixed table selection missing the background color #TINY-3892
>>>>>>> 105ef6d6
    Added ability to utilize UI dialog panels inside other panels #TINY-3305
    Added help dialog tab explaining keyboard navigation of the editor #TINY-3603
    Fixed removing shortcuts not working for function keys #TINY-3871
    Fixed non-descriptive UI component type names #TINY-3349
    Fixed UI registry components rendering as the wrong type when manually specifying a different type #TINY-3385
    Fixed an issue where dialog checkbox, input, selectbox, textarea and urlinput components couldn't be disabled #TINY-3708
    Fixed the context toolbar not using viable screen space in inline/distraction free mode #TINY-3717
    Fixed the context toolbar overlapping the toolbar in various conditions #TINY-3205
    Fixed IE11 edge case where items were being inserted into the wrong location #TINY-3884
Version 5.0.11 (2019-07-04)
    Fixed packaging errors caused by a rollup treeshaking bug (https://github.com/rollup/rollup/issues/2970) #TINY-3866
    Fixed the customeditor component not able to get data from the dialog api #TINY-3866
    Fixed collection component tooltips not being translated #TINY-3855
Version 5.0.10 (2019-07-02)
    Added support for all HTML color formats in `color_map` setting #TINY-3837
    Changed backspace key handling to outdent content in appropriate circumstances #TINY-3685
    Changed default palette for forecolor and backcolor to include some lighter colors suitable for highlights #TINY-2865
    Changed the search and replace plugin to cycle through results #TINY-3800
    Fixed inconsistent types causing some properties to be unable to be used in dialog components #TINY-3778
    Fixed an issue in the Oxide skin where dialog content like outlines and shadows were clipped because of overflow hidden #TINY-3566
    Fixed the search and replace plugin not resetting state when changing the search query #TINY-3800
    Fixed backspace in lists not creating an undo level #TINY-3814
    Fixed the editor to cancel loading in quirks mode where the UI is not supported #TINY-3391
    Fixed applying fonts not working when the name contained spaces and numbers #TINY-3801
    Fixed so that initial content is retained when initializing on list items #TINY-3796
    Fixed inefficient font name and font size current value lookup during rendering #TINY-3813
    Fixed mobile font copied into the wrong folder for the oxide-dark skin #TINY-3816
    Fixed an issue where resizing the width of tables would produce inaccurate results #TINY-3827
    Fixed a memory leak in the Silver theme #TINY-3797
    Fixed alert and confirm dialogs using incorrect markup causing inconsistent padding #TINY-3835
    Fixed an issue in the Table plugin with `table_responsive_width` not enforcing units when resizing #TINY-3790
    Fixed leading, trailing and sequential spaces being lost when pasting plain text #TINY-3726
    Fixed exception being thrown when creating relative URIs #TINY-3851
    Fixed focus is no longer set to the editor content during mode changes unless the editor already had focus #TINY-3852
Version 5.0.9 (2019-06-26)
    Fixed print plugin not working in Firefox #TINY-3834
Version 5.0.8 (2019-06-18)
    Added back support for multiple toolbars #TINY-2195
    Added support for .m4a files to the media plugin #TINY-3750
    Added new base_url and suffix editor init options #TINY-3681
    Fixed incorrect padding for select boxes with visible values #TINY-3780
    Fixed selection incorrectly changing when programmatically setting selection on contenteditable false elements #TINY-3766
    Fixed sidebar background being transparent #TINY-3727
    Fixed the build to remove duplicate iife wrappers #TINY-3689
    Fixed bogus autocompleter span appearing in content when the autocompleter menu is shown #TINY-3752
    Fixed toolbar font size select not working with legacyoutput plugin #TINY-2921
    Fixed the legacyoutput plugin incorrectly aligning images #TINY-3660
    Fixed remove color not working when using the legacyoutput plugin #TINY-3756
    Fixed the font size menu applying incorrect sizes when using the legacyoutput plugin #TINY-3773
    Fixed scrollIntoView not working when the parent window was out of view #TINY-3663
    Fixed the print plugin printing from the wrong window in IE11 #TINY-3762
    Fixed content CSS loaded over CORS not loading in the preview plugin with content_css_cors enabled #TINY-3769
    Fixed the link plugin missing the default "None" option for link list #TINY-3738
    Fixed small dot visible with menubar and toolbar disabled in inline mode #TINY-3623
    Fixed space key properly inserts a nbsp before/after block elements #TINY-3745
    Fixed native context menu not showing with images in IE11 #TINY-3392
    Fixed inconsistent browser context menu image selection #TINY-3789
Version 5.0.7 (2019-06-05)
    Added new toolbar button and menu item for inserting tables via dialog #TINY-3636
    Added new API for adding/removing/changing tabs in the Help dialog #TINY-3535
    Added highlighting of matched text in autocompleter items #TINY-3687
    Added the ability for autocompleters to work with matches that include spaces #TINY-3704
    Added new `imagetools_fetch_image` callback to allow custom implementations for cors loading of images #TINY-3658
    Added `'http'` and `https` options to `link_assume_external_targets` to prepend `http://` or `https://` prefixes when URL does not contain a protocol prefix. Patch contributed by francoisfreitag. #GH-4335
    Changed annotations navigation to work the same as inline boundaries #TINY-3396
    Changed tabpanel API by adding a `name` field and changing relevant methods to use it #TINY-3535
    Fixed text color not updating all color buttons when choosing a color #TINY-3602
    Fixed the autocompleter not working with fragmented text #TINY-3459
    Fixed the autosave plugin no longer overwrites window.onbeforeunload #TINY-3688
    Fixed infinite loop in the paste plugin when IE11 takes a long time to process paste events. Patch contributed by lRawd. #GH-4987
    Fixed image handle locations when using `fixed_toolbar_container`. Patch contributed by t00. #GH-4966
    Fixed the autoresize plugin not firing `ResizeEditor` events #TINY-3587
    Fixed editor in fullscreen mode not extending to the bottom of the screen #TINY-3701
    Fixed list removal when pressing backspace after the start of the list item #TINY-3697
    Fixed autocomplete not triggering from compositionend events #TINY-3711
    Fixed `file_picker_callback` could not set the caption field on the insert image dialog #TINY-3172
    Fixed the autocompleter menu showing up after a selection had been made #TINY-3718
    Fixed an exception being thrown when a file or number input has focus during initialization. Patch contributed by t00 #GH-2194
Version 5.0.6 (2019-05-22)
    Added `icons_url` editor settings to enable icon packs to be loaded from a custom url #TINY-3585
    Added `image_uploadtab` editor setting to control the visibility of the upload tab in the image dialog #TINY-3606
    Added new api endpoints to the wordcount plugin and improved character count logic #TINY-3578
    Changed plugin, language and icon loading errors to log in the console instead of a notification #TINY-3585
    Fixed the textpattern plugin not working with fragmented text #TINY-3089
    Fixed various toolbar drawer accessibility issues and added an animation #TINY-3554
    Fixed issues with selection and ui components when toggling readonly mode #TINY-3592
    Fixed so readonly mode works with inline editors #TINY-3592
    Fixed docked inline toolbar positioning when scrolled #TINY-3621
    Fixed initial value not being set on bespoke select in quickbars and toolbar drawer #TINY-3591
    Fixed so that nbsp entities aren't trimmed in white-space: pre-line elements #TINY-3642
    Fixed `mceInsertLink` command inserting spaces instead of url encoded characters #GH-4990
    Fixed text content floating on top of dialogs in IE11 #TINY-3640
Version 5.0.5 (2019-05-09)
    Added menu items to match the forecolor/backcolor toolbar buttons #TINY-2878
    Added default directionality based on the configured language #TINY-2621
    Added styles, icons and tests for rtl mode #TINY-2621
    Fixed autoresize not working with floating elements or when media elements finished loading #TINY-3545
    Fixed incorrect vertical caret positioning in IE 11 #TINY-3188
    Fixed submenu anchoring hiding overflowed content #TINY-3564
    Removed unused and hidden validation icons to avoid displaying phantom tooltips #TINY-2329
Version 5.0.4 (2019-04-23)
    Added back URL dialog functionality, which is now available via `editor.windowManager.openUrl()` #TINY-3382
    Added the missing throbber functionality when calling `editor.setProgressState(true)` #TINY-3453
    Added function to reset the editor content and undo/dirty state via `editor.resetContent()` #TINY-3435
    Added the ability to set menu buttons as active #TINY-3274
    Added `editor.mode` API, featuring a custom editor mode API #TINY-3406
    Added better styling to floating toolbar drawer #TINY-3479
    Added the new premium plugins to the Help dialog plugins tab #TINY-3496
    Added the linkchecker context menu items to the default configuration #TINY-3543
    Fixed image context menu items showing on placeholder images #TINY-3280
    Fixed dialog labels and text color contrast within notifications/alert banners to satisfy WCAG 4.5:1 contrast ratio for accessibility #TINY-3351
    Fixed selectbox and colorpicker items not being translated #TINY-3546
    Fixed toolbar drawer sliding mode to correctly focus the editor when tabbing via keyboard navigation #TINY-3533
    Fixed positioning of the styleselect menu in iOS while using the mobile theme #TINY-3505
    Fixed the menubutton `onSetup` callback to be correctly executed when rendering the menu buttons #TINY-3547
    Fixed `default_link_target` setting to be correctly utilized when creating a link #TINY-3508
    Fixed colorpicker floating marginally outside its container #TINY-3026
    Fixed disabled menu items displaying as active when hovered #TINY-3027
    Removed redundant mobile wrapper #TINY-3480
Version 5.0.3 (2019-03-19)
    Changed empty nested-menu items within the style formats menu to be disabled or hidden if the value of `style_formats_autohide` is `true` #TINY-3310
    Changed the entire phrase 'Powered by Tiny' in the status bar to be a link instead of just the word 'Tiny' #TINY-3366
    Changed `formatselect`, `styleselect` and `align` menus to use the `mceToggleFormat` command internally #TINY-3428
    Fixed toolbar keyboard navigation to work as expected when `toolbar_drawer` is configured #TINY-3432
    Fixed text direction buttons to display the correct pressed state in selections that have no explicit `dir` property #TINY-3138
    Fixed the mobile editor to clean up properly when removed #TINY-3445
    Fixed quickbar toolbars to add an empty box to the screen when it is set to `false` #TINY-3439
    Fixed an issue where pressing the **Delete/Backspace** key at the edge of tables was creating incorrect selections #TINY-3371
    Fixed an issue where dialog collection items (emoticon and special character dialogs) couldn't be selected with touch devices #TINY-3444
    Fixed a type error introduced in TinyMCE version 5.0.2 when calling `editor.getContent()` with nested bookmarks #TINY-3400
    Fixed an issue that prevented default icons from being overridden #TINY-3449
    Fixed an issue where **Home/End** keys wouldn't move the caret correctly before or after `contenteditable=false` inline elements #TINY-2995
    Fixed styles to be preserved in IE 11 when editing via the `fullpage` plugin #TINY-3464
    Fixed the `link` plugin context toolbar missing the open link button #TINY-3461
    Fixed inconsistent dialog component spacing #TINY-3436
Version 5.0.2 (2019-03-05)
    Added presentation and document presets to `htmlpanel` dialog component #TINY-2694
    Added missing fixed_toolbar_container setting has been reimplemented in the Silver theme #TINY-2712
    Added a new toolbar setting `toolbar_drawer` that moves toolbar groups which overflow the editor width into either a `sliding` or `floating` toolbar section #TINY-2874
    Updated the build process to include package lock files in the dev distribution archive #TINY-2870
    Fixed inline dialogs did not have aria attributes #TINY-2694
    Fixed default icons are now available in the UI registry, allowing use outside of toolbar buttons #TINY-3307
    Fixed a memory leak related to select toolbar items #TINY-2874
    Fixed a memory leak due to format changed listeners that were never unbound #TINY-3191
    Fixed an issue where content may have been lost when using permanent bookmarks #TINY-3400
    Fixed the quicklink toolbar button not rendering in the quickbars plugin #TINY-3125
    Fixed an issue where menus were generating invalid HTML in some cases #TINY-3323
    Fixed an issue that could cause the mobile theme to show a blank white screen when the editor was inside an `overflow:hidden` element #TINY-3407
    Fixed mobile theme using a transparent background and not taking up the full width on iOS #TINY-3414
    Fixed the template plugin dialog missing the description field #TINY-3337
    Fixed input dialog components using an invalid default type attribute #TINY-3424
    Fixed an issue where backspace/delete keys after/before pagebreak elements wouldn't move the caret #TINY-3097
    Fixed an issue in the table plugin where menu items and toolbar buttons weren't showing correctly based on the selection #TINY-3423
    Fixed inconsistent button focus styles in Firefox #TINY-3377
    Fixed the resize icon floating left when all status bar elements were disabled #TINY-3340
    Fixed the resize handle to not show in fullscreen mode #TINY-3404
Version 5.0.1 (2019-02-21)
    Removed paste as text notification banner and paste_plaintext_inform setting #POW-102
    Fixed an issue where adding links to images would replace the image with text #TINY-3356
    Fixed an issue where the inline editor could use fractional pixels for positioning #TINY-3202
    Fixed an issue where uploading non-image files in the Image Plugin upload tab threw an error. #TINY-3244
    Added H1-H6 toggle button registration to the silver theme #TINY-3070
    Fixed an issue in the media plugin that was causing the source url and height/width to be lost in certain circumstances #TINY-2858
    Fixed an issue with the Context Toolbar not being removed when clicking outside of the editor #TINY-2804
    Fixed an issue where clicking 'Remove link' wouldn't remove the link in certain circumstances #TINY-3199
    Added code sample toolbar button will now toggle on when the cursor is in a code section #TINY-3040
    Fixed an issue where the media plugin would fail when parsing dialog data #TINY-3218
    Fixed an issue where retrieving the selected content as text didn't create newlines #TINY-3197
    Fixed incorrect keyboard shortcuts in the Help dialog for Windows #TINY-3292
    Fixed an issue where JSON serialization could produce invalid JSON #TINY-3281
    Fixed production CSS including references to source maps #TINY-3920
    Fixed development CSS was not included in the development zip #TINY-3920
    Fixed the autocompleter matches predicate not matching on the start of words by default #TINY-3306
    Added new settings to the emoticons plugin to allow additional emoticons to be added #TINY-3088
    Fixed an issue where the page could be scrolled with modal dialogs open #TINY-2252
    Fixed an issue where autocomplete menus would show an icon margin when no items had icons #TINY-3329
    Fixed an issue in the quickbars plugin where images incorrectly showed the text selection toolbar #TINY-3338
    Fixed an issue that caused the inline editor to fail to render when the target element already had focus #TINY-3353
Version 5.0.0 (2019-02-04)
    Full documentation for the version 5 features and changes is available at https://www.tiny.cloud/docs/release-notes/

    Changes since RC2:
    Fixed an issue where tab panel heights weren't sizing properly on smaller screens and weren't updating on resize #TINY-3242
    Added links and registered names with * to denote premium plugins in Plugins tab of Help dialog #TINY-3223
    Changed Tiny 5 mobile skin to look more uniform with desktop #TINY-2650
    Fixed image tools not having any padding between the label and slider #TINY-3220
    Blacklisted table, th and td as inline editor target #TINY-717
    Fixed context toolbar toggle buttons not showing the correct state #TINY-3022
    Fixed missing separators in the spellchecker context menu between the suggestions and actions #TINY-3217
    Fixed notification icon positioning in alert banners #TINY-2196
    Fixed a typo in the word count plugin name #TINY-3062
    Fixed charmap and emoticons dialogs not having a primary button #TINY-3233
    Fixed an issue where resizing wouldn't work correctly depending on the box-sizing model #TINY-3278
Version 5.0.0-rc-2 (2019-01-22)
    Fixed the link dialog such that it will now retain class attributes when updating links #TINY-2825
    Added screen reader accessibility for sidebar and statusbar #TINY-2699
    Updated Emoticons and Charmap dialogs to be screen reader accessible #TINY-2693
    Fixed "Find and replace" not showing in the "Edit" menu by default #TINY-3061
    Updated the textpattern plugin to properly support nested patterns and to allow running a command with a value for a pattern with a start and an end #TINY-2991
    Removed unnecessary 'flex' and unused 'colspan' properties from the new dialog APIs #TINY-2973
    Changed checkboxes to use a boolean for its state, instead of a string #TINY-2848
    Fixed dropdown buttons missing the 'type' attribute, which could cause forms to be incorrectly submitted #TINY-2826
    Fixed emoticon and charmap search not returning expected results in certain cases #TINY-3084
    Changed formatting menus so they are registered and made the align toolbar button use an icon instead of text #TINY-2880
    Fixed blank rel_list values throwing an exception in the link plugin #TINY-3149
Version 5.0.0-rc-1 (2019-01-08)
    Updated the font select dropdown logic to try to detect the system font stack and show "System Font" as the font name #TINY-2710
    Fixed readonly mode not fully disabling editing content #TINY-2287
    Updated the autocompleter to only show when it has matched items #TINY-2350
    Added editor settings functionality to specify title attributes for toolbar groups #TINY-2690
    Added icons instead of button text to improve Search and Replace dialog footer appearance #TINY-2654
    Added `tox-dialog__table` instead of `mce-table-striped` class to enhance Help dialog appearance #TINY-2360
    Added title attribute to iframes so, screen readers can announce iframe labels #TINY-2692
    Updated SizeInput labels to "Height" and "Width" instead of Dimensions #TINY-2833
    Fixed accessibility issues with the font select, font size, style select and format select toolbar dropdowns #TINY-2713
    Fixed accessibility issues with split dropdowns #TINY-2697
    Added a wordcount menu item, that defaults to appearing in the tools menu #TINY-2877
    Fixed the legacyoutput plugin to be compatible with TinyMCE 5.0 #TINY-2301
    Updated the build process to minify and generate ASCII only output for the emoticons database #TINY-2744
    Fixed icons not showing correctly in the autocompleter popup #TINY-3029
    Fixed an issue where preview wouldn't show anything in Edge under certain circumstances #TINY-3035
    Fixed the height being incorrectly calculated for the autoresize plugin #TINY-2807
Version 5.0.0-beta-1 (2018-11-30)
    Changed the name of the "inlite" plugin to "quickbars" #TINY-2831
    Fixed an inline mode issue where the save plugin upon saving can cause content loss #TINY-2659
    Changed the background color icon to highlight background icon #TINY-2258
    Added a new `addNestedMenuItem()` UI registry function and changed all nested menu items to use the new registry functions #TINY-2230
    Changed Help dialog to be accessible to screen readers #TINY-2687
    Changed the color swatch to save selected custom colors to local storage for use across sessions #TINY-2722
    Added title attribute to color swatch colors #TINY-2669
    Added anchorbar component to anchor inline toolbar dialogs to instead of the toolbar #TINY-2040
    Added support for toolbar<n> and toolbar array config options to be squashed into a single toolbar and not create multiple toolbars #TINY-2195
    Added error handling for when forced_root_block config option is set to true #TINY-2261
    Added functionality for the removed_menuitems config option #TINY-2184
    Fixed an issue in IE 11 where calling selection.getContent() would return an empty string when the editor didn't have focus #TINY-2325
    Added the ability to use a string to reference menu items in menu buttons and submenu items #TINY-2253
    Removed compat3x plugin #TINY-2815
    Changed `WindowManager` API - methods `getParams`, `setParams` and `getWindows`, and the legacy `windows` property, have been removed. `alert` and `confirm` dialogs are no longer tracked in the window list. #TINY-2603
Version 5.0.0-preview-4 (2018-11-12)
    Fixed distraction free plugin #AP-470
    Removed the tox-custom-editor class that was added to the wrapping element of codemirror #TINY-2211
    Fixed contents of the input field being selected on focus instead of just recieving an outline highlight #AP-464
    Added width and height placeholder text to image and media dialog dimensions input #AP-296
    Fixed styling issues with dialogs and menus in IE 11 #AP-456
    Fixed custom style format control not honoring custom formats #AP-393
    Fixed context menu not appearing when clicking an image with a caption #AP-382
    Fixed directionality of UI when using an RTL language #AP-423
    Fixed page responsiveness with multiple inline editors #AP-430
    Added the ability to keyboard navigate through menus, toolbars, sidebar and the status bar sequentially #AP-381
    Fixed empty toolbar groups appearing through invalid configuration of the `toolbar` property #AP-450
    Fixed text not being retained when updating links through the link dialog #AP-293
    Added translation capability back to the editor's UI #AP-282
    Fixed edit image context menu, context toolbar and toolbar items being incorrectly enabled when selecting invalid images #AP-323
    Fixed emoji type ahead being shown when typing URLs #AP-366
    Fixed toolbar configuration properties incorrectly expecting string arrays instead of strings #AP-342
    Changed the editor resize handle so that it should be disabled when the autoresize plugin is turned on #AP-424
    Fixed the block formatting toolbar item not showing a "Formatting" title when there is no selection #AP-321
    Fixed clicking disabled toolbar buttons hiding the toolbar in inline mode #AP-380
    Fixed `EditorResize` event not being fired upon editor resize #AP-327
    Fixed tables losing styles when updating through the dialog #AP-368
    Fixed context toolbar positioning to be more consistent near the edges of the editor #AP-318
    Added `label` component type for dialogs to group components under a label
    Fixed table of contents plugin now works with v5 toolbar APIs correctly #AP-347
    Fixed the `link_context_toolbar` configuration not disabling the context toolbar #AP-458
    Fixed the link context toolbar showing incorrect relative links #AP-435
    Fixed the alignment of the icon in alert banner dialog components #TINY-2220
    Changed UI text for microcopy improvements #TINY-2281
    Fixed the visual blocks and visual char menu options not displaying their toggled state #TINY-2238
    Fixed the editor not displaying as fullscreen when toggled #TINY-2237
Version 5.0.0-preview-3 (2018-10-18)
    Changed editor layout to use modern CSS properties over manually calculating dimensions #AP-324
    Changed `autoresize_min_height` and `autoresize_max_height` configurations to `min_height` and `max_height` #AP-324
    Fixed bugs with editor width jumping when resizing and the iframe not resizing to smaller than 150px in height #AP-324
    Fixed mobile theme bug that prevented the editor from loading #AP-404
    Fixed long toolbar groups extending outside of the editor instead of wrapping
    Changed `Whole word` label in Search and Replace dialog to `Find whole words only` #AP-387
    Fixed dialog titles so they are now proper case #AP-384
    Fixed color picker default to be #000000 instead of #ff00ff #AP-216
    Fixed "match case" option on the Find and Replace dialog is no longer selected by default #AP-298
    Fixed vertical alignment of toolbar icons #DES-134
    Fixed toolbar icons not appearing on IE11 #DES-133
Version 5.0.0-preview-2 (2018-10-10)
    Changed configuration of color options has been simplified to `color_map`, `color_cols`, and `custom_colors` #AP-328
    Added swatch is now shown for colorinput fields, instead of the colorpicker directly #AP-328
    Removed `colorpicker` plugin, it is now in the theme #AP-328
    Removed `textcolor` plugin, it is now in the theme #AP-328
    Fixed styleselect not updating the displayed item as the cursor moved #AP-388
    Changed `height` configuration to apply to the editor frame (including menubar, toolbar, status bar) instead of the content area #AP-324
    Added fontformats and fontsizes menu items #AP-390
    Fixed preview iframe not expanding to the dialog size #AP-252
    Fixed 'meta' shortcuts not translated into platform-specific text #AP-270
    Fixed tabbed dialogs (Charmap and Emoticons) shrinking when no search results returned
    Fixed a bug where alert banner icons were not retrieved from icon pack. #AP-330
    Fixed component styles to flex so they fill large dialogs. #AP-252
    Fixed editor flashing unstyled during load (still in progress). #AP-349
Version 5.0.0-preview-1 (2018-10-01)
    Developer preview 1
    Initial list of features and changes is available at https://tiny.cloud/docs-preview/release-notes/new-features/
Version 4.9.3 (2019-01-31)
    Added a visualchars_default_state setting to the Visualchars Plugin. Patch contributed by mat3e.
    Fixed a bug where scrolling on a page with more than one editor would cause a ResizeWindow event to fire. #TINY-3247
    Fixed a bug where if a plugin threw an error during initialisation the whole editor would fail to load. #TINY-3243
    Fixed a bug where getContent would include bogus elements when valid_elements setting was set up in a specific way. #TINY-3213
    Fixed a bug where only a few function key names could be used when creating keyboard shortcuts. #TINY-3146
    Fixed a bug where it wasn't possible to enter spaces into an editor after pressing shift+enter. #TINY-3099
    Fixed a bug where no caret would be rendered after backspacing to a contenteditable false element. #TINY-2998
    Fixed a bug where deletion to/from indented lists would leave list fragments in the editor. #TINY-2981
Version 4.9.2 (2018-12-17)
    Fixed a bug with pressing the space key on IE 11 would result in nbsp characters being inserted between words at the end of a block. #TINY-2996
    Fixed a bug where character composition using quote and space on US International keyboards would produce a space instead of a quote. #TINY-2999
    Fixed a bug where remove format wouldn't remove the inner most inline element in some situations. #TINY-2982
    Fixed a bug where outdenting an list item would affect attributes on other list items within the same list. #TINY-2971
    Fixed a bug where the DomParser filters wouldn't be applied for elements created when parsing invalid html. #TINY-2978
    Fixed a bug where setProgressState wouldn't automatically close floating ui elements like menus. #TINY-2896
    Fixed a bug where it wasn't possible to navigate out of a figcaption element using the arrow keys. #TINY-2894
    Fixed a bug where enter key before an image inside a link would remove the image. #TINY-2780
Version 4.9.1 (2018-12-04)
    Added functionality to insert html to the replacement feature of the Textpattern Plugin. #TINY-2839
    Fixed a bug where `editor.selection.getContent({format: 'text'})` didn't work as expected in IE11 on an unfocused editor. #TINY-2862
    Fixed a bug in the Textpattern Plugin where the editor would get an incorrect selection after inserting a text pattern on Safari. #TINY-2838
    Fixed a bug where the space bar didn't work correctly in editors with the forced_root_block setting set to false. #TINY-2816
Version 4.9.0 (2018-11-27)
    Added a replace feature to the Textpattern Plugin. #TINY-1908
    Added functionality to the Lists Plugin that improves the indentation logic. #TINY-1790
    Fixed a bug where it wasn't possible to delete/backspace when the caret was between a contentEditable=false element and a BR. #TINY-2372
    Fixed a bug where copying table cells without a text selection would fail to copy anything. #TINY-1789
    Implemented missing `autosave_restore_when_empty` functionality in the Autosave Plugin. Patch contributed by gzzo. #GH-4447
    Reduced insertion of unnecessary nonbreaking spaces in the editor. #TINY-1879
Version 4.8.5 (2018-10-30)
    Added a content_css_cors setting to the editor that adds the crossorigin="anonymous" attribute to link tags added by the StyleSheetLoader. #TINY-1909
    Fixed a bug where trying to remove formatting with a collapsed selection range would throw an exception. #GH-4636
    Fixed a bug in the image plugin that caused updating figures to split contenteditable elements. #GH-4563
    Fixed a bug that was causing incorrect viewport calculations for fixed position UI elements. #TINY-1897
    Fixed a bug where inline formatting would cause the delete key to do nothing. #TINY-1900
Version 4.8.4 (2018-10-23)
    Added support for the HTML5 `main` element. #TINY-1877
    Changed the keyboard shortcut to move focus to contextual toolbars to Ctrl+F9. #TINY-1812
    Fixed a bug where content css could not be loaded from another domain. #TINY-1891
    Fixed a bug on FireFox where the cursor would get stuck between two contenteditable false inline elements located inside of the same block element divided by a BR. #TINY-1878
    Fixed a bug with the insertContent method where nonbreaking spaces would be inserted incorrectly. #TINY-1868
    Fixed a bug where the toolbar of the inline editor would not be visible in some scenarios. #TINY-1862
    Fixed a bug where removing the editor while more than one notification was open would throw an error. #TINY-1845
    Fixed a bug where the menubutton would be rendered on top of the menu if the viewport didn't have enough height. #TINY-1678
    Fixed a bug with the annotations api where annotating collapsed selections caused problems. #TBS-2449
    Fixed a bug where wbr elements were being transformed into whitespace when using the Paste Plugin's paste as text setting. #GH-4638
    Fixed a bug where the Search and Replace didn't replace spaces correctly. #GH-4632
    Fixed a bug with sublist items not persisting selection. #GH-4628
    Fixed a bug with mceInsertRawHTML command not working as expected. #GH-4625
Version 4.8.3 (2018-09-13)
    Fixed a bug where the Wordcount Plugin didn't correctly count words within tables on IE11. #TINY-1770
    Fixed a bug where it wasn't possible to move the caret out of a table on IE11 and Firefox. #TINY-1682
    Fixed a bug where merging empty blocks didn't work as expected, sometimes causing content to be deleted. #TINY-1781
    Fixed a bug where the Textcolor Plugin didn't show the correct current color. #TINY-1810
    Fixed a bug where clear formatting with a collapsed selection would sometimes clear formatting from more content than expected. #TINY-1813 #TINY-1821
    Fixed a bug with the Table Plugin where it wasn't possible to keyboard navigate to the caption. #TINY-1818
Version 4.8.2 (2018-08-09)
    Moved annotator from "experimental" to "annotator" object on editor. #TBS-2398
    Improved the multiclick normalization across browsers. #TINY-1788
    Fixed a bug where running getSelectedBlocks with a collapsed selection between block elements would produce incorrect results. #TINY-1787
    Fixed a bug where the ScriptLoaders loadScript method would not work as expected in FireFox when loaded on the same page as a ShadowDOM polyfill. #TINY-1786
    Removed reference to ShadowDOM event.path as Blink based browsers now support event.composedPath. #TINY-1785
    Fixed a bug where a reference to localStorage would throw an "access denied" error in IE11 with strict security settings. #TINY-1782
    Fixed a bug where pasting using the toolbar button on an inline editor in IE11 would cause a looping behaviour. #TINY-1768
Version 4.8.1 (2018-07-26)
    Fixed a bug where the content of inline editors was being cleaned on every call of `editor.save()`. #TINY-1783
    Fixed a bug where the arrow of the Inlite Theme toolbar was being rendered incorrectly in RTL mode. #TINY-1776
    Fixed a bug with the Paste Plugin where pasting after inline contenteditable false elements moved the caret to the end of the line. #TINY-1758
Version 4.8.0 (2018-06-27)
    Added new "experimental" object in editor, with initial Annotator API. #TBS-2374
    Fixed a bug where deleting paragraphs inside of table cells would delete the whole table cell. #TINY-1759
    Fixed a bug in the Table Plugin where removing row height set on the row properties dialog did not update the table. #TINY-1730
    Fixed a bug with the font select toolbar item didn't update correctly. #TINY-1683
    Fixed a bug where all bogus elements would not be deleted when removing an inline editor. #TINY-1669
Version 4.7.13 (2018-05-16)
    Fixed a bug where Edge 17 wouldn't be able to select images or tables. #TINY-1679
    Fixed issue where whitespace wasn't preserved when the editor was initialized on pre elements. #TINY-1649
    Fixed a bug with the fontselect dropdowns throwing an error if the editor was hidden in Firefox. #TINY-1664
    Fixed a bug where it wasn't possible to merge table cells on IE 11. #TINY-1671
    Fixed a bug where textcolor wasn't applying properly on IE 11 in some situations. #TINY-1663
    Fixed a bug where the justifyfull command state wasn't working correctly. #TINY-1677
    Fixed a bug where the styles wasn't updated correctly when resizing some tables. #TINY-1668
    Added missing code menu item from the default menu config. #TINY-1648
    Added new align button for combining the separate align buttons into a menu button. #TINY-1652
Version 4.7.12 (2018-05-03)
    Added an option to filter out image svg data urls.
    Added support for html5 details and summary elements.
    Changed so the mce-abs-layout-item css rule targets html instead of body. Patch contributed by nazar-pc.
    Fixed a bug where the "read" step on the mobile theme was still present on android mobile browsers.
    Fixed a bug where all images in the editor document would reload on any editor change.
    Fixed a bug with the Table Plugin where ObjectResized event wasn't being triggered on column resize.
    Fixed so the selection is set to the first suitable caret position after editor.setContent called.
    Fixed so links with xlink:href attributes are filtered correctly to prevent XSS.
    Fixed a bug on IE11 where pasting content into an inline editor initialized on a heading element would create new editable elements.
    Fixed a bug where readonly mode would not work as expected when the editor contained contentEditable=true elements.
    Fixed a bug where the Link Plugin would throw an error when used together with the webcomponents polyfill. Patch contributed by 4esnog.
    Fixed a bug where the "Powered by TinyMCE" branding link would break on XHTML pages. Patch contributed by tistre.
    Fixed a bug where the same id would be used in the blobcache for all pasted images. Patch contributed by thorn0.
Version 4.7.11 (2018-04-11)
    Added a new imagetools_credentials_hosts option to the Imagetools Plugin.
    Fixed a bug where toggling a list containing empty LIs would throw an error. Patch contributed by bradleyke.
    Fixed a bug where applying block styles to a text with the caret at the end of the paragraph would select all text in the paragraph.
    Fixed a bug where toggling on the Spellchecker Plugin would trigger isDirty on the editor.
    Fixed a bug where it was possible to enter content into selection bookmark spans.
    Fixed a bug where if a non paragraph block was configured in forced_root_block the editor.getContent method would return incorrect values with an empty editor.
    Fixed a bug where dropdown menu panels stayed open and fixed in position when dragging dialog windows.
    Fixed a bug where it wasn't possible to extend table cells with the space button in Safari.
    Fixed a bug where the setupeditor event would thrown an error when using the Compat3x Plugin.
    Fixed a bug where an error was thrown in FontInfo when called on a detached element.
Version 4.7.10 (2018-04-03)
    Removed the "read" step from the mobile theme.
    Added normalization of triple clicks across browsers in the editor.
    Added a `hasFocus` method to the editor that checks if the editor has focus.
    Added correct icon to the Nonbreaking Plugin menu item.
    Fixed so the `getContent`/`setContent` methods work even if the editor is not initialized.
    Fixed a bug with the Media Plugin where query strings were being stripped from youtube links.
    Fixed a bug where image styles were changed/removed when opening and closing the Image Plugin dialog.
    Fixed a bug in the Table Plugin where some table cell styles were not correctly added to the content html.
    Fixed a bug in the Spellchecker Plugin where it wasn't possible to change the spellchecker language.
    Fixed so the the unlink action in the Link Plugin has a menu item and can be added to the contextmenu.
    Fixed a bug where it wasn't possible to keyboard navigate to the start of an inline element on a new line within the same block element.
    Fixed a bug with the Text Color Plugin where if used with an inline editor located at the bottom of the screen the colorpicker could appear off screen.
    Fixed a bug with the UndoManager where undo levels were being added for nbzwsp characters.
    Fixed a bug with the Table Plugin where the caret would sometimes be lost when keyboard navigating up through a table.
    Fixed a bug where FontInfo.getFontFamily would throw an error when called on a removed editor.
    Fixed a bug in Firefox where undo levels were not being added correctly for some specific operations.
    Fixed a bug where initializing an inline editor inside of a table would make the whole table resizeable.
    Fixed a bug where the fake cursor that appears next to tables on Firefox was positioned incorrectly when switching to fullscreen.
    Fixed a bug where zwsp's weren't trimmed from the output from `editor.getContent({ format: 'text' })`.
    Fixed a bug where the fontsizeselect/fontselect toolbar items showed the body info rather than the first possible caret position info on init.
    Fixed a bug where it wasn't possible to select all content if the editor only contained an inline boundary element.
    Fixed a bug where `content_css` urls with query strings wasn't working.
    Fixed a bug in the Table Plugin where some table row styles were removed when changing other styles in the row properties dialog.
Version 4.7.9 (2018-02-27)
    Fixed a bug where the editor target element didn't get the correct style when removing the editor.
Version 4.7.8 (2018-02-26)
    Fixed an issue with the Help Plugin where the menuitem name wasn't lowercase.
    Fixed an issue on MacOS where text and bold text did not have the same line-height in the autocomplete dropdown in the Link Plugin dialog.
    Fixed a bug where the "paste as text" option in the Paste Plugin didn't work.
    Fixed a bug where dialog list boxes didn't get positioned correctly in documents with scroll.
    Fixed a bug where the Inlite Theme didn't use the Table Plugin api to insert correct tables.
    Fixed a bug where the Inlite Theme panel didn't hide on blur in a correct way.
    Fixed a bug where placing the cursor before a table in Firefox would scroll to the bottom of the table.
    Fixed a bug where selecting partial text in table cells with rowspans and deleting would produce faulty tables.
    Fixed a bug where the Preview Plugin didn't work on Safari due to sandbox security.
    Fixed a bug where table cell selection using the keyboard threw an error.
    Fixed so the font size and font family doesn't toggle the text but only sets the selected format on the selected text.
    Fixed so the built-in spellchecking on Chrome and Safari creates an undo level when replacing words.
Version 4.7.7 (2018-02-19)
    Added a border style selector to the advanced tab of the Image Plugin.
    Added better controls for default table inserted by the Table Plugin.
    Added new `table_responsive_width` option to the Table Plugin that controls whether to use pixel or percentage widths.
    Fixed a bug where the Link Plugin text didn't update when a URL was pasted using the context menu.
    Fixed a bug with the Spellchecker Plugin where using "Add to dictionary" in the context menu threw an error.
    Fixed a bug in the Media Plugin where the preview node for iframes got default width and height attributes that interfered with width/height styles.
    Fixed a bug where backslashes were being added to some font family names in Firefox in the fontselect toolbar item.
    Fixed a bug where errors would be thrown when trying to remove an editor that had not yet been fully initialized.
    Fixed a bug where the Imagetools Plugin didn't update the images atomically.
    Fixed a bug where the Fullscreen Plugin was throwing errors when being used on an inline editor.
    Fixed a bug where drop down menus weren't positioned correctly in inline editors on scroll.
    Fixed a bug with a semicolon missing at the end of the bundled javascript files.
    Fixed a bug in the Table Plugin with cursor navigation inside of tables where the cursor would sometimes jump into an incorrect table cells.
    Fixed a bug where indenting a table that is a list item using the "Increase indent" button would create a nested table.
    Fixed a bug where text nodes containing only whitespace were being wrapped by paragraph elements.
    Fixed a bug where whitespace was being inserted after br tags inside of paragraph tags.
    Fixed a bug where converting an indented paragraph to a list item would cause the list item to have extra padding.
    Fixed a bug where Copy/Paste in an editor with a lot of content would cause the editor to scroll to the top of the content in IE11.
    Fixed a bug with a memory leak in the DragHelper. Path contributed by ben-mckernan.
    Fixed a bug where the advanced tab in the Media Plugin was being shown even if it didn't contain anything. Patch contributed by gabrieeel.
    Fixed an outdated eventname in the EventUtils. Patch contributed by nazar-pc.
    Fixed an issue where the Json.parse function would throw an error when being used on a page with strict CSP settings.
    Fixed so you can place the curser before and after table elements within the editor in Firefox and Edge/IE.
Version 4.7.6 (2018-01-29)
    Fixed a bug in the jquery integration where it threw an error saying that "global is not defined".
    Fixed a bug where deleting a table cell whose previous sibling was set to contenteditable false would create a corrupted table.
    Fixed a bug where highlighting text in an unfocused editor did not work correctly in IE11/Edge.
    Fixed a bug where the table resize handles were not being repositioned when activating the Fullscreen Plugin.
    Fixed a bug where the Imagetools Plugin dialog didn't honor editor RTL settings.
    Fixed a bug where block elements weren't being merged correctly if you deleted from after a contenteditable false element to the beginning of another block element.
    Fixed a bug where TinyMCE didn't work with module loaders like webpack.
Version 4.7.5 (2018-01-22)
    Fixed bug with the Codesample Plugin where it wasn't possible to edit codesamples when the editor was in inline mode.
    Fixed bug where focusing on the status bar broke the keyboard navigation functionality.
    Fixed bug where an error would be thrown on Edge by the Table Plugin when pasting using the PowerPaste Plugin.
    Fixed bug in the Table Plugin where selecting row border style from the dropdown menu in advanced row properties would throw an error.
    Fixed bug with icons being rendered incorrectly on Chrome on Mac OS.
    Fixed bug in the Textcolor Plugin where the font color and background color buttons wouldn't trigger an ExecCommand event.
    Fixed bug in the Link Plugin where the url field wasn't forced LTR.
    Fixed bug where the Nonbreaking Plugin incorrectly inserted spaces into tables.
    Fixed bug with the inline theme where the toolbar wasn't repositioned on window resize.
Version 4.7.4 (2017-12-05)
    Fixed bug in the Nonbreaking Plugin where the nonbreaking_force_tab setting was being ignored.
    Fixed bug in the Table Plugin where changing row height incorrectly converted column widths to pixels.
    Fixed bug in the Table Plugin on Edge and IE11 where resizing the last column after resizing the table would cause invalid column heights.
    Fixed bug in the Table Plugin where keyboard navigation was not normalized between browsers.
    Fixed bug in the Table Plugin where the colorpicker button would show even without defining the colorpicker_callback.
    Fixed bug in the Table Plugin where it wasn't possible to set the cell background color.
    Fixed bug where Firefox would throw an error when intialising an editor on an element that is hidden or not yet added to the DOM.
    Fixed bug where Firefox would throw an error when intialising an editor inside of a hidden iframe.
Version 4.7.3 (2017-11-23)
    Added functionality to open the Codesample Plugin dialog when double clicking on a codesample. Patch contributed by dakuzen.
    Fixed bug where undo/redo didn't work correctly with some formats and caret positions.
    Fixed bug where the color picker didn't show up in Table Plugin dialogs.
    Fixed bug where it wasn't possible to change the width of a table through the Table Plugin dialog.
    Fixed bug where the Charmap Plugin couldn't insert some special characters.
    Fixed bug where editing a newly inserted link would not actually edit the link but insert a new link next to it.
    Fixed bug where deleting all content in a table cell made it impossible to place the caret into it.
    Fixed bug where the vertical alignment field in the Table Plugin cell properties dialog didn't do anything.
    Fixed bug where an image with a caption showed two sets of resize handles in IE11.
    Fixed bug where pressing the enter button inside of an h1 with contenteditable set to true would sometimes produce a p tag.
    Fixed bug with backspace not working as expected before a noneditable element.
    Fixed bug where operating on tables with invalid rowspans would cause an error to be thrown.
    Fixed so a real base64 representation of the image is available on the blobInfo that the images_upload_handler gets called with.
    Fixed so the image upload tab is available when the images_upload_handler is defined (and not only when the images_upload_url is defined).
Version 4.7.2 (2017-11-07)
    Added newly rewritten Table Plugin.
    Added support for attributes with colon in valid_elements and addValidElements.
    Added support for dailymotion short url in the Media Plugin. Patch contributed by maat8.
    Added support for converting to half pt when converting font size from px to pt. Patch contributed by danny6514.
    Added support for location hash to the Autosave plugin to make it work better with SPAs using hash routing.
    Added support for merging table cells when pasting a table into another table.
    Changed so the language packs are only loaded once. Patch contributed by 0xor1.
    Simplified the css for inline boundaries selection by switching to an attribute selector.
    Fixed bug where an error would be thrown on editor initialization if the window.getSelection() returned null.
    Fixed bug where holding down control or alt keys made the keyboard navigation inside an inline boundary not work as expected.
    Fixed bug where applying formats in IE11 produced extra, empty paragraphs in the editor.
    Fixed bug where the Word Count Plugin didn't count some mathematical operators correctly.
    Fixed bug where removing an inline editor removed the element that the editor had been initialized on.
    Fixed bug where setting the selection to the end of an editable container caused some formatting problems.
    Fixed bug where an error would be thrown sometimes when an editor was removed because of the selection bookmark was being stored asynchronously.
    Fixed a bug where an editor initialized on an empty list did not contain any valid cursor positions.
    Fixed a bug with the Context Menu Plugin and webkit browsers on Mac where right-clicking inside a table would produce an incorrect selection.
    Fixed bug where the Image Plugin constrain proportions setting wasn't working as expected.
    Fixed bug where deleting the last character in a span with decorations produced an incorrect element when typing.
    Fixed bug where focusing on inline editors made the toolbar flicker when moving between elements quickly.
    Fixed bug where the selection would be stored incorrectly in inline editors when the mouseup event was fired outside the editor body.
    Fixed bug where toggling bold at the end of an inline boundary would toggle off the whole word.
    Fixed bug where setting the skin to false would not stop the loading of some skin css files.
    Fixed bug in mobile theme where pinch-to-zoom would break after exiting the editor.
    Fixed bug where sublists of a fully selected list would not be switched correctly when changing list style.
    Fixed bug where inserting media by source would break the UndoManager.
    Fixed bug where inserting some content into the editor with a specific selection would replace some content incorrectly.
    Fixed bug where selecting all content with ctrl+a in IE11 caused problems with untoggling some formatting.
    Fixed bug where the Search and Replace Plugin left some marker spans in the editor when undoing and redoing after replacing some content.
    Fixed bug where the editor would not get a scrollbar when using the Fullscreen and Autoresize plugins together.
    Fixed bug where the font selector would stop working correctly after selecting fonts three times.
    Fixed so pressing the enter key inside of an inline boundary inserts a br after the inline boundary element.
    Fixed a bug where it wasn't possible to use tab navigation inside of a table that was inside of a list.
    Fixed bug where end_container_on_empty_block would incorrectly remove elements.
    Fixed bug where content_styles weren't added to the Preview Plugin iframe.
    Fixed so the beforeSetContent/beforeGetContent events are preventable.
    Fixed bug where changing height value in Table Plugin advanced tab didn't do anything.
    Fixed bug where it wasn't possible to remove formatting from content in beginning of table cell.
Version 4.7.1 (2017-10-09)
    Fixed bug where theme set to false on an inline editor produced an extra div element after the target element.
    Fixed bug where the editor drag icon was misaligned with the branding set to false.
    Fixed bug where doubled menu items were not being removed as expected with the removed_menuitems setting.
    Fixed bug where the Table of contents plugin threw an error when initialized.
    Fixed bug where it wasn't possible to add inline formats to text selected right to left.
    Fixed bug where the paste from plain text mode did not work as expected.
    Fixed so the style previews do not set color and background color when selected.
    Fixed bug where the Autolink plugin didn't work as expected with some formats applied on an empty editor.
    Fixed bug where the Textpattern plugin were throwing errors on some patterns.
    Fixed bug where the Save plugin saved all editors instead of only the active editor. Patch contributed by dannoe.
Version 4.7.0 (2017-10-03)
    Added new mobile ui that is specifically designed for mobile devices.
    Updated the default skin to be more modern and white since white is preferred by most implementations.
    Restructured the default menus to be more similar to common office suites like Google Docs.
    Fixed so theme can be set to false on both inline and iframe editor modes.
    Fixed bug where inline editor would add/remove the visualblocks css multiple times.
    Fixed bug where selection wouldn't be properly restored when editor lost focus and commands where invoked.
    Fixed bug where toc plugin would generate id:s for headers even though a toc wasn't inserted into the content.
    Fixed bug where is wasn't possible to drag/drop contents within the editor if paste_data_images where set to true.
    Fixed bug where getParam and close in WindowManager would get the first opened window instead of the last opened window.
    Fixed bug where delete would delete between cells inside a table in Firefox.
Version 4.6.7 (2017-09-18)
    Fixed bug where paste wasn't working in IOS.
    Fixed bug where the Word Count Plugin didn't count some mathematical operators correctly.
    Fixed bug where inserting a list in a table caused the cell to expand in height.
    Fixed bug where pressing enter in a list located inside of a table deleted list items instead of inserting new list item.
    Fixed bug where copy and pasting table cells produced inconsistent results.
    Fixed bug where initializing an editor with an ID of 'length' would throw an exception.
    Fixed bug where it was possible to split a non merged table cell.
    Fixed bug where copy and pasting a list with a very specific selection into another list would produce a nested list.
    Fixed bug where copy and pasting ordered lists sometimes produced unordered lists.
    Fixed bug where padded elements inside other elements would be treated as empty.
    Added some missing translations to Image, Link and Help plugins.
    Fixed so you can resize images inside a figure element.
    Fixed bug where an inline TinyMCE editor initialized on a table did not set selection on load in Chrome.
    Fixed the positioning of the inlite toolbar when the target element wasn't big enough to fit the toolbar.
Version 4.6.6 (2017-08-30)
    Fixed so that notifications wrap long text content instead of bleeding outside the notification element.
    Fixed so the content_style css is added after the skin and custom stylesheets.
    Fixed bug where it wasn't possible to remove a table with the Cut button.
    Fixed bug where the center format wasn't getting the same font size as the other formats in the format preview.
    Fixed bug where the wordcount plugin wasn't counting hyphenated words correctly.
    Fixed bug where all content pasted into the editor was added to the end of the editor.
    Fixed bug where enter keydown on list item selection only deleted content and didn't create a new line.
    Fixed bug where destroying the editor while the content css was still loading caused error notifications on Firefox.
    Fixed bug where undoing cut operation in IE11 left some unwanted html in the editor content.
    Fixed bug where enter keydown would throw an error in IE11.
    Fixed bug where duplicate instances of an editor were added to the editors array when using the createEditor API.
    Fixed bug where the formatter applied formats on the wrong content when spellchecker was activated.
    Fixed bug where switching formats would reset font size on child nodes.
    Fixed bug where the table caption element weren't always the first descendant to the table tag.
    Fixed bug where pasting some content into the editor on chrome some newlines were removed.
    Fixed bug where it wasn't possible to remove a list if a list item was a table element.
    Fixed bug where copy/pasting partial selections of tables wouldn't produce a proper table.
    Fixed bug where the searchreplace plugin could not find consecutive spaces.
    Fixed bug where background color wasn't applied correctly on some partially selected contents.
Version 4.6.5 (2017-08-02)
    Added new inline_boundaries_selector that allows you to specify the elements that should have boundaries.
    Added new local upload feature this allows the user to upload images directly from the image dialog.
    Added a new api for providing meta data for plugins. It will show up in the help dialog if it's provided.
    Fixed so that the notifications created by the notification manager are more screen reader accessible.
    Fixed bug where changing the list format on multiple selected lists didn't change all of the lists.
    Fixed bug where the nonbreaking plugin would insert multiple undo levels when pressing the tab key.
    Fixed bug where delete/backspace wouldn't render a caret when all editor contents where deleted.
    Fixed bug where delete/backspace wouldn't render a caret if the deleted element was a single contentEditable false element.
    Fixed bug where the wordcount plugin wouldn't count words correctly if word where typed after applying a style format.
    Fixed bug where the wordcount plugin would count mathematical formulas as multiple words for example 1+1=2.
    Fixed bug where formatting of triple clicked blocks on Chrome/Safari would result in styles being added outside the visual selection.
    Fixed bug where paste would add the contents to the end of the editor area when inline mode was used.
    Fixed bug where toggling off bold formatting on text entered in a new paragraph would add an extra line break.
    Fixed bug where autolink plugin would only produce a link on every other consecutive link on Firefox.
    Fixed bug where it wasn't possible to select all contents if the content only had one pre element.
    Fixed bug where sizzle would produce lagging behavior on some sites due to repaints caused by feature detection.
    Fixed bug where toggling off inline formats wouldn't include the space on selected contents with leading or trailing spaces.
    Fixed bug where the cut operation in UI wouldn't work in Chrome.
    Fixed bug where some legacy editor initialization logic would throw exceptions about editor settings not being defined.
    Fixed bug where it wasn't possible to apply text color to links if they where part of a non collapsed selection.
    Fixed bug where an exception would be thrown if the user selected a video element and then moved the focus outside the editor.
    Fixed bug where list operations didn't work if there where block elements inside the list items.
    Fixed bug where applying block formats to lists wrapped in block elements would apply to all elements in that wrapped block.
Version 4.6.4 (2017-06-13)
    Fixed bug where the editor would move the caret when clicking on the scrollbar next to a content editable false block.
    Fixed bug where the text color select dropdowns wasn't placed correctly when they didn't fit the width of the screen.
    Fixed bug where the default editor line height wasn't working for mixed font size contents.
    Fixed bug where the content css files for inline editors were loaded multiple times for multiple editor instances.
    Fixed bug where the initial value of the font size/font family dropdowns wasn't displayed.
    Fixed bug where the I18n api was not supporting arrays as the translation replacement values.
    Fixed bug where chrome would display "The given range isn't in document." errors for invalid ranges passed to setRng.
    Fixed bug where the compat3x plugin wasn't working since the global tinymce references wasn't resolved correctly.
    Fixed bug where the preview plugin wasn't encoding the base url passed into the iframe contents producing a xss bug.
    Fixed bug where the dom parser/serializer wasn't handling some special elements like noframes, title and xmp.
    Fixed bug where the dom parser/serializer wasn't handling cdata sections with comments inside.
    Fixed bug where the editor would scroll to the top of the editable area if a dialog was closed in inline mode.
    Fixed bug where the link dialog would not display the right rel value if rel_list was configured.
    Fixed bug where the context menu would select images on some platforms but not others.
    Fixed bug where the filenames of images were not retained on dragged and drop into the editor from the desktop.
    Fixed bug where the paste plugin would misrepresent newlines when pasting plain text and having forced_root_block configured.
    Fixed so that the error messages for the imagetools plugin is more human readable.
    Fixed so the internal validate setting for the parser/serializer can't be set from editor initialization settings.
Version 4.6.3 (2017-05-30)
    Fixed bug where the arrow keys didn't work correctly when navigating on nested inline boundary elements.
    Fixed bug where delete/backspace didn't work correctly on nested inline boundary elements.
    Fixed bug where image editing didn't work on subsequent edits of the same image.
    Fixed bug where charmap descriptions wouldn't properly wrap if they exceeded the width of the box.
    Fixed bug where the default image upload handler only accepted 200 as a valid http status code.
    Fixed so rel on target=_blank links gets forced with only noopener instead of both noopener and noreferrer.
Version 4.6.2 (2017-05-23)
    Fixed bug where the SaxParser would run out of memory on very large documents.
    Fixed bug with formatting like font size wasn't applied to del elements.
    Fixed bug where various api calls would be throwing exceptions if they where invoked on a removed editor instance.
    Fixed bug where the branding position would be incorrect if the editor was inside a hidden tab and then later showed.
    Fixed bug where the color levels feature in the imagetools dialog wasn't working properly.
    Fixed bug where imagetools dialog wouldn't pre-load images from CORS domains, before trying to prepare them for editing.
    Fixed bug where the tab key would move the caret to the next table cell if being pressed inside a list inside a table.
    Fixed bug where the cut/copy operations would loose parent context like the current format etc.
    Fixed bug with format preview not working on invalid elements excluded by valid_elements.
    Fixed bug where blocks would be merged in incorrect order on backspace/delete.
    Fixed bug where zero length text nodes would cause issues with the undo logic if there where iframes present.
    Fixed bug where the font size/family select lists would throw errors if the first node was a comment.
    Fixed bug with csp having to allow local script evaluation since it was used to detect global scope.
    Fixed bug where CSP required a relaxed option for javascript: URLs in unsupported legacy browsers.
    Fixed bug where a fake caret would be rendered for td with the contenteditable=false.
    Fixed bug where typing would be blocked on IE 11 when within a nested contenteditable=true/false structure.
Version 4.6.1 (2017-05-10)
    Added configuration option to list plugin to disable tab indentation.
    Fixed bug where format change on very specific content could cause the selection to change.
    Fixed bug where TinyMCE could not be lazyloaded through jquery integration.
    Fixed bug where entities in style attributes weren't decoded correctly on paste in webkit.
    Fixed bug where fontsize_formats option had been renamed incorrectly.
    Fixed bug with broken backspace/delete behaviour between contenteditable=false blocks.
    Fixed bug where it wasn't possible to backspace to the previous line with the inline boundaries functionality turned on.
    Fixed bug where is wasn't possible to move caret left and right around a linked image with the inline boundaries functionality turned on.
    Fixed bug where pressing enter after/before hr element threw exception. Patch contributed bradleyke.
    Fixed so the CSS in the visualblocks plugin doesn't overwrite background color. Patch contributed by Christian Rank.
    Fixed bug where multibyte characters weren't encoded correctly. Patch contributed by James Tarkenton.
    Fixed bug where shift-click to select within contenteditable=true fields wasn't working.
Version 4.6.0 (2017-05-04)
    Dropped support for IE 8-10 due to market share and lack of support from Microsoft. See tinymce docs for details.
    Added an inline boundary caret position feature that makes it easier to type at the beginning/end of links/code elements.
    Added a help plugin that adds a button and a dialog showing the editor shortcuts and loaded plugins.
    Added an inline_boundaries option that allows you to disable the inline boundary feature if it's not desired.
    Added a new ScrollIntoView event that allows you to override the default scroll to element behavior.
    Added role and aria- attributes as valid elements in the default valid elements config.
    Added new internal flag for PastePreProcess/PastePostProcess this is useful to know if the paste was coming from an external source.
    Added new ignore function to UndoManager this works similar to transact except that it doesn't add an undo level by default.
    Fixed so that urls gets retained for images when being edited. This url is then passed on to the upload handler.
    Fixed so that the editors would be initialized on readyState interactive instead of complete.
    Fixed so that the init event of the editor gets fired once all contentCSS files have been properly loaded.
    Fixed so that width/height of the editor gets taken from the textarea element if it's explicitly specified in styles.
    Fixed so that keep_styles set to false no longer clones class/style from the previous paragraph on enter.
    Fixed so that the default line-height is 1.2em to avoid zwnbsp characters from producing text rendering glitches on Windows.
    Fixed so that loading errors of content css gets presented by a notification message.
    Fixed so figure image elements can be linked when selected this wraps the figure image in a anchor element.
    Fixed bug where it wasn't possible to copy/paste rows with colspans by using the table copy/paste feature.
    Fixed bug where the protect setting wasn't properly applied to header/footer parts when using the fullpage plugin.
    Fixed bug where custom formats that specified upper case element names where not applied correctly.
    Fixed bug where some screen readers weren't reading buttons due to an aria specific fix for IE 8.
    Fixed bug where cut wasn't working correctly on iOS due to it's clipboard API not working correctly.
    Fixed bug where Edge would paste div elements instead of paragraphs when pasting plain text.
    Fixed bug where the textpattern plugin wasn't dealing with trailing punctuations correctly.
    Fixed bug where image editing would some times change the image format from jpg to png.
    Fixed bug where some UI elements could be inserted into the toolbar even if they where not registered.
    Fixed bug where it was possible to click the TD instead of the character in the character map and that caused an exception.
    Fixed bug where the font size/font family dropdowns would sometimes show an incorrect value due to css not being loaded in time.
    Fixed bug with the media plugin inserting undefined instead of retaining size when media_dimensions was set to false.
    Fixed bug with deleting images when forced_root_blocks where set to false.
    Fixed bug where input focus wasn't properly handled on nested content editable elements.
    Fixed bug where Chrome/Firefox would throw an exception when selecting images due to recent change of setBaseAndExtent support.
    Fixed bug where malformed blobs would throw exceptions now they are simply ignored.
    Fixed bug where backspace/delete wouldn't work properly in some cases where all contents was selected in WebKit.
    Fixed bug with Angular producing errors since it was expecting events objects to be patched with their custom properties.
    Fixed bug where the formatter would apply formatting to spellchecker errors now all bogus elements are excluded.
    Fixed bug with backspace/delete inside table caption elements wouldn't behave properly on IE 11.
    Fixed bug where typing after a contenteditable false inline element could move the caret to the end of that element.
    Fixed bug where backspace before/after contenteditable false blocks wouldn't properly remove the right element.
    Fixed bug where backspace before/after contenteditable false inline elements wouldn't properly empty the current block element.
    Fixed bug where vertical caret navigation with a custom line-height would sometimes match incorrect positions.
    Fixed bug with paste on Edge where character encoding wasn't handled properly due to a browser bug.
    Fixed bug with paste on Edge where extra fragment data was inserted into the contents when pasting.
    Fixed bug with pasting contents when having a whole block element selected on WebKit could cause WebKit spans to appear.
    Fixed bug where the visualchars plugin wasn't working correctly showing invisible nbsp characters.
    Fixed bug where browsers would hang if you tried to load some malformed html contents.
    Fixed bug where the init call promise wouldn't resolve if the specified selector didn't find any matching elements.
    Fixed bug where the Schema isValidChild function was case sensitive.
Version 4.5.3 (2017-02-01)
    Added keyboard navigation for menu buttons when the menu is in focus.
    Added api to the list plugin for setting custom classes/attributes on lists.
    Added validation for the anchor plugin input field according to W3C id naming specifications.
    Fixed bug where media placeholders were removed after resize with the forced_root_block setting set to false.
    Fixed bug where deleting selections with similar sibling nodes sometimes deleted the whole document.
    Fixed bug with inlite theme where several toolbars would appear scrolling when more than one instance of the editor was in use.
    Fixed bug where the editor would throw error with the fontselect plugin on hidden editor instances in Firefox.
    Fixed bug where the background color would not stretch to the font size.
    Fixed bug where font size would be removed when changing background color.
    Fixed bug where the undomanager trimmed away whitespace between nodes on undo/redo.
    Fixed bug where media_dimensions=false in media plugin caused the editor to throw an error.
    Fixed bug where IE was producing font/u elements within links on paste.
    Fixed bug where some button tooltips were broken when compat3x was in use.
    Fixed bug where backspace/delete/typeover would remove the caption element.
    Fixed bug where powerspell failed to function when compat3x was enabled.
    Fixed bug where it wasn't possible to apply sub/sup on text with large font size.
    Fixed bug where pre tags with spaces weren't treated as content.
    Fixed bug where Meta+A would select the entire document instead of all contents in nested ce=true elements.
Version 4.5.2 (2017-01-04)
    Added missing keyboard shortcut description for the underline menu item in the format menu.
    Fixed bug where external blob urls wasn't properly handled by editor upload logic. Patch contributed by David Oviedo.
    Fixed bug where urls wasn't treated as a single word by the wordcount plugin.
    Fixed bug where nbsp characters wasn't treated as word delimiters by the wordcount plugin.
    Fixed bug where editor instance wasn't properly passed to the format preview logic. Patch contributed by NullQuery.
    Fixed bug where the fake caret wasn't hidden when you moved selection to a cE=false element.
    Fixed bug where it wasn't possible to edit existing code sample blocks.
    Fixed bug where it wasn't possible to delete editor contents if the selection included an empty block.
    Fixed bug where the formatter wasn't expanding words on some international characters. Patch contributed by Martin Larochelle.
    Fixed bug where the open link feature wasn't working correctly on IE 11.
    Fixed bug where enter before/after a cE=false block wouldn't properly padd the paragraph with an br element.
    Fixed so font size and font family select boxes always displays a value by using the runtime style as a fallback.
    Fixed so missing plugins will be logged to console as warnings rather than halting the initialization of the editor.
    Fixed so splitbuttons become normal buttons in advlist plugin if styles are empty. Patch contributed by René Schleusner.
    Fixed so you can multi insert rows/cols by selecting table cells and using insert rows/columns.
Version 4.5.1 (2016-12-07)
    Fixed bug where the lists plugin wouldn't initialize without the advlist plugins if served from cdn.
    Fixed bug where selectors with "*" would cause the style format preview to throw an error.
    Fixed bug with toggling lists off on lists with empty list items would throw an error.
    Fixed bug where editing images would produce non existing blob uris.
    Fixed bug where the offscreen toc selection would be treated as the real toc element.
    Fixed bug where the aria level attribute for element path would have an incorrect start index.
    Fixed bug where the offscreen selection of cE=false that where very wide would be shown onscreen. Patch contributed by Steven Bufton.
    Fixed so the default_link_target gets applied to links created by the autolink plugin.
    Fixed so that the name attribute gets removed by the anchor plugin if editing anchors.
Version 4.5.0 (2016-11-23)
    Added new toc plugin allows you to insert table of contents based on editor headings.
    Added new auto complete menu to all url fields. Adds history, link to anchors etc.
    Added new sidebar api that allows you to add custom sidebar panels and buttons to toggle these.
    Added new insert menu button that allows you to have multiple insert functions under the same menu button.
    Added new open link feature to ctrl+click, alt+enter and context menu.
    Added new media_embed_handler option to allow the media plugin to be populated with custom embeds.
    Added new support for editing transparent images using the image tools dialog.
    Added new images_reuse_filename option to allow filenames of images to be retained for upload.
    Added new security feature where links with target="_blank" will by default get rel="noopener noreferrer".
    Added new allow_unsafe_link_target to allow you to opt-out of the target="_blank" security feature.
    Added new style_formats_autohide option to automatically hide styles based on context.
    Added new codesample_content_css option to specify where the code sample prism css is loaded from.
    Added new support for Japanese/Chinese word count following the unicode standards on this.
    Added new fragmented undo levels this dramatically reduces flicker on contents with iframes.
    Added new live previews for complex elements like table or lists.
    Fixed bug where it wasn't possible to properly tab between controls in a dialog with a disabled form item control.
    Fixed bug where firefox would generate a rectangle on elements produced after/before a cE=false elements.
    Fixed bug with advlist plugin not switching list element format properly in some edge cases.
    Fixed bug where col/rowspans wasn't correctly computed by the table plugin in some cases.
    Fixed bug where the table plugin would thrown an error if object_resizing was disabled.
    Fixed bug where some invalid markup would cause issues when running in XHTML mode. Patch contributed by Charles Bourasseau.
    Fixed bug where the fullscreen class wouldn't be removed properly when closing dialogs.
    Fixed bug where the PastePlainTextToggle event wasn't fired by the paste plugin when the state changed.
    Fixed bug where table the row type wasn't properly updated in table row dialog. Patch contributed by Matthias Balmer.
    Fixed bug where select all and cut wouldn't place caret focus back to the editor in WebKit. Patch contributed by Daniel Jalkut.
    Fixed bug where applying cell/row properties to multiple cells/rows would reset other unchanged properties.
    Fixed bug where some elements in the schema would have redundant/incorrect children.
    Fixed bug where selector and target options would cause issues if used together.
    Fixed bug where drag/drop of images from desktop on chrome would thrown an error.
    Fixed bug where cut on WebKit/Blink wouldn't add an undo level.
    Fixed bug where IE 11 would scroll to the cE=false elements when they where selected.
    Fixed bug where keys like F5 wouldn't work when a cE=false element was selected.
    Fixed bug where the undo manager wouldn't stop the typing state when commands where executed.
    Fixed bug where unlink on wrapped links wouldn't work properly.
    Fixed bug with drag/drop of images on WebKit where the image would be deleted form the source editor.
    Fixed bug where the visual characters mode would be disabled when contents was extracted from the editor.
    Fixed bug where some browsers would toggle of formats applied to the caret when clicking in the editor toolbar.
    Fixed bug where the custom theme function wasn't working correctly.
    Fixed bug where image option for custom buttons required you to have icon specified as well.
    Fixed bug where the context menu and contextual toolbars would be visible at the same time and sometimes overlapping.
    Fixed bug where the noneditable plugin would double wrap elements when using the noneditable_regexp option.
    Fixed bug where tables would get padding instead of margin when you used the indent button.
    Fixed bug where the charmap plugin wouldn't properly insert non breaking spaces.
    Fixed bug where the color previews in color input boxes wasn't properly updated.
    Fixed bug where the list items of previous lists wasn't merged in the right order.
    Fixed bug where it wasn't possible to drag/drop inline-block cE=false elements on IE 11.
    Fixed bug where some table cell merges would produce incorrect rowspan/colspan.
    Fixed so the font size of the editor defaults to 14px instead of 11px this can be overridden by custom css.
    Fixed so wordcount is debounced to reduce cpu hogging on larger texts.
    Fixed so tinymce global gets properly exported as a module when used with some module bundlers.
    Fixed so it's possible to specify what css properties you want to preview on specific formats.
    Fixed so anchors are contentEditable=false while within the editor.
    Fixed so selected contents gets wrapped in a inline code element by the codesample plugin.
    Fixed so conditional comments gets properly stripped independent of case. Patch contributed by Georgii Dolzhykov.
    Fixed so some escaped css sequences gets properly handled. Patch contributed by Georgii Dolzhykov.
    Fixed so notifications with the same message doesn't get displayed at the same time.
    Fixed so F10 can be used as an alternative key to focus to the toolbar.
    Fixed various api documentation issues and typos.
    Removed layer plugin since it wasn't really ported from 3.x and there doesn't seem to be much use for it.
    Removed moxieplayer.swf from the media plugin since it wasn't used by the media plugin.
    Removed format state from the advlist plugin to be more consistent with common word processors.
Version 4.4.3 (2016-09-01)
    Fixed bug where copy would produce an exception on Chrome.
    Fixed bug where deleting lists on IE 11 would merge in correct text nodes.
    Fixed bug where deleting partial lists with indentation wouldn't cause proper normalization.
Version 4.4.2 (2016-08-25)
    Added new importcss_exclusive option to disable unique selectors per group.
    Added new group specific selector_converter option to importcss plugin.
    Added new codesample_languages option to apply custom languages to codesample plugin.
    Added new codesample_dialog_width/codesample_dialog_height options.
    Fixed bug where fullscreen button had an incorrect keyboard shortcut.
    Fixed bug where backspace/delete wouldn't work correctly from a block to a cE=false element.
    Fixed bug where smartpaste wasn't detecting links with special characters in them like tilde.
    Fixed bug where the editor wouldn't get proper focus if you clicked on a cE=false element.
    Fixed bug where it wasn't possible to copy/paste table rows that had merged cells.
    Fixed bug where merging cells could some times produce invalid col/rowspan attibute values.
    Fixed bug where getBody would sometimes thrown an exception now it just returns null if the iframe is clobbered.
    Fixed bug where drag/drop of cE=false element wasn't properly constrained to viewport.
    Fixed bug where contextmenu on Mac would collapse any selection to a caret.
    Fixed bug where rtl mode wasn't rendered properly when loading a language pack with the rtl flag.
    Fixed bug where Kamer word bounderies would be stripped from contents.
    Fixed bug where lists would sometimes render two dots or numbers on the same line.
    Fixed bug where the skin_url wasn't used by the inlite theme.
    Fixed so data attributes are ignored when comparing formats in the formatter.
    Fixed so it's possible to disable inline toolbars in the inlite theme.
    Fixed so template dialog gets resized if it doesn't fit the window viewport.
Version 4.4.1 (2016-07-26)
    Added smart_paste option to paste plugin to allow disabling the paste behavior if needed.
    Fixed bug where png urls wasn't properly detected by the smart paste logic.
    Fixed bug where the element path wasn't working properly when multiple editor instances where used.
    Fixed bug with creating lists out of multiple paragraphs would just create one list item instead of multiple.
    Fixed bug where scroll position wasn't properly handled by the inlite theme to place the toolbar properly.
    Fixed bug where multiple instances of the editor using the inlite theme didn't render the toolbar properly.
    Fixed bug where the shortcut label for fullscreen mode didn't match the actual shortcut key.
    Fixed bug where it wasn't possible to select cE=false blocks using touch devices on for example iOS.
    Fixed bug where it was possible to select the child image within a cE=false on IE 11.
    Fixed so inserts of html containing lists doesn't merge with any existing lists unless it's a paste operation.
Version 4.4.0 (2016-06-30)
    Added new inlite theme this is a more lightweight inline UI.
    Added smarter paste logic that auto detects urls in the clipboard and inserts images/links based on that.
    Added a better image resize algorithm for better image quality in the imagetools plugin.
    Fixed bug where it wasn't possible to drag/dropping cE=false elements on FF.
    Fixed bug where backspace/delete before/after a cE=false block would produce a new paragraph.
    Fixed bug where list style type css property wasn't preserved when indenting lists.
    Fixed bug where merging of lists where done even if the list style type was different.
    Fixed bug where the image_dataimg_filter function wasn't used when pasting images.
    Fixed bug where nested editable within a non editable element would cause scroll on focus in Chrome.
    Fixed so invalid targets for inline mode is blocked on initialization. We only support elements that can have children.
Version 4.3.13 (2016-06-08)
    Added characters with a diacritical mark to charmap plugin. Patch contributed by Dominik Schilling.
    Added better error handling if the image proxy service would produce errors.
    Fixed issue with pasting list items into list items would produce nested list rather than a merged list.
    Fixed bug where table selection could get stuck in selection mode for inline editors.
    Fixed bug where it was possible to place the caret inside the resize grid elements.
    Fixed bug where it wasn't possible to place in elements horizontally adjacent cE=false blocks.
    Fixed bug where multiple notifications wouldn't be properly placed on screen.
    Fixed bug where multiple editor instance of the same id could be produces in some specific integrations.
Version 4.3.12 (2016-05-10)
    Fixed bug where focus calls couldn't be made inside the editors PostRender event handler.
    Fixed bug where some translations wouldn't work as expected due to a bug in editor.translate.
    Fixed bug where the node change event could fire with a node out side the root of the editor.
    Fixed bug where Chrome wouldn't properly present the keyboard paste clipboard details when paste was clicked.
    Fixed bug where merged cells in tables couldn't be selected from right to left.
    Fixed bug where insert row wouldn't properly update a merged cells rowspan property.
    Fixed bug where the color input boxes preview field wasn't properly set on initialization.
    Fixed bug where IME composition inside table cells wouldn't work as expected on IE 11.
    Fixed so all shadow dom support is under and experimental flag due to flaky browser support.
Version 4.3.11 (2016-04-25)
    Fixed bug where it wasn't possible to insert empty blocks though the API unless they where padded.
    Fixed bug where you couldn't type the Euro character on Windows.
    Fixed bug where backspace/delete from a cE=false element to a text block didn't work properly.
    Fixed bug where the text color default grid would render incorrectly.
    Fixed bug where the codesample plugin wouldn't load the css in the editor for multiple editors.
    Fixed so the codesample plugin textarea gets focused by default.
Version 4.3.10 (2016-04-12)
    Fixed bug where the key "y" on WebKit couldn't be entered due to conflict with keycode for F10 on keypress.
Version 4.3.9 (2016-04-12)
    Added support for focusing the contextual toolbars using keyboard.
    Added keyboard support for slider UI controls. You can no increase/decrease using arrow keys.
    Added url pattern matching for Dailymotion to media plugin. Patch contributed by Bertrand Darbon.
    Added body_class to template plugin preview. Patch contributed by Milen Petrinski.
    Added options to better override textcolor pickers with custom colors. Patch contributed by Xavier Boubert.
    Added visual arrows to inline contextual toolbars so that they point to the element being active.
    Fixed so toolbars for tables or other larger elements get better positioned below the scrollable viewport.
    Fixed bug where it was possible to click links inside cE=false blocks.
    Fixed bug where event targets wasn't properly handled in Safari Technical Preview.
    Fixed bug where drag/drop text in FF 45 would make the editor caret invisible.
    Fixed bug where the remove state wasn't properly set on editor instances when detected as clobbered.
    Fixed bug where offscreen selection of some cE=false elements would render onscreen. Patch contributed by Steven Bufton
    Fixed bug where enter would clone styles out side the root on editors inside a span. Patch contributed by ChristophKaser.
    Fixed bug where drag/drop of images into the editor didn't work correctly in FF.
    Fixed so the first item in panels for the imagetools dialog gets proper keyboard focus.
    Changed the Meta+Shift+F shortcut to Ctrl+Shift+F since Czech, Slovak, Polish languages used the first one for input.
Version 4.3.8 (2016-03-15)
    Fixed bug where inserting HR at the end of a block element would produce an extra empty block.
    Fixed bug where links would be clickable when readonly mode was enabled.
    Fixed bug where the formatter would normalize to the wrong node on very specific content.
    Fixed bug where some nested list items couldn't be indented properly.
    Fixed bug where links where clickable in the preview dialog.
    Fixed so the alt attribute doesn't get padded with an empty value by default.
    Fixed so nested alignment works more correctly. You will now alter the alignment to the closest block parent.
Version 4.3.7 (2016-03-02)
    Fixed bug where incorrect icons would be rendered for imagetools edit and color levels.
    Fixed bug where navigation using arrow keys inside a SelectBox didn't move up/down.
    Fixed bug where the visualblocks plugin would render borders round internal UI elements.
Version 4.3.6 (2016-03-01)
    Added new paste_remember_plaintext_info option to allow a global disable of the plain text mode notification.
    Added new PastePlainTextToggle event that fires when plain text mode toggles on/off.
    Fixed bug where it wasn't possible to select media elements since the drag logic would snap it to mouse cursor.
    Fixed bug where it was hard to place the caret inside nested cE=true elements when the outer cE=false element was focused.
    Fixed bug where editors wouldn't properly initialize if both selector and mode where used.
    Fixed bug where IME input inside table cells would switch the IME off.
    Fixed bug where selection inside the first table cell would cause the whole table cell to get selected.
    Fixed bug where error handling of images being uploaded wouldn't properly handle faulty statuses.
    Fixed bug where inserting contents before a HR would cause an exception to be thrown.
    Fixed bug where copy/paste of Excel data would be inserted as an image.
    Fixed caret position issues with copy/paste of inline block cE=false elements.
    Fixed issues with various menu item focus bugs in Chrome. Where the focused menu bar item wasn't properly blurred.
    Fixed so the notifications have a solid background since it would be hard to read if there where text under it.
    Fixed so notifications gets animated similar to the ones used by dialogs.
    Fixed so larger images that gets pasted is handled better.
    Fixed so the window close button is more uniform on various platform and also increased it's hit area.
Version 4.3.5 (2016-02-11)
    Npm version bump due to package not being fully updated.
Version 4.3.4 (2016-02-11)
    Added new OpenWindow/CloseWindow events that gets fired when windows open/close.
    Added new NewCell/NewRow events that gets fired when table cells/rows are created.
    Added new Promise return value to tinymce.init makes it easier to handle initialization.
    Removed the jQuery version the jQuery plugin is now moved into the main package.
    Removed jscs from build process since eslint can now handle code style checking.
    Fixed various bugs with drag/drop of contentEditable:false elements.
    Fixed bug where deleting of very specific nested list items would result in an odd list.
    Fixed bug where lists would get merged with adjacent lists outside the editable inline root.
    Fixed bug where MS Edge would crash when closing a dialog then clicking a menu item.
    Fixed bug where table cell selection would add undo levels.
    Fixed bug where table cell selection wasn't removed when inline editor where removed.
    Fixed bug where table cell selection wouldn't work properly on nested tables.
    Fixed bug where table merge menu would be available when merging between thead and tbody.
    Fixed bug where table row/column resize wouldn't get properly removed when the editor was removed.
    Fixed bug where Chrome would scroll to the editor if there where a empty hash value in document url.
    Fixed bug where the cache suffix wouldn't work correctly with the importcss plugin.
    Fixed bug where selection wouldn't work properly on MS Edge on Windows Phone 10.
    Fixed so adjacent pre blocks gets joined into one pre block since that seems like the user intent.
    Fixed so events gets properly dispatched in shadow dom. Patch provided by Nazar Mokrynskyi.
Version 4.3.3 (2016-01-14)
    Added new table_resize_bars configuration setting.  This setting allows you to disable the table resize bars.
    Added new beforeInitialize event to tinymce.util.XHR lets you modify XHR properties before open. Patch contributed by Brent Clintel.
    Added new autolink_pattern setting to autolink plugin. Enables you to override the default autolink formats. Patch contributed by Ben Tiedt.
    Added new charmap option that lets you override the default charmap of the charmap plugin.
    Added new charmap_append option that lets you add new characters to the default charmap of the charmap plugin.
    Added new insertCustomChar event that gets fired when a character is inserted by the charmap plugin.
    Fixed bug where table cells started with a superfluous &nbsp; in IE10+.
    Fixed bug where table plugin would retain all BR tags when cells were merged.
    Fixed bug where media plugin would strip underscores from youtube urls.
    Fixed bug where IME input would fail on IE 11 if you typed within a table.
    Fixed bug where double click selection of a word would remove the space before the word on insert contents.
    Fixed bug where table plugin would produce exceptions when hovering tables with invalid structure.
    Fixed bug where fullscreen wouldn't scroll back to it's original position when untoggled.
    Fixed so the template plugins templates setting can be a function that gets a callback that can provide templates.
Version 4.3.2 (2015-12-14)
    Fixed bug where the resize bars for table cells were not affected by the object_resizing property.
    Fixed bug where the contextual table toolbar would appear incorrectly if TinyMCE was initialized inline inside a table.
    Fixed bug where resizing table cells did not fire a node change event or add an undo level.
    Fixed bug where double click selection of text on IE 11 wouldn't work properly.
    Fixed bug where codesample plugin would incorrectly produce br elements inside code elements.
    Fixed bug where media plugin would strip dashes from youtube urls.
    Fixed bug where it was possible to move the caret into the table resize bars.
    Fixed bug where drag/drop into a cE=false element was possible on IE.
Version 4.3.1 (2015-11-30)
    Fixed so it's possible to disable the table inline toolbar by setting it to false or an empty string.
    Fixed bug where it wasn't possible to resize some tables using the drag handles.
    Fixed bug where unique id:s would clash for multiple editor instances and cE=false selections.
    Fixed bug where the same plugin could be initialized multiple times.
    Fixed bug where the table inline toolbars would be displayed at the same time as the image toolbars.
    Fixed bug where the table selection rect wouldn't be removed when selecting another control element.
Version 4.3.0 (2015-11-23)
    Added new table column/row resize support. Makes it a lot more easy to resize the columns/rows in a table.
    Added new table inline toolbar. Makes it easier to for example add new rows or columns to a table.
    Added new notification API. Lets you display floating notifications to the end user.
    Added new codesample plugin that lets you insert syntax highlighted pre elements into the editor.
    Added new image_caption to images. Lets you create images with captions using a HTML5 figure/figcaption elements.
    Added new live previews of embeded videos. Lets you play the video right inside the editor.
    Added new setDirty method and "dirty" event to the editor. Makes it easier to track the dirty state change.
    Added new setMode method to Editor instances that lets you dynamically switch between design/readonly.
    Added new core support for contentEditable=false elements within the editor overrides the browsers broken behavior.
    Rewrote the noneditable plugin to use the new contentEditable false core logic.
    Fixed so the dirty state doesn't set to false automatically when the undo index is set to 0.
    Fixed the Selection.placeCaretAt so it works better on IE when the coordinate is between paragraphs.
    Fixed bug where data-mce-bogus="all" element contents where counted by the word count plugin.
    Fixed bug where contentEditable=false elements would be indented by the indent buttons.
    Fixed bug where images within contentEditable=false would be selected in WebKit on mouse click.
    Fixed bug in DOMUntils split method where the replacement parameter wouldn't work on specific cases.
    Fixed bug where the importcss plugin would import classes from the skin content css file.
    Fixed so all button variants have a wrapping span for it's text to make it easier to skin.
    Fixed so it's easier to exit pre block using the arrow keys.
    Fixed bug where listboxes with fix widths didn't render correctly.
Version 4.2.8 (2015-11-13)
    Fixed bug where it was possible to delete tables as the inline root element if all columns where selected.
    Fixed bug where the UI buttons active state wasn't properly updated due to recent refactoring of that logic.
Version 4.2.7 (2015-10-27)
    Fixed bug where backspace/delete would remove all formats on the last paragraph character in WebKit/Blink.
    Fixed bug where backspace within a inline format element with a bogus caret container would move the caret.
    Fixed bug where backspace/delete on selected table cells wouldn't add an undo level.
    Fixed bug where script tags embedded within the editor could sometimes get a mce- prefix prepended to them
    Fixed bug where validate: false option could produce an error to be thrown from the Serialization step.
    Fixed bug where inline editing of a table as the root element could let the user delete that table.
    Fixed bug where inline editing of a table as the root element wouldn't properly handle enter key.
    Fixed bug where inline editing of a table as the root element would normalize the selection incorrectly.
    Fixed bug where inline editing of a list as the root element could let the user delete that list.
    Fixed bug where inline editing of a list as the root element could let the user split that list.
    Fixed bug where resize handles would be rendered on editable root elements such as table.
Version 4.2.6 (2015-09-28)
    Added capability to set request headers when using XHRs.
    Added capability to upload local images automatically default delay is set to 30 seconds after editing images.
    Added commands ids mceEditImage, mceAchor and mceMedia to be avaiable from execCommand.
    Added Edge browser to saucelabs grunt task. Patch contributed by John-David Dalton.
    Fixed bug where blob uris not produced by tinymce would produce HTML invalid markup.
    Fixed bug where selection of contents of a nearly empty editor in Edge would sometimes fail.
    Fixed bug where color styles woudln't be retained on copy/paste in Blink/Webkit.
    Fixed bug where the table plugin would throw an error when inserting rows after a child table.
    Fixed bug where the template plugin wouldn't handle functions as variable replacements.
    Fixed bug where undo/redo sometimes wouldn't work properly when applying formatting collapsed ranges.
    Fixed bug where shift+delete wouldn't do a cut operation on Blink/WebKit.
    Fixed bug where cut action wouldn't properly store the before selection bookmark for the undo level.
    Fixed bug where backspace in side an empty list element on IE would loose editor focus.
    Fixed bug where the save plugin wouldn't enable the buttons when a change occurred.
    Fixed bug where Edge wouldn't initialize the editor if a document.domain was specified.
    Fixed bug where enter key before nested images would sometimes not properly expand the previous block.
    Fixed bug where the inline toolbars wouldn't get properly hidden when blurring the editor instance.
    Fixed bug where Edge would paste Chinese characters on some Windows 10 installations.
    Fixed bug where IME would loose focus on IE 11 due to the double trailing br bug fix.
    Fixed bug where the proxy url in imagetools was incorrect. Patch contributed by Wong Ho Wang.
Version 4.2.5 (2015-08-31)
    Added fullscreen capability to embedded youtube and vimeo videos.
    Fixed bug where the uploadImages call didn't work on IE 10.
    Fixed bug where image place holders would be uploaded by uploadImages call.
    Fixed bug where images marked with bogus would be uploaded by the uploadImages call.
    Fixed bug where multiple calls to uploadImages would result in decreased performance.
    Fixed bug where pagebreaks were editable to imagetools patch contributed by Rasmus Wallin.
    Fixed bug where the element path could cause too much recursion exception.
    Fixed bug for domains containing ".min". Patch contributed by Loïc Février.
    Fixed so validation of external links to accept a number after www. Patch contributed by Victor Carvalho.
    Fixed so the charmap is exposed though execCommand. Patch contributed by Matthew Will.
    Fixed so that the image uploads are concurrent for improved performance.
    Fixed various grammar problems in inline documentation. Patches provided by nikolas.
Version 4.2.4 (2015-08-17)
    Added picture as a valid element to the HTML 5 schema. Patch contributed by Adam Taylor.
    Fixed bug where contents would be duplicated on drag/drop within the same editor.
    Fixed bug where floating/alignment of images on Edge wouldn't work properly.
    Fixed bug where it wasn't possible to drag images on IE 11.
    Fixed bug where image selection on Edge would sometimes fail.
    Fixed bug where contextual toolbars icons wasn't rendered properly when using the toolbar_items_size.
    Fixed bug where searchreplace dialog doesn't get prefilled with the selected text.
    Fixed bug where fragmented matches wouldn't get properly replaced by the searchreplace plugin.
    Fixed bug where enter key wouldn't place the caret if was after a trailing space within an inline element.
    Fixed bug where the autolink plugin could produce multiple links for the same text on Gecko.
    Fixed bug where EditorUpload could sometimes throw an exception if the blob wasn't found.
    Fixed xss issues with media plugin not properly filtering out some script attributes.
Version 4.2.3 (2015-07-30)
    Fixed bug where image selection wasn't possible on Edge due to incompatible setBaseAndExtend API.
    Fixed bug where image blobs urls where not properly destroyed by the imagetools plugin.
    Fixed bug where keyboard shortcuts wasn't working correctly on IE 8.
    Fixed skin issue where the borders of panels where not visible on IE 8.
Version 4.2.2 (2015-07-22)
    Fixed bug where float panels were not being hidden on inline editor blur when fixed_toolbar_container config option was in use.
    Fixed bug where combobox states wasn't properly updated if contents where updated without keyboard.
    Fixed bug where pasting into textbox or combobox would move the caret to the end of text.
    Fixed bug where removal of bogus span elements before block elements would remove whitespace between nodes.
    Fixed bug where repositioning of inline toolbars where async and producing errors if the editor was removed from DOM to early. Patch by iseulde.
    Fixed bug where element path wasn't working correctly. Patch contributed by iseulde.
    Fixed bug where menus wasn't rendered correctly when custom images where added to a menu. Patch contributed by Naim Hammadi.
Version 4.2.1 (2015-06-29)
    Fixed bug where back/forward buttons in the browser would render blob images as broken images.
    Fixed bug where Firefox would throw regexp to big error when replacing huge base64 chunks.
    Fixed bug rendering issues with resize and context toolbars not being placed properly until next animation frame.
    Fixed bug where the rendering of the image while cropping would some times not be centered correctly.
    Fixed bug where listbox items with submenus would me selected as active.
    Fixed bug where context menu where throwing an error when rendering.
    Fixed bug where resize both option wasn't working due to resent addClass API change. Patch contributed by Jogai.
    Fixed bug where a hideAll call for container rendered inline toolbars would throw an error.
    Fixed bug where onclick event handler on combobox could cause issues if element.id was a function by some polluting libraries.
    Fixed bug where listboxes wouldn't get proper selected sub menu item when using link_list or image_list.
    Fixed so the UI controls are as wide as 4.1.x to avoid wrapping controls in toolbars.
    Fixed so the imagetools dialog is adaptive for smaller screen sizes.
Version 4.2.0 (2015-06-25)
    Added new flat default skin to make the UI more modern.
    Added new imagetools plugin, lets you crop/resize and apply filters to images.
    Added new contextual toolbars support to the API lets you add floating toolbars for specific CSS selectors.
    Added new promise feature fill as tinymce.util.Promise.
    Added new built in image upload feature lets you upload any base64 encoded image within the editor as files.
    Fixed bug where resize handles would appear in the right position in the wrong editor when switching between resizable content in different inline editors.
    Fixed bug where tables would not be inserted in inline mode due to previous float panel fix.
    Fixed bug where floating panels would remain open when focus was lost on inline editors.
    Fixed bug where cut command on Chrome would thrown a browser security exception.
    Fixed bug where IE 11 sometimes would report an incorrect size for images in the image dialog.
    Fixed bug where it wasn't possible to remove inline formatting at the end of block elements.
    Fixed bug where it wasn't possible to delete table cell contents when cell selection was vertical.
    Fixed bug where table cell wasn't emptied from block elements if delete/backspace where pressed in empty cell.
    Fixed bug where cmd+shift+arrow didn't work correctly on Firefox mac when selecting to start/end of line.
    Fixed bug where removal of bogus elements would sometimes remove whitespace between nodes.
    Fixed bug where the resize handles wasn't updated when the main window was resized.
    Fixed so script elements gets removed by default to prevent possible XSS issues in default config implementations.
    Fixed so the UI doesn't need manual reflows when using non native layout managers.
    Fixed so base64 encoded images doesn't slow down the editor on modern browsers while editing.
    Fixed so all UI elements uses touch events to improve mobile device support.
    Removed the touch click quirks patch for iOS since it did more harm than good.
    Removed the non proportional resize handles since. Unproportional resize can still be done by holding the shift key.
Version 4.1.10 (2015-05-05)
    Fixed bug where plugins loaded with compat3x would sometimes throw errors when loading using the jQuery version.
    Fixed bug where extra empty paragraphs would get deleted in WebKit/Blink due to recent Quriks fix.
    Fixed bug where the editor wouldn't work properly on IE 12 due to some required browser sniffing.
    Fixed bug where formatting shortcut keys where interfering with Mac OS X screenshot keys.
    Fixed bug where the caret wouldn't move to the next/previous line boundary on Cmd+Left/Right on Gecko.
    Fixed bug where it wasn't possible to remove formats from very specific nested contents.
    Fixed bug where undo levels wasn't produced when typing letters using the shift or alt+ctrl modifiers.
    Fixed bug where the dirty state wasn't properly updated when typing using the shift or alt+ctrl modifiers.
    Fixed bug where an error would be thrown if an autofocused editor was destroyed quickly after its initialization. Patch provided by thorn0.
    Fixed issue with dirty state not being properly updated on redo operation.
    Fixed issue with entity decoder not handling incorrectly written numeric entities.
    Fixed issue where some PI element values wouldn't be properly encoded.
Version 4.1.9 (2015-03-10)
    Fixed bug where indentation wouldn't work properly for non list elements.
    Fixed bug with image plugin not pulling the image dimensions out correctly if a custom document_base_url was used.
    Fixed bug where ctrl+alt+[1-9] would conflict with the AltGr+[1-9] on Windows. New shortcuts is ctrl+shift+[1-9].
    Fixed bug with removing formatting on nodes in inline mode would sometimes include nodes outside the editor body.
    Fixed bug where extra nbsp:s would be inserted when you replaced a word surrounded by spaces using insertContent.
    Fixed bug with pasting from Google Docs would produce extra strong elements and line feeds.
Version 4.1.8 (2015-03-05)
    Added new html5 sizes attribute to img elements used together with srcset.
    Added new elementpath option that makes it possible to disable the element path but keep the statusbar.
    Added new option table_style_by_css for the table plugin to set table styling with css rather than table attributes.
    Added new link_assume_external_targets option to prompt the user to prepend http:// prefix if the supplied link does not contain a protocol prefix.
    Added new image_prepend_url option to allow a custom base path/url to be added to images.
    Added new table_appearance_options option to make it possible to disable some options.
    Added new image_title option to make it possible to alter the title of the image, disabled by default.
    Fixed bug where selection starting from out side of the body wouldn't produce a proper selection range on IE 11.
    Fixed bug where pressing enter twice before a table moves the cursor in the table and causes a javascript error.
    Fixed bug where advanced image styles were not respected.
    Fixed bug where the less common Shift+Delete didn't produce a proper cut operation on WebKit browsers.
    Fixed bug where image/media size constrain logic would produce NaN when handling non number values.
    Fixed bug where internal classes where removed by the removeformat command.
    Fixed bug with creating links table cell contents with a specific selection would throw a exceptions on WebKit/Blink.
    Fixed bug where valid_classes option didn't work as expected according to docs. Patch provided by thorn0.
    Fixed bug where jQuery plugin would patch the internal methods multiple times. Patch provided by Drew Martin.
    Fixed bug where backspace key wouldn't delete the current selection of newly formatted content.
    Fixed bug where type over of inline formatting elements wouldn't properly keep the format on WebKit/Blink.
    Fixed bug where selection needed to be properly normalized on modern IE versions.
    Fixed bug where Command+Backspace didn't properly delete the whole line of text but the previous word.
    Fixed bug where UI active states wheren't properly updated on IE if you placed caret within the current range.
    Fixed bug where delete/backspace on WebKit/Blink would remove span elements created by the user.
    Fixed bug where delete/backspace would produce incorrect results when deleting between two text blocks with br elements.
    Fixed bug where captions where removed when pasting from MS Office.
    Fixed bug where lists plugin wouldn't properly remove fully selected nested lists.
    Fixed bug where the ttf font used for icons would throw an warning message on Gecko on Mac OS X.
    Fixed a bug where applying a color to text did not update the undo/redo history.
    Fixed so shy entities gets displayed when using the visualchars plugin.
    Fixed so removeformat removes ins/del by default since these might be used for strikethough.
    Fixed so multiple language packs can be loaded and added to the global I18n data structure.
    Fixed so transparent color selection gets treated as a normal color selection. Patch contributed by Alexander Hofbauer.
    Fixed so it's possible to disable autoresize_overflow_padding, autoresize_bottom_margin options by setting them to false.
    Fixed so the charmap plugin shows the description of the character in the dialog. Patch contributed by Jelle Hissink.
    Removed address from the default list of block formats since it tends to be missused.
    Fixed so the pre block format is called preformatted to make it more verbose.
    Fixed so it's possible to context scope translation strings this isn't needed most of the time.
    Fixed so the max length of the width/height input fields of the media dialog is 5 instead of 3.
    Fixed so drag/dropped contents gets properly processed by paste plugin since it's basically a paste. Patch contributed by Greg Fairbanks.
    Fixed so shortcut keys for headers is ctrl+alt+[1-9] instead of ctrl+[1-9] since these are for switching tabs in the browsers.
    Fixed so "u" doesn't get converted into a span element by the legacy input filter. Since this is now a valid HTML5 element.
    Fixed font families in order to provide appropriate web-safe fonts.
Version 4.1.7 (2014-11-27)
    Added HTML5 schema support for srcset, source and picture. Patch contributed by mattheu.
    Added new cache_suffix setting to enable cache busting by producing unique urls.
    Added new paste_convert_word_fake_lists option to enable users to disable the fake lists convert logic.
    Fixed so advlist style changes adds undo levels for each change.
    Fixed bug where WebKit would sometimes produce an exception when the autolink plugin where looking for URLs.
    Fixed bug where IE 7 wouldn't be rendered properly due to aggressive css compression.
    Fixed bug where DomQuery wouldn't accept window as constructor element.
    Fixed bug where the color picker in 3.x dialogs wouldn't work properly. Patch contributed by Callidior.
    Fixed bug where the image plugin wouldn't respect the document_base_url.
    Fixed bug where the jQuery plugin would fail to append to elements named array prototype names.
Version 4.1.6 (2014-10-08)
    Fixed bug with clicking on the scrollbar of the iframe would cause a JS error to be thrown.
    Fixed bug where null would produce an exception if you passed it to selection.setRng.
    Fixed bug where Ctrl/Cmd+Tab would indent the current list item if you switched tabs in the browser.
    Fixed bug where pasting empty cells from Excel would result in a broken table.
    Fixed bug where it wasn't possible to switch back to default list style type.
    Fixed issue where the select all quirk fix would fire for other modifiers than Ctrl/Cmd combinations.
    Replaced jake with grunt since it is more mainstream and has better plugin support.
Version 4.1.5 (2014-09-09)
    Fixed bug where sometimes the resize rectangles wouldn't properly render on images on WebKit/Blink.
    Fixed bug in list plugin where delete/backspace would merge empty LI elements in lists incorrectly.
    Fixed bug where empty list elements would result in empty LI elements without it's parent container.
    Fixed bug where backspace in empty caret formatted element could produce an type error exception of Gecko.
    Fixed bug where lists pasted from word with a custom start index above 9 wouldn't be properly handled.
    Fixed bug where tabfocus plugin would tab out of the editor instance even if the default action was prevented.
    Fixed bug where tabfocus wouldn't tab properly to other adjacent editor instances.
    Fixed bug where the DOMUtils setStyles wouldn't properly removed or update the data-mce-style attribute.
    Fixed bug where dialog select boxes would be placed incorrectly if document.body wasn't statically positioned.
    Fixed bug where pasting would sometimes scroll to the top of page if the user was using the autoresize plugin.
    Fixed bug where caret wouldn't be properly rendered by Chrome when clicking on the iframes documentElement.
    Fixed so custom images for menubutton/splitbutton can be provided. Patch contributed by Naim Hammadi.
    Fixed so the default action of windows closing can be prevented by blocking the default action of the close event.
    Fixed so nodeChange and focus of the editor isn't automatically performed when opening sub dialogs.
Version 4.1.4 (2014-08-21)
    Added new media_filter_html option to media plugin that blocks any conditional comments, scripts etc within a video element.
    Added new content_security_policy option allows you to set custom policy for iframe contents. Patch contributed by Francois Chagnon.
    Fixed bug where activate/deactivate events wasn't firing properly when switching between editors.
    Fixed bug where placing the caret on iOS was difficult due to a WebKit bug with touch events.
    Fixed bug where the resize helper wouldn't render properly on older IE versions.
    Fixed bug where resizing images inside tables on older IE versions would sometimes fail depending mouse position.
    Fixed bug where editor.insertContent would produce an exception when inserting select/option elements.
    Fixed bug where extra empty paragraphs would be produced if block elements where inserted inside span elements.
    Fixed bug where the spellchecker menu item wouldn't be properly checked if spell checking was started before it was rendered.
    Fixed bug where the DomQuery filter function wouldn't remove non elements from collection.
    Fixed bug where document with custom document.domain wouldn't properly render the editor.
    Fixed bug where IE 8 would throw exception when trying to enter invalid color values into colorboxes.
    Fixed bug where undo manager could incorrectly add an extra undo level when custom resize handles was removed.
    Fixed bug where it wouldn't be possible to alter cell properties properly on table cells on IE 8.
    Fixed so the color picker button in table dialog isn't shown unless you include the colorpicker plugin or add your own custom color picker.
    Fixed so activate/deactivate events fire when windowManager opens a window since.
    Fixed so the table advtab options isn't separated by an underscore to normalize naming with image_advtab option.
    Fixed so the table cell dialog has proper padding when the advanced tab in disabled.
Version 4.1.3 (2014-07-29)
    Added event binding logic to tinymce.util.XHR making it possible to override headers and settings before any request is made.
    Fixed bug where drag events wasn't fireing properly on older IE versions since the event handlers where bound to document.
    Fixed bug where drag/dropping contents within the editor on IE would force the contents into plain text mode even if it was internal content.
    Fixed bug where IE 7 wouldn't open menus properly due to a resize bug in the browser auto closing them immediately.
    Fixed bug where the DOMUtils getPos logic wouldn't produce a valid coordinate inside the body if the body was positioned non static.
    Fixed bug where the element path and format state wasn't properly updated if you had the wordcount plugin enabled.
    Fixed bug where a comment at the beginning of source would produce an exception in the formatter logic.
    Fixed bug where setAttrib/getAttrib on null would throw exception together with any hooked attributes like style.
    Fixed bug where table sizes wasn't properly retained when copy/pasting on WebKit/Blink.
    Fixed bug where WebKit/Blink would produce colors in RGB format instead of the forced HEX format when deleting contents.
    Fixed bug where the width attribute wasn't updated on tables if you changed the size inside the table dialog.
    Fixed bug where control selection wasn't properly handled when the caret was placed directly after an image.
    Fixed bug where selecting the contents of table cells using the selection.select method wouldn't place the caret properly.
    Fixed bug where the selection state for images wasn't removed when placing the caret right after an image on WebKit/Blink.
    Fixed bug where all events wasn't properly unbound when and editor instance was removed or destroyed by some external innerHTML call.
    Fixed bug where it wasn't possible or very hard to select images on iOS when the onscreen keyboard was visible.
    Fixed so auto_focus can take a boolean argument this will auto focus the last initialized editor might be useful for single inits.
    Fixed so word auto detect lists logic works better for faked lists that doesn't have specific markup.
    Fixed so nodeChange gets fired on mouseup as it used to before 4.1.1 we optimized that event to fire less often.
    Removed the finish menu item from spellchecker menu since it's redundant you can stop spellchecking by toggling menu item or button.
Version 4.1.2 (2014-07-15)
    Added offset/grep to DomQuery class works basically the same as it's jQuery equivalent.
    Fixed bug where backspace/delete or setContent with an empty string would remove header data when using the fullpage plugin.
    Fixed bug where tinymce.remove with a selector not matching any editors would remove all editors.
    Fixed bug where resizing of the editor didn't work since the theme was calling setStyles instead of setStyle.
    Fixed bug where IE 7 would fail to append html fragments to iframe document when using DomQuery.
    Fixed bug where the getStyle DOMUtils method would produce an exception if it was called with null as it's element.
    Fixed bug where the paste plugin would remove the element if the none of the paste_webkit_styles rules matched the current style.
    Fixed bug where contextmenu table items wouldn't work properly on IE since it would some times fire an incorrect selection change.
    Fixed bug where the padding/border values wasn't used in the size calculation for the body size when using autoresize. Patch contributed by Matt Whelan.
    Fixed bug where conditional word comments wouldn't be properly removed when pasting plain text.
    Fixed bug where resizing would sometime fail on IE 11 when the mouseup occurred inside the resizable element.
    Fixed so the iframe gets initialized without any inline event handlers for better CSP support. Patch contributed by Matt Whelan.
    Fixed so the tinymce.dom.Sizzle is the latest version of sizzle this resolves the document context bug.
Version 4.1.1 (2014-07-08)
    Fixed bug where pasting plain text on some WebKit versions would result in an empty line.
    Fixed bug where resizing images inside tables on IE 11 wouldn't work properly.
    Fixed bug where IE 11 would sometimes throw "Invalid argument" exception when editor contents was set to an empty string.
    Fixed bug where document.activeElement would throw exceptions on IE 9 when that element was hidden or removed from dom.
    Fixed bug where WebKit/Blink sometimes produced br elements with the Apple-interchange-newline class.
    Fixed bug where table cell selection wasn't properly removed when copy/pasting table cells.
    Fixed bug where pasting nested list items from Word wouldn't produce proper semantic nested lists.
    Fixed bug where right clicking using the contextmenu plugin on WebKit/Blink on Mac OS X would select the target current word or line.
    Fixed bug where it wasn't possible to alter table cell properties on IE 8 using the context menu.
    Fixed bug where the resize helper wouldn't be correctly positioned on older IE versions.
    Fixed bug where fullpage plugin would produce an error if you didn't specify a doctype encoding.
    Fixed bug where anchor plugin would get the name/id of the current element even if it wasn't anchor element.
    Fixed bug where visual aids for tables wouldn't be properly disabled when changing the border size.
    Fixed bug where some control selection events wasn't properly fired on older IE versions.
    Fixed bug where table cell selection on older IE versions would prevent resizing of images.
    Fixed bug with paste_data_images paste option not working properly on modern IE versions.
    Fixed bug where custom elements with underscores in the name wasn't properly parsed/serialized.
    Fixed bug where applying inline formats to nested list elements would produce an incorrect formatting result.
    Fixed so it's possible to hide items from elements path by using preventDefault/stopPropagation.
    Fixed so inline mode toolbar gets rendered right aligned if the editable element positioned to the documents right edge.
    Fixed so empty inline elements inside empty block elements doesn't get removed if configured to be kept intact.
    Fixed so DomQuery parentsUntil/prevUntil/nextUntil supports selectors/elements/filters etc.
    Fixed so legacyoutput plugin overrides fontselect and fontsizeselect controls and handles font elements properly.
Version 4.1.0 (2014-06-18)
    Added new file_picker_callback option to replace the old file_browser_callback the latter will still work though.
    Added new custom colors to textcolor plugin will be displayed if a color picker is provided also shows the latest colors.
    Added new color_picker_callback option to enable you to add custom color pickers to the editor.
    Added new advanced tabs to table/cell/row dialogs to enable you to select colors for border/background.
    Added new colorpicker plugin that lets you select colors from a hsv color picker.
    Added new tinymce.util.Color class to handle color parsing and converting.
    Added new colorpicker UI widget element lets you add a hsv color picker to any form/window.
    Added new textpattern plugin that allows you to use markdown like text patterns to format contents.
    Added new resize helper element that shows the current width & height while resizing.
    Added new "once" method to Editor and EventDispatcher enables since callback execution events.
    Added new jQuery like class under tinymce.dom.DomQuery it's exposed on editor instances (editor.$) and globally under (tinymce.$).
    Fixed so the default resize method for images are proportional shift/ctrl can be used to make an unproportional size.
    Fixed bug where the image_dimensions option of the image plugin would cause exceptions when it tried to update the size.
    Fixed bug where table cell dialog class field wasn't properly updated when editing an a table cell with an existing class.
    Fixed bug where Safari on Mac would produce webkit-fake-url for pasted images so these are now removed.
    Fixed bug where the nodeChange event would get fired before the selection was changed when clicking inside the current selection range.
    Fixed bug where valid_classes option would cause exception when it removed internal prefixed classes like mce-item-.
    Fixed bug where backspace would cause navigation in IE 8 on an inline element and after a caret formatting was applied.
    Fixed so placeholder images produced by the media plugin gets selected when inserted/edited.
    Fixed so it's possible to drag in images when the paste_data_images option is enabled. Might be useful for mail clients.
    Fixed so images doesn't get a width/height applied if the image_dimensions option is set to false useful for responsive contents.
    Fixed so it's possible to pass in an optional arguments object for the nodeChanged function to be passed to all nodechange event listeners.
    Fixed bug where media plugin embed code didn't update correctly.<|MERGE_RESOLUTION|>--- conflicted
+++ resolved
@@ -1,9 +1,6 @@
 Version 5.0.12 (TBD)
-<<<<<<< HEAD
     Fixed issue where autolink spacebar event was not being fired on Edge #TINY-3891
-=======
     Fixed table selection missing the background color #TINY-3892
->>>>>>> 105ef6d6
     Added ability to utilize UI dialog panels inside other panels #TINY-3305
     Added help dialog tab explaining keyboard navigation of the editor #TINY-3603
     Fixed removing shortcuts not working for function keys #TINY-3871
