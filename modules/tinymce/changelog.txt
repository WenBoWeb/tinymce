Version 5.0.9 (TBD)
<<<<<<< HEAD
    Fixed an issue in the Oxide skin where dialog content like outlines and shadows were clipped because of overflow hidden TINY-3566
    Changed default palette for fore/back color to include some lighter colors suitable for highlights #TINY-2865
    Fixed the editor to cancel loading in quirks mode where the UI is not supported #TINY-3391
    Fixed applying fonts not working when the name contained spaces and numbers #TINY-3801
=======
    Fixed so that initial content is retained when initializing on list items #TINY-3796
>>>>>>> 0a6e1aa0
Version 5.0.8 (2019-06-18)
    Added back support for multiple toolbars #TINY-2195
    Added support for .m4a files to the media plugin #TINY-3750
    Added new base_url and suffix editor init options #TINY-3681
    Fixed incorrect padding for select boxes with visible values #TINY-3780
    Fixed selection incorrectly changing when programmatically setting selection on contenteditable false elements #TINY-3766
    Fixed sidebar background being transparent #TINY-3727
    Fixed the build to remove duplicate iife wrappers #TINY-3689
    Fixed bogus autocompleter span appearing in content when the autocompleter menu is shown #TINY-3752
    Fixed toolbar font size select not working with legacyoutput plugin #TINY-2921
    Fixed the legacyoutput plugin incorrectly aligning images #TINY-3660
    Fixed remove color not working when using the legacyoutput plugin #TINY-3756
    Fixed the font size menu applying incorrect sizes when using the legacyoutput plugin #TINY-3773
    Fixed scrollIntoView not working when the parent window was out of view #TINY-3663
    Fixed the print plugin printing from the wrong window in IE11 #TINY-3762
    Fixed content CSS loaded over CORS not loading in the preview plugin with content_css_cors enabled #TINY-3769
    Fixed the link plugin missing the default "None" option for link list #TINY-3738
    Fixed small dot visible with menubar and toolbar disabled in inline mode #TINY-3623
    Fixed space key properly inserts a nbsp before/after block elements #TINY-3745
    Fixed native context menu not showing with images in IE11 #TINY-3392
    Fixed inconsistent browser context menu image selection #TINY-3789
Version 5.0.7 (2019-06-05)
    Added new toolbar button and menu item for inserting tables via dialog #TINY-3636
    Added new API for adding/removing/changing tabs in the Help dialog #TINY-3535
    Added highlighting of matched text in autocompleter items #TINY-3687
    Added the ability for autocompleters to work with matches that include spaces #TINY-3704
    Added new `imagetools_fetch_image` callback to allow custom implementations for cors loading of images #TINY-3658
    Added `'http'` and `https` options to `link_assume_external_targets` to prepend `http://` or `https://` prefixes when URL does not contain a protocol prefix. Patch contributed by francoisfreitag. #GH-4335
    Changed annotations navigation to work the same as inline boundaries #TINY-3396
    Changed tabpanel API by adding a `name` field and changing relevant methods to use it #TINY-3535
    Fixed text color not updating all color buttons when choosing a color #TINY-3602
    Fixed the autocompleter not working with fragmented text #TINY-3459
    Fixed the autosave plugin no longer overwrites window.onbeforeunload #TINY-3688
    Fixed infinite loop in the paste plugin when IE11 takes a long time to process paste events. Patch contributed by lRawd. #GH-4987
    Fixed image handle locations when using `fixed_toolbar_container`. Patch contributed by t00. #GH-4966
    Fixed the autoresize plugin not firing `ResizeEditor` events #TINY-3587
    Fixed editor in fullscreen mode not extending to the bottom of the screen #TINY-3701
    Fixed list removal when pressing backspace after the start of the list item #TINY-3697
    Fixed autocomplete not triggering from compositionend events #TINY-3711
    Fixed `file_picker_callback` could not set the caption field on the insert image dialog #TINY-3172
    Fixed the autocompleter menu showing up after a selection had been made #TINY-3718
    Fixed an exception being thrown when a file or number input has focus during initialization. Patch contributed by t00 #GH-2194
Version 5.0.6 (2019-05-22)
    Added `icons_url` editor settings to enable icon packs to be loaded from a custom url #TINY-3585
    Added `image_uploadtab` editor setting to control the visibility of the upload tab in the image dialog #TINY-3606
    Added new api endpoints to the wordcount plugin and improved character count logic #TINY-3578
    Changed plugin, language and icon loading errors to log in the console instead of a notification #TINY-3585
    Fixed the textpattern plugin not working with fragmented text #TINY-3089
    Fixed various toolbar drawer accessibility issues and added an animation #TINY-3554
    Fixed issues with selection and ui components when toggling readonly mode #TINY-3592
    Fixed so readonly mode works with inline editors #TINY-3592
    Fixed docked inline toolbar positioning when scrolled #TINY-3621
    Fixed initial value not being set on bespoke select in quickbars and toolbar drawer #TINY-3591
    Fixed so that nbsp entities aren't trimmed in white-space: pre-line elements #TINY-3642
    Fixed `mceInsertLink` command inserting spaces instead of url encoded characters #GH-4990
    Fixed text content floating on top of dialogs in IE11 #TINY-3640
Version 5.0.5 (2019-05-09)
    Added menu items to match the forecolor/backcolor toolbar buttons #TINY-2878
    Added default directionality based on the configured language #TINY-2621
    Added styles, icons and tests for rtl mode #TINY-2621
    Fixed autoresize not working with floating elements or when media elements finished loading #TINY-3545
    Fixed incorrect vertical caret positioning in IE 11 #TINY-3188
    Fixed submenu anchoring hiding overflowed content #TINY-3564
    Removed unused and hidden validation icons to avoid displaying phantom tooltips #TINY-2329
Version 5.0.4 (2019-04-23)
    Added back URL dialog functionality, which is now available via `editor.windowManager.openUrl()` #TINY-3382
    Added the missing throbber functionality when calling `editor.setProgressState(true)` #TINY-3453
    Added function to reset the editor content and undo/dirty state via `editor.resetContent()` #TINY-3435
    Added the ability to set menu buttons as active #TINY-3274
    Added `editor.mode` API, featuring a custom editor mode API #TINY-3406
    Added better styling to floating toolbar drawer #TINY-3479
    Added the new premium plugins to the Help dialog plugins tab #TINY-3496
    Added the linkchecker context menu items to the default configuration #TINY-3543
    Fixed image context menu items showing on placeholder images #TINY-3280
    Fixed dialog labels and text color contrast within notifications/alert banners to satisfy WCAG 4.5:1 contrast ratio for accessibility #TINY-3351
    Fixed selectbox and colorpicker items not being translated #TINY-3546
    Fixed toolbar drawer sliding mode to correctly focus the editor when tabbing via keyboard navigation #TINY-3533
    Fixed positioning of the styleselect menu in iOS while using the mobile theme #TINY-3505
    Fixed the menubutton `onSetup` callback to be correctly executed when rendering the menu buttons #TINY-3547
    Fixed `default_link_target` setting to be correctly utilized when creating a link #TINY-3508
    Fixed colorpicker floating marginally outside its container #TINY-3026
    Fixed disabled menu items displaying as active when hovered #TINY-3027
    Removed redundant mobile wrapper #TINY-3480
Version 5.0.3 (2019-03-19)
    Changed empty nested-menu items within the style formats menu to be disabled or hidden if the value of `style_formats_autohide` is `true` #TINY-3310
    Changed the entire phrase 'Powered by Tiny' in the status bar to be a link instead of just the word 'Tiny' #TINY-3366
    Changed `formatselect`, `styleselect` and `align` menus to use the `mceToggleFormat` command internally #TINY-3428
    Fixed toolbar keyboard navigation to work as expected when `toolbar_drawer` is configured #TINY-3432
    Fixed text direction buttons to display the correct pressed state in selections that have no explicit `dir` property #TINY-3138
    Fixed the mobile editor to clean up properly when removed #TINY-3445
    Fixed quickbar toolbars to add an empty box to the screen when it is set to `false` #TINY-3439
    Fixed an issue where pressing the **Delete/Backspace** key at the edge of tables was creating incorrect selections #TINY-3371
    Fixed an issue where dialog collection items (emoticon and special character dialogs) couldn't be selected with touch devices #TINY-3444
    Fixed a type error introduced in TinyMCE version 5.0.2 when calling `editor.getContent()` with nested bookmarks #TINY-3400
    Fixed an issue that prevented default icons from being overridden #TINY-3449
    Fixed an issue where **Home/End** keys wouldn't move the caret correctly before or after `contenteditable=false` inline elements #TINY-2995
    Fixed styles to be preserved in IE 11 when editing via the `fullpage` plugin #TINY-3464
    Fixed the `link` plugin context toolbar missing the open link button #TINY-3461
    Fixed inconsistent dialog component spacing #TINY-3436
Version 5.0.2 (2019-03-05)
    Added presentation and document presets to `htmlpanel` dialog component #TINY-2694
    Added missing fixed_toolbar_container setting has been reimplemented in the Silver theme #TINY-2712
    Added a new toolbar setting `toolbar_drawer` that moves toolbar groups which overflow the editor width into either a `sliding` or `floating` toolbar section #TINY-2874
    Updated the build process to include package lock files in the dev distribution archive #TINY-2870
    Fixed inline dialogs did not have aria attributes #TINY-2694
    Fixed default icons are now available in the UI registry, allowing use outside of toolbar buttons #TINY-3307
    Fixed a memory leak related to select toolbar items #TINY-2874
    Fixed a memory leak due to format changed listeners that were never unbound #TINY-3191
    Fixed an issue where content may have been lost when using permanent bookmarks #TINY-3400
    Fixed the quicklink toolbar button not rendering in the quickbars plugin #TINY-3125
    Fixed an issue where menus were generating invalid HTML in some cases #TINY-3323
    Fixed an issue that could cause the mobile theme to show a blank white screen when the editor was inside an `overflow:hidden` element #TINY-3407
    Fixed mobile theme using a transparent background and not taking up the full width on iOS #TINY-3414
    Fixed the template plugin dialog missing the description field #TINY-3337
    Fixed input dialog components using an invalid default type attribute #TINY-3424
    Fixed an issue where backspace/delete keys after/before pagebreak elements wouldn't move the caret #TINY-3097
    Fixed an issue in the table plugin where menu items and toolbar buttons weren't showing correctly based on the selection #TINY-3423
    Fixed inconsistent button focus styles in Firefox #TINY-3377
    Fixed the resize icon floating left when all status bar elements were disabled #TINY-3340
    Fixed the resize handle to not show in fullscreen mode #TINY-3404
Version 5.0.1 (2019-02-21)
    Removed paste as text notification banner and paste_plaintext_inform setting #POW-102
    Fixed an issue where adding links to images would replace the image with text #TINY-3356
    Fixed an issue where the inline editor could use fractional pixels for positioning #TINY-3202
    Fixed an issue where uploading non-image files in the Image Plugin upload tab threw an error. #TINY-3244
    Added H1-H6 toggle button registration to the silver theme #TINY-3070
    Fixed an issue in the media plugin that was causing the source url and height/width to be lost in certain circumstances #TINY-2858
    Fixed an issue with the Context Toolbar not being removed when clicking outside of the editor #TINY-2804
    Fixed an issue where clicking 'Remove link' wouldn't remove the link in certain circumstances #TINY-3199
    Added code sample toolbar button will now toggle on when the cursor is in a code section #TINY-3040
    Fixed an issue where the media plugin would fail when parsing dialog data #TINY-3218
    Fixed an issue where retrieving the selected content as text didn't create newlines #TINY-3197
    Fixed incorrect keyboard shortcuts in the Help dialog for Windows #TINY-3292
    Fixed an issue where JSON serialization could produce invalid JSON #TINY-3281
    Fixed production CSS including references to source maps #TINY-3920
    Fixed development CSS was not included in the development zip #TINY-3920
    Fixed the autocompleter matches predicate not matching on the start of words by default #TINY-3306
    Added new settings to the emoticons plugin to allow additional emoticons to be added #TINY-3088
    Fixed an issue where the page could be scrolled with modal dialogs open #TINY-2252
    Fixed an issue where autocomplete menus would show an icon margin when no items had icons #TINY-3329
    Fixed an issue in the quickbars plugin where images incorrectly showed the text selection toolbar #TINY-3338
    Fixed an issue that caused the inline editor to fail to render when the target element already had focus #TINY-3353
Version 5.0.0 (2019-02-04)
    Full documentation for the version 5 features and changes is available at https://www.tiny.cloud/docs/release-notes/

    Changes since RC2:
    Fixed an issue where tab panel heights weren't sizing properly on smaller screens and weren't updating on resize #TINY-3242
    Added links and registered names with * to denote premium plugins in Plugins tab of Help dialog #TINY-3223
    Changed Tiny 5 mobile skin to look more uniform with desktop #TINY-2650
    Fixed image tools not having any padding between the label and slider #TINY-3220
    Blacklisted table, th and td as inline editor target #TINY-717
    Fixed context toolbar toggle buttons not showing the correct state #TINY-3022
    Fixed missing separators in the spellchecker context menu between the suggestions and actions #TINY-3217
    Fixed notification icon positioning in alert banners #TINY-2196
    Fixed a typo in the word count plugin name #TINY-3062
    Fixed charmap and emoticons dialogs not having a primary button #TINY-3233
    Fixed an issue where resizing wouldn't work correctly depending on the box-sizing model #TINY-3278
Version 5.0.0-rc-2 (2019-01-22)
    Fixed the link dialog such that it will now retain class attributes when updating links #TINY-2825
    Added screen reader accessibility for sidebar and statusbar #TINY-2699
    Updated Emoticons and Charmap dialogs to be screen reader accessible #TINY-2693
    Fixed "Find and replace" not showing in the "Edit" menu by default #TINY-3061
    Updated the textpattern plugin to properly support nested patterns and to allow running a command with a value for a pattern with a start and an end #TINY-2991
    Removed unnecessary 'flex' and unused 'colspan' properties from the new dialog APIs #TINY-2973
    Changed checkboxes to use a boolean for its state, instead of a string #TINY-2848
    Fixed dropdown buttons missing the 'type' attribute, which could cause forms to be incorrectly submitted #TINY-2826
    Fixed emoticon and charmap search not returning expected results in certain cases #TINY-3084
    Changed formatting menus so they are registered and made the align toolbar button use an icon instead of text #TINY-2880
    Fixed blank rel_list values throwing an exception in the link plugin #TINY-3149
Version 5.0.0-rc-1 (2019-01-08)
    Updated the font select dropdown logic to try to detect the system font stack and show "System Font" as the font name #TINY-2710
    Fixed readonly mode not fully disabling editing content #TINY-2287
    Updated the autocompleter to only show when it has matched items #TINY-2350
    Added editor settings functionality to specify title attributes for toolbar groups #TINY-2690
    Added icons instead of button text to improve Search and Replace dialog footer appearance #TINY-2654
    Added `tox-dialog__table` instead of `mce-table-striped` class to enhance Help dialog appearance #TINY-2360
    Added title attribute to iframes so, screen readers can announce iframe labels #TINY-2692
    Updated SizeInput labels to "Height" and "Width" instead of Dimensions #TINY-2833
    Fixed accessibility issues with the font select, font size, style select and format select toolbar dropdowns #TINY-2713
    Fixed accessibility issues with split dropdowns #TINY-2697
    Added a wordcount menu item, that defaults to appearing in the tools menu #TINY-2877
    Fixed the legacyoutput plugin to be compatible with TinyMCE 5.0 #TINY-2301
    Updated the build process to minify and generate ASCII only output for the emoticons database #TINY-2744
    Fixed icons not showing correctly in the autocompleter popup #TINY-3029
    Fixed an issue where preview wouldn't show anything in Edge under certain circumstances #TINY-3035
    Fixed the height being incorrectly calculated for the autoresize plugin #TINY-2807
Version 5.0.0-beta-1 (2018-11-30)
    Changed the name of the "inlite" plugin to "quickbars" #TINY-2831
    Fixed an inline mode issue where the save plugin upon saving can cause content loss #TINY-2659
    Changed the background color icon to highlight background icon #TINY-2258
    Added a new `addNestedMenuItem()` UI registry function and changed all nested menu items to use the new registry functions #TINY-2230
    Changed Help dialog to be accessible to screen readers #TINY-2687
    Changed the color swatch to save selected custom colors to local storage for use across sessions #TINY-2722
    Added title attribute to color swatch colors #TINY-2669
    Added anchorbar component to anchor inline toolbar dialogs to instead of the toolbar #TINY-2040
    Added support for toolbar<n> and toolbar array config options to be squashed into a single toolbar and not create multiple toolbars #TINY-2195
    Added error handling for when forced_root_block config option is set to true #TINY-2261
    Added functionality for the removed_menuitems config option #TINY-2184
    Fixed an issue in IE 11 where calling selection.getContent() would return an empty string when the editor didn't have focus #TINY-2325
    Added the ability to use a string to reference menu items in menu buttons and submenu items #TINY-2253
    Removed compat3x plugin #TINY-2815
    Changed `WindowManager` API - methods `getParams`, `setParams` and `getWindows`, and the legacy `windows` property, have been removed. `alert` and `confirm` dialogs are no longer tracked in the window list. #TINY-2603
Version 5.0.0-preview-4 (2018-11-12)
    Fixed distraction free plugin #AP-470
    Removed the tox-custom-editor class that was added to the wrapping element of codemirror #TINY-2211
    Fixed contents of the input field being selected on focus instead of just recieving an outline highlight #AP-464
    Added width and height placeholder text to image and media dialog dimensions input #AP-296
    Fixed styling issues with dialogs and menus in IE 11 #AP-456
    Fixed custom style format control not honoring custom formats #AP-393
    Fixed context menu not appearing when clicking an image with a caption #AP-382
    Fixed directionality of UI when using an RTL language #AP-423
    Fixed page responsiveness with multiple inline editors #AP-430
    Added the ability to keyboard navigate through menus, toolbars, sidebar and the status bar sequentially #AP-381
    Fixed empty toolbar groups appearing through invalid configuration of the `toolbar` property #AP-450
    Fixed text not being retained when updating links through the link dialog #AP-293
    Added translation capability back to the editor's UI #AP-282
    Fixed edit image context menu, context toolbar and toolbar items being incorrectly enabled when selecting invalid images #AP-323
    Fixed emoji type ahead being shown when typing URLs #AP-366
    Fixed toolbar configuration properties incorrectly expecting string arrays instead of strings #AP-342
    Changed the editor resize handle so that it should be disabled when the autoresize plugin is turned on #AP-424
    Fixed the block formatting toolbar item not showing a "Formatting" title when there is no selection #AP-321
    Fixed clicking disabled toolbar buttons hiding the toolbar in inline mode #AP-380
    Fixed `EditorResize` event not being fired upon editor resize #AP-327
    Fixed tables losing styles when updating through the dialog #AP-368
    Fixed context toolbar positioning to be more consistent near the edges of the editor #AP-318
    Added `label` component type for dialogs to group components under a label
    Fixed table of contents plugin now works with v5 toolbar APIs correctly #AP-347
    Fixed the `link_context_toolbar` configuration not disabling the context toolbar #AP-458
    Fixed the link context toolbar showing incorrect relative links #AP-435
    Fixed the alignment of the icon in alert banner dialog components #TINY-2220
    Changed UI text for microcopy improvements #TINY-2281
    Fixed the visual blocks and visual char menu options not displaying their toggled state #TINY-2238
    Fixed the editor not displaying as fullscreen when toggled #TINY-2237
Version 5.0.0-preview-3 (2018-10-18)
    Changed editor layout to use modern CSS properties over manually calculating dimensions #AP-324
    Changed `autoresize_min_height` and `autoresize_max_height` configurations to `min_height` and `max_height` #AP-324
    Fixed bugs with editor width jumping when resizing and the iframe not resizing to smaller than 150px in height #AP-324
    Fixed mobile theme bug that prevented the editor from loading #AP-404
    Fixed long toolbar groups extending outside of the editor instead of wrapping
    Changed `Whole word` label in Search and Replace dialog to `Find whole words only` #AP-387
    Fixed dialog titles so they are now proper case #AP-384
    Fixed color picker default to be #000000 instead of #ff00ff #AP-216
    Fixed "match case" option on the Find and Replace dialog is no longer selected by default #AP-298
    Fixed vertical alignment of toolbar icons #DES-134
    Fixed toolbar icons not appearing on IE11 #DES-133
Version 5.0.0-preview-2 (2018-10-10)
    Changed configuration of color options has been simplified to `color_map`, `color_cols`, and `custom_colors` #AP-328
    Added swatch is now shown for colorinput fields, instead of the colorpicker directly #AP-328
    Removed `colorpicker` plugin, it is now in the theme #AP-328
    Removed `textcolor` plugin, it is now in the theme #AP-328
    Fixed styleselect not updating the displayed item as the cursor moved #AP-388
    Changed `height` configuration to apply to the editor frame (including menubar, toolbar, status bar) instead of the content area #AP-324
    Added fontformats and fontsizes menu items #AP-390
    Fixed preview iframe not expanding to the dialog size #AP-252
    Fixed 'meta' shortcuts not translated into platform-specific text #AP-270
    Fixed tabbed dialogs (Charmap and Emoticons) shrinking when no search results returned
    Fixed a bug where alert banner icons were not retrieved from icon pack. #AP-330
    Fixed component styles to flex so they fill large dialogs. #AP-252
    Fixed editor flashing unstyled during load (still in progress). #AP-349
Version 5.0.0-preview-1 (2018-10-01)
    Developer preview 1
    Initial list of features and changes is available at https://tiny.cloud/docs-preview/release-notes/new-features/
Version 4.9.3 (2019-01-31)
    Added a visualchars_default_state setting to the Visualchars Plugin. Patch contributed by mat3e.
    Fixed a bug where scrolling on a page with more than one editor would cause a ResizeWindow event to fire. #TINY-3247
    Fixed a bug where if a plugin threw an error during initialisation the whole editor would fail to load. #TINY-3243
    Fixed a bug where getContent would include bogus elements when valid_elements setting was set up in a specific way. #TINY-3213
    Fixed a bug where only a few function key names could be used when creating keyboard shortcuts. #TINY-3146
    Fixed a bug where it wasn't possible to enter spaces into an editor after pressing shift+enter. #TINY-3099
    Fixed a bug where no caret would be rendered after backspacing to a contenteditable false element. #TINY-2998
    Fixed a bug where deletion to/from indented lists would leave list fragments in the editor. #TINY-2981
Version 4.9.2 (2018-12-17)
    Fixed a bug with pressing the space key on IE 11 would result in nbsp characters being inserted between words at the end of a block. #TINY-2996
    Fixed a bug where character composition using quote and space on US International keyboards would produce a space instead of a quote. #TINY-2999
    Fixed a bug where remove format wouldn't remove the inner most inline element in some situations. #TINY-2982
    Fixed a bug where outdenting an list item would affect attributes on other list items within the same list. #TINY-2971
    Fixed a bug where the DomParser filters wouldn't be applied for elements created when parsing invalid html. #TINY-2978
    Fixed a bug where setProgressState wouldn't automatically close floating ui elements like menus. #TINY-2896
    Fixed a bug where it wasn't possible to navigate out of a figcaption element using the arrow keys. #TINY-2894
    Fixed a bug where enter key before an image inside a link would remove the image. #TINY-2780
Version 4.9.1 (2018-12-04)
    Added functionality to insert html to the replacement feature of the Textpattern Plugin. #TINY-2839
    Fixed a bug where `editor.selection.getContent({format: 'text'})` didn't work as expected in IE11 on an unfocused editor. #TINY-2862
    Fixed a bug in the Textpattern Plugin where the editor would get an incorrect selection after inserting a text pattern on Safari. #TINY-2838
    Fixed a bug where the space bar didn't work correctly in editors with the forced_root_block setting set to false. #TINY-2816
Version 4.9.0 (2018-11-27)
    Added a replace feature to the Textpattern Plugin. #TINY-1908
    Added functionality to the Lists Plugin that improves the indentation logic. #TINY-1790
    Fixed a bug where it wasn't possible to delete/backspace when the caret was between a contentEditable=false element and a BR. #TINY-2372
    Fixed a bug where copying table cells without a text selection would fail to copy anything. #TINY-1789
    Implemented missing `autosave_restore_when_empty` functionality in the Autosave Plugin. Patch contributed by gzzo. #GH-4447
    Reduced insertion of unnecessary nonbreaking spaces in the editor. #TINY-1879
Version 4.8.5 (2018-10-30)
    Added a content_css_cors setting to the editor that adds the crossorigin="anonymous" attribute to link tags added by the StyleSheetLoader. #TINY-1909
    Fixed a bug where trying to remove formatting with a collapsed selection range would throw an exception. #GH-4636
    Fixed a bug in the image plugin that caused updating figures to split contenteditable elements. #GH-4563
    Fixed a bug that was causing incorrect viewport calculations for fixed position UI elements. #TINY-1897
    Fixed a bug where inline formatting would cause the delete key to do nothing. #TINY-1900
Version 4.8.4 (2018-10-23)
    Added support for the HTML5 `main` element. #TINY-1877
    Changed the keyboard shortcut to move focus to contextual toolbars to Ctrl+F9. #TINY-1812
    Fixed a bug where content css could not be loaded from another domain. #TINY-1891
    Fixed a bug on FireFox where the cursor would get stuck between two contenteditable false inline elements located inside of the same block element divided by a BR. #TINY-1878
    Fixed a bug with the insertContent method where nonbreaking spaces would be inserted incorrectly. #TINY-1868
    Fixed a bug where the toolbar of the inline editor would not be visible in some scenarios. #TINY-1862
    Fixed a bug where removing the editor while more than one notification was open would throw an error. #TINY-1845
    Fixed a bug where the menubutton would be rendered on top of the menu if the viewport didn't have enough height. #TINY-1678
    Fixed a bug with the annotations api where annotating collapsed selections caused problems. #TBS-2449
    Fixed a bug where wbr elements were being transformed into whitespace when using the Paste Plugin's paste as text setting. #GH-4638
    Fixed a bug where the Search and Replace didn't replace spaces correctly. #GH-4632
    Fixed a bug with sublist items not persisting selection. #GH-4628
    Fixed a bug with mceInsertRawHTML command not working as expected. #GH-4625
Version 4.8.3 (2018-09-13)
    Fixed a bug where the Wordcount Plugin didn't correctly count words within tables on IE11. #TINY-1770
    Fixed a bug where it wasn't possible to move the caret out of a table on IE11 and Firefox. #TINY-1682
    Fixed a bug where merging empty blocks didn't work as expected, sometimes causing content to be deleted. #TINY-1781
    Fixed a bug where the Textcolor Plugin didn't show the correct current color. #TINY-1810
    Fixed a bug where clear formatting with a collapsed selection would sometimes clear formatting from more content than expected. #TINY-1813 #TINY-1821
    Fixed a bug with the Table Plugin where it wasn't possible to keyboard navigate to the caption. #TINY-1818
Version 4.8.2 (2018-08-09)
    Moved annotator from "experimental" to "annotator" object on editor. #TBS-2398
    Improved the multiclick normalization across browsers. #TINY-1788
    Fixed a bug where running getSelectedBlocks with a collapsed selection between block elements would produce incorrect results. #TINY-1787
    Fixed a bug where the ScriptLoaders loadScript method would not work as expected in FireFox when loaded on the same page as a ShadowDOM polyfill. #TINY-1786
    Removed reference to ShadowDOM event.path as Blink based browsers now support event.composedPath. #TINY-1785
    Fixed a bug where a reference to localStorage would throw an "access denied" error in IE11 with strict security settings. #TINY-1782
    Fixed a bug where pasting using the toolbar button on an inline editor in IE11 would cause a looping behaviour. #TINY-1768
Version 4.8.1 (2018-07-26)
    Fixed a bug where the content of inline editors was being cleaned on every call of `editor.save()`. #TINY-1783
    Fixed a bug where the arrow of the Inlite Theme toolbar was being rendered incorrectly in RTL mode. #TINY-1776
    Fixed a bug with the Paste Plugin where pasting after inline contenteditable false elements moved the caret to the end of the line. #TINY-1758
Version 4.8.0 (2018-06-27)
    Added new "experimental" object in editor, with initial Annotator API. #TBS-2374
    Fixed a bug where deleting paragraphs inside of table cells would delete the whole table cell. #TINY-1759
    Fixed a bug in the Table Plugin where removing row height set on the row properties dialog did not update the table. #TINY-1730
    Fixed a bug with the font select toolbar item didn't update correctly. #TINY-1683
    Fixed a bug where all bogus elements would not be deleted when removing an inline editor. #TINY-1669
Version 4.7.13 (2018-05-16)
    Fixed a bug where Edge 17 wouldn't be able to select images or tables. #TINY-1679
    Fixed issue where whitespace wasn't preserved when the editor was initialized on pre elements. #TINY-1649
    Fixed a bug with the fontselect dropdowns throwing an error if the editor was hidden in Firefox. #TINY-1664
    Fixed a bug where it wasn't possible to merge table cells on IE 11. #TINY-1671
    Fixed a bug where textcolor wasn't applying properly on IE 11 in some situations. #TINY-1663
    Fixed a bug where the justifyfull command state wasn't working correctly. #TINY-1677
    Fixed a bug where the styles wasn't updated correctly when resizing some tables. #TINY-1668
    Added missing code menu item from the default menu config. #TINY-1648
    Added new align button for combining the separate align buttons into a menu button. #TINY-1652
Version 4.7.12 (2018-05-03)
    Added an option to filter out image svg data urls.
    Added support for html5 details and summary elements.
    Changed so the mce-abs-layout-item css rule targets html instead of body. Patch contributed by nazar-pc.
    Fixed a bug where the "read" step on the mobile theme was still present on android mobile browsers.
    Fixed a bug where all images in the editor document would reload on any editor change.
    Fixed a bug with the Table Plugin where ObjectResized event wasn't being triggered on column resize.
    Fixed so the selection is set to the first suitable caret position after editor.setContent called.
    Fixed so links with xlink:href attributes are filtered correctly to prevent XSS.
    Fixed a bug on IE11 where pasting content into an inline editor initialized on a heading element would create new editable elements.
    Fixed a bug where readonly mode would not work as expected when the editor contained contentEditable=true elements.
    Fixed a bug where the Link Plugin would throw an error when used together with the webcomponents polyfill. Patch contributed by 4esnog.
    Fixed a bug where the "Powered by TinyMCE" branding link would break on XHTML pages. Patch contributed by tistre.
    Fixed a bug where the same id would be used in the blobcache for all pasted images. Patch contributed by thorn0.
Version 4.7.11 (2018-04-11)
    Added a new imagetools_credentials_hosts option to the Imagetools Plugin.
    Fixed a bug where toggling a list containing empty LIs would throw an error. Patch contributed by bradleyke.
    Fixed a bug where applying block styles to a text with the caret at the end of the paragraph would select all text in the paragraph.
    Fixed a bug where toggling on the Spellchecker Plugin would trigger isDirty on the editor.
    Fixed a bug where it was possible to enter content into selection bookmark spans.
    Fixed a bug where if a non paragraph block was configured in forced_root_block the editor.getContent method would return incorrect values with an empty editor.
    Fixed a bug where dropdown menu panels stayed open and fixed in position when dragging dialog windows.
    Fixed a bug where it wasn't possible to extend table cells with the space button in Safari.
    Fixed a bug where the setupeditor event would thrown an error when using the Compat3x Plugin.
    Fixed a bug where an error was thrown in FontInfo when called on a detached element.
Version 4.7.10 (2018-04-03)
    Removed the "read" step from the mobile theme.
    Added normalization of triple clicks across browsers in the editor.
    Added a `hasFocus` method to the editor that checks if the editor has focus.
    Added correct icon to the Nonbreaking Plugin menu item.
    Fixed so the `getContent`/`setContent` methods work even if the editor is not initialized.
    Fixed a bug with the Media Plugin where query strings were being stripped from youtube links.
    Fixed a bug where image styles were changed/removed when opening and closing the Image Plugin dialog.
    Fixed a bug in the Table Plugin where some table cell styles were not correctly added to the content html.
    Fixed a bug in the Spellchecker Plugin where it wasn't possible to change the spellchecker language.
    Fixed so the the unlink action in the Link Plugin has a menu item and can be added to the contextmenu.
    Fixed a bug where it wasn't possible to keyboard navigate to the start of an inline element on a new line within the same block element.
    Fixed a bug with the Text Color Plugin where if used with an inline editor located at the bottom of the screen the colorpicker could appear off screen.
    Fixed a bug with the UndoManager where undo levels were being added for nbzwsp characters.
    Fixed a bug with the Table Plugin where the caret would sometimes be lost when keyboard navigating up through a table.
    Fixed a bug where FontInfo.getFontFamily would throw an error when called on a removed editor.
    Fixed a bug in Firefox where undo levels were not being added correctly for some specific operations.
    Fixed a bug where initializing an inline editor inside of a table would make the whole table resizeable.
    Fixed a bug where the fake cursor that appears next to tables on Firefox was positioned incorrectly when switching to fullscreen.
    Fixed a bug where zwsp's weren't trimmed from the output from `editor.getContent({ format: 'text' })`.
    Fixed a bug where the fontsizeselect/fontselect toolbar items showed the body info rather than the first possible caret position info on init.
    Fixed a bug where it wasn't possible to select all content if the editor only contained an inline boundary element.
    Fixed a bug where `content_css` urls with query strings wasn't working.
    Fixed a bug in the Table Plugin where some table row styles were removed when changing other styles in the row properties dialog.
Version 4.7.9 (2018-02-27)
    Fixed a bug where the editor target element didn't get the correct style when removing the editor.
Version 4.7.8 (2018-02-26)
    Fixed an issue with the Help Plugin where the menuitem name wasn't lowercase.
    Fixed an issue on MacOS where text and bold text did not have the same line-height in the autocomplete dropdown in the Link Plugin dialog.
    Fixed a bug where the "paste as text" option in the Paste Plugin didn't work.
    Fixed a bug where dialog list boxes didn't get positioned correctly in documents with scroll.
    Fixed a bug where the Inlite Theme didn't use the Table Plugin api to insert correct tables.
    Fixed a bug where the Inlite Theme panel didn't hide on blur in a correct way.
    Fixed a bug where placing the cursor before a table in Firefox would scroll to the bottom of the table.
    Fixed a bug where selecting partial text in table cells with rowspans and deleting would produce faulty tables.
    Fixed a bug where the Preview Plugin didn't work on Safari due to sandbox security.
    Fixed a bug where table cell selection using the keyboard threw an error.
    Fixed so the font size and font family doesn't toggle the text but only sets the selected format on the selected text.
    Fixed so the built-in spellchecking on Chrome and Safari creates an undo level when replacing words.
Version 4.7.7 (2018-02-19)
    Added a border style selector to the advanced tab of the Image Plugin.
    Added better controls for default table inserted by the Table Plugin.
    Added new `table_responsive_width` option to the Table Plugin that controls whether to use pixel or percentage widths.
    Fixed a bug where the Link Plugin text didn't update when a URL was pasted using the context menu.
    Fixed a bug with the Spellchecker Plugin where using "Add to dictionary" in the context menu threw an error.
    Fixed a bug in the Media Plugin where the preview node for iframes got default width and height attributes that interfered with width/height styles.
    Fixed a bug where backslashes were being added to some font family names in Firefox in the fontselect toolbar item.
    Fixed a bug where errors would be thrown when trying to remove an editor that had not yet been fully initialized.
    Fixed a bug where the Imagetools Plugin didn't update the images atomically.
    Fixed a bug where the Fullscreen Plugin was throwing errors when being used on an inline editor.
    Fixed a bug where drop down menus weren't positioned correctly in inline editors on scroll.
    Fixed a bug with a semicolon missing at the end of the bundled javascript files.
    Fixed a bug in the Table Plugin with cursor navigation inside of tables where the cursor would sometimes jump into an incorrect table cells.
    Fixed a bug where indenting a table that is a list item using the "Increase indent" button would create a nested table.
    Fixed a bug where text nodes containing only whitespace were being wrapped by paragraph elements.
    Fixed a bug where whitespace was being inserted after br tags inside of paragraph tags.
    Fixed a bug where converting an indented paragraph to a list item would cause the list item to have extra padding.
    Fixed a bug where Copy/Paste in an editor with a lot of content would cause the editor to scroll to the top of the content in IE11.
    Fixed a bug with a memory leak in the DragHelper. Path contributed by ben-mckernan.
    Fixed a bug where the advanced tab in the Media Plugin was being shown even if it didn't contain anything. Patch contributed by gabrieeel.
    Fixed an outdated eventname in the EventUtils. Patch contributed by nazar-pc.
    Fixed an issue where the Json.parse function would throw an error when being used on a page with strict CSP settings.
    Fixed so you can place the curser before and after table elements within the editor in Firefox and Edge/IE.
Version 4.7.6 (2018-01-29)
    Fixed a bug in the jquery integration where it threw an error saying that "global is not defined".
    Fixed a bug where deleting a table cell whose previous sibling was set to contenteditable false would create a corrupted table.
    Fixed a bug where highlighting text in an unfocused editor did not work correctly in IE11/Edge.
    Fixed a bug where the table resize handles were not being repositioned when activating the Fullscreen Plugin.
    Fixed a bug where the Imagetools Plugin dialog didn't honor editor RTL settings.
    Fixed a bug where block elements weren't being merged correctly if you deleted from after a contenteditable false element to the beginning of another block element.
    Fixed a bug where TinyMCE didn't work with module loaders like webpack.
Version 4.7.5 (2018-01-22)
    Fixed bug with the Codesample Plugin where it wasn't possible to edit codesamples when the editor was in inline mode.
    Fixed bug where focusing on the status bar broke the keyboard navigation functionality.
    Fixed bug where an error would be thrown on Edge by the Table Plugin when pasting using the PowerPaste Plugin.
    Fixed bug in the Table Plugin where selecting row border style from the dropdown menu in advanced row properties would throw an error.
    Fixed bug with icons being rendered incorrectly on Chrome on Mac OS.
    Fixed bug in the Textcolor Plugin where the font color and background color buttons wouldn't trigger an ExecCommand event.
    Fixed bug in the Link Plugin where the url field wasn't forced LTR.
    Fixed bug where the Nonbreaking Plugin incorrectly inserted spaces into tables.
    Fixed bug with the inline theme where the toolbar wasn't repositioned on window resize.
Version 4.7.4 (2017-12-05)
    Fixed bug in the Nonbreaking Plugin where the nonbreaking_force_tab setting was being ignored.
    Fixed bug in the Table Plugin where changing row height incorrectly converted column widths to pixels.
    Fixed bug in the Table Plugin on Edge and IE11 where resizing the last column after resizing the table would cause invalid column heights.
    Fixed bug in the Table Plugin where keyboard navigation was not normalized between browsers.
    Fixed bug in the Table Plugin where the colorpicker button would show even without defining the colorpicker_callback.
    Fixed bug in the Table Plugin where it wasn't possible to set the cell background color.
    Fixed bug where Firefox would throw an error when intialising an editor on an element that is hidden or not yet added to the DOM.
    Fixed bug where Firefox would throw an error when intialising an editor inside of a hidden iframe.
Version 4.7.3 (2017-11-23)
    Added functionality to open the Codesample Plugin dialog when double clicking on a codesample. Patch contributed by dakuzen.
    Fixed bug where undo/redo didn't work correctly with some formats and caret positions.
    Fixed bug where the color picker didn't show up in Table Plugin dialogs.
    Fixed bug where it wasn't possible to change the width of a table through the Table Plugin dialog.
    Fixed bug where the Charmap Plugin couldn't insert some special characters.
    Fixed bug where editing a newly inserted link would not actually edit the link but insert a new link next to it.
    Fixed bug where deleting all content in a table cell made it impossible to place the caret into it.
    Fixed bug where the vertical alignment field in the Table Plugin cell properties dialog didn't do anything.
    Fixed bug where an image with a caption showed two sets of resize handles in IE11.
    Fixed bug where pressing the enter button inside of an h1 with contenteditable set to true would sometimes produce a p tag.
    Fixed bug with backspace not working as expected before a noneditable element.
    Fixed bug where operating on tables with invalid rowspans would cause an error to be thrown.
    Fixed so a real base64 representation of the image is available on the blobInfo that the images_upload_handler gets called with.
    Fixed so the image upload tab is available when the images_upload_handler is defined (and not only when the images_upload_url is defined).
Version 4.7.2 (2017-11-07)
    Added newly rewritten Table Plugin.
    Added support for attributes with colon in valid_elements and addValidElements.
    Added support for dailymotion short url in the Media Plugin. Patch contributed by maat8.
    Added support for converting to half pt when converting font size from px to pt. Patch contributed by danny6514.
    Added support for location hash to the Autosave plugin to make it work better with SPAs using hash routing.
    Added support for merging table cells when pasting a table into another table.
    Changed so the language packs are only loaded once. Patch contributed by 0xor1.
    Simplified the css for inline boundaries selection by switching to an attribute selector.
    Fixed bug where an error would be thrown on editor initialization if the window.getSelection() returned null.
    Fixed bug where holding down control or alt keys made the keyboard navigation inside an inline boundary not work as expected.
    Fixed bug where applying formats in IE11 produced extra, empty paragraphs in the editor.
    Fixed bug where the Word Count Plugin didn't count some mathematical operators correctly.
    Fixed bug where removing an inline editor removed the element that the editor had been initialized on.
    Fixed bug where setting the selection to the end of an editable container caused some formatting problems.
    Fixed bug where an error would be thrown sometimes when an editor was removed because of the selection bookmark was being stored asynchronously.
    Fixed a bug where an editor initialized on an empty list did not contain any valid cursor positions.
    Fixed a bug with the Context Menu Plugin and webkit browsers on Mac where right-clicking inside a table would produce an incorrect selection.
    Fixed bug where the Image Plugin constrain proportions setting wasn't working as expected.
    Fixed bug where deleting the last character in a span with decorations produced an incorrect element when typing.
    Fixed bug where focusing on inline editors made the toolbar flicker when moving between elements quickly.
    Fixed bug where the selection would be stored incorrectly in inline editors when the mouseup event was fired outside the editor body.
    Fixed bug where toggling bold at the end of an inline boundary would toggle off the whole word.
    Fixed bug where setting the skin to false would not stop the loading of some skin css files.
    Fixed bug in mobile theme where pinch-to-zoom would break after exiting the editor.
    Fixed bug where sublists of a fully selected list would not be switched correctly when changing list style.
    Fixed bug where inserting media by source would break the UndoManager.
    Fixed bug where inserting some content into the editor with a specific selection would replace some content incorrectly.
    Fixed bug where selecting all content with ctrl+a in IE11 caused problems with untoggling some formatting.
    Fixed bug where the Search and Replace Plugin left some marker spans in the editor when undoing and redoing after replacing some content.
    Fixed bug where the editor would not get a scrollbar when using the Fullscreen and Autoresize plugins together.
    Fixed bug where the font selector would stop working correctly after selecting fonts three times.
    Fixed so pressing the enter key inside of an inline boundary inserts a br after the inline boundary element.
    Fixed a bug where it wasn't possible to use tab navigation inside of a table that was inside of a list.
    Fixed bug where end_container_on_empty_block would incorrectly remove elements.
    Fixed bug where content_styles weren't added to the Preview Plugin iframe.
    Fixed so the beforeSetContent/beforeGetContent events are preventable.
    Fixed bug where changing height value in Table Plugin advanced tab didn't do anything.
    Fixed bug where it wasn't possible to remove formatting from content in beginning of table cell.
Version 4.7.1 (2017-10-09)
    Fixed bug where theme set to false on an inline editor produced an extra div element after the target element.
    Fixed bug where the editor drag icon was misaligned with the branding set to false.
    Fixed bug where doubled menu items were not being removed as expected with the removed_menuitems setting.
    Fixed bug where the Table of contents plugin threw an error when initialized.
    Fixed bug where it wasn't possible to add inline formats to text selected right to left.
    Fixed bug where the paste from plain text mode did not work as expected.
    Fixed so the style previews do not set color and background color when selected.
    Fixed bug where the Autolink plugin didn't work as expected with some formats applied on an empty editor.
    Fixed bug where the Textpattern plugin were throwing errors on some patterns.
    Fixed bug where the Save plugin saved all editors instead of only the active editor. Patch contributed by dannoe.
Version 4.7.0 (2017-10-03)
    Added new mobile ui that is specifically designed for mobile devices.
    Updated the default skin to be more modern and white since white is preferred by most implementations.
    Restructured the default menus to be more similar to common office suites like Google Docs.
    Fixed so theme can be set to false on both inline and iframe editor modes.
    Fixed bug where inline editor would add/remove the visualblocks css multiple times.
    Fixed bug where selection wouldn't be properly restored when editor lost focus and commands where invoked.
    Fixed bug where toc plugin would generate id:s for headers even though a toc wasn't inserted into the content.
    Fixed bug where is wasn't possible to drag/drop contents within the editor if paste_data_images where set to true.
    Fixed bug where getParam and close in WindowManager would get the first opened window instead of the last opened window.
    Fixed bug where delete would delete between cells inside a table in Firefox.
Version 4.6.7 (2017-09-18)
    Fixed bug where paste wasn't working in IOS.
    Fixed bug where the Word Count Plugin didn't count some mathematical operators correctly.
    Fixed bug where inserting a list in a table caused the cell to expand in height.
    Fixed bug where pressing enter in a list located inside of a table deleted list items instead of inserting new list item.
    Fixed bug where copy and pasting table cells produced inconsistent results.
    Fixed bug where initializing an editor with an ID of 'length' would throw an exception.
    Fixed bug where it was possible to split a non merged table cell.
    Fixed bug where copy and pasting a list with a very specific selection into another list would produce a nested list.
    Fixed bug where copy and pasting ordered lists sometimes produced unordered lists.
    Fixed bug where padded elements inside other elements would be treated as empty.
    Added some missing translations to Image, Link and Help plugins.
    Fixed so you can resize images inside a figure element.
    Fixed bug where an inline TinyMCE editor initialized on a table did not set selection on load in Chrome.
    Fixed the positioning of the inlite toolbar when the target element wasn't big enough to fit the toolbar.
Version 4.6.6 (2017-08-30)
    Fixed so that notifications wrap long text content instead of bleeding outside the notification element.
    Fixed so the content_style css is added after the skin and custom stylesheets.
    Fixed bug where it wasn't possible to remove a table with the Cut button.
    Fixed bug where the center format wasn't getting the same font size as the other formats in the format preview.
    Fixed bug where the wordcount plugin wasn't counting hyphenated words correctly.
    Fixed bug where all content pasted into the editor was added to the end of the editor.
    Fixed bug where enter keydown on list item selection only deleted content and didn't create a new line.
    Fixed bug where destroying the editor while the content css was still loading caused error notifications on Firefox.
    Fixed bug where undoing cut operation in IE11 left some unwanted html in the editor content.
    Fixed bug where enter keydown would throw an error in IE11.
    Fixed bug where duplicate instances of an editor were added to the editors array when using the createEditor API.
    Fixed bug where the formatter applied formats on the wrong content when spellchecker was activated.
    Fixed bug where switching formats would reset font size on child nodes.
    Fixed bug where the table caption element weren't always the first descendant to the table tag.
    Fixed bug where pasting some content into the editor on chrome some newlines were removed.
    Fixed bug where it wasn't possible to remove a list if a list item was a table element.
    Fixed bug where copy/pasting partial selections of tables wouldn't produce a proper table.
    Fixed bug where the searchreplace plugin could not find consecutive spaces.
    Fixed bug where background color wasn't applied correctly on some partially selected contents.
Version 4.6.5 (2017-08-02)
    Added new inline_boundaries_selector that allows you to specify the elements that should have boundaries.
    Added new local upload feature this allows the user to upload images directly from the image dialog.
    Added a new api for providing meta data for plugins. It will show up in the help dialog if it's provided.
    Fixed so that the notifications created by the notification manager are more screen reader accessible.
    Fixed bug where changing the list format on multiple selected lists didn't change all of the lists.
    Fixed bug where the nonbreaking plugin would insert multiple undo levels when pressing the tab key.
    Fixed bug where delete/backspace wouldn't render a caret when all editor contents where deleted.
    Fixed bug where delete/backspace wouldn't render a caret if the deleted element was a single contentEditable false element.
    Fixed bug where the wordcount plugin wouldn't count words correctly if word where typed after applying a style format.
    Fixed bug where the wordcount plugin would count mathematical formulas as multiple words for example 1+1=2.
    Fixed bug where formatting of triple clicked blocks on Chrome/Safari would result in styles being added outside the visual selection.
    Fixed bug where paste would add the contents to the end of the editor area when inline mode was used.
    Fixed bug where toggling off bold formatting on text entered in a new paragraph would add an extra line break.
    Fixed bug where autolink plugin would only produce a link on every other consecutive link on Firefox.
    Fixed bug where it wasn't possible to select all contents if the content only had one pre element.
    Fixed bug where sizzle would produce lagging behavior on some sites due to repaints caused by feature detection.
    Fixed bug where toggling off inline formats wouldn't include the space on selected contents with leading or trailing spaces.
    Fixed bug where the cut operation in UI wouldn't work in Chrome.
    Fixed bug where some legacy editor initialization logic would throw exceptions about editor settings not being defined.
    Fixed bug where it wasn't possible to apply text color to links if they where part of a non collapsed selection.
    Fixed bug where an exception would be thrown if the user selected a video element and then moved the focus outside the editor.
    Fixed bug where list operations didn't work if there where block elements inside the list items.
    Fixed bug where applying block formats to lists wrapped in block elements would apply to all elements in that wrapped block.
Version 4.6.4 (2017-06-13)
    Fixed bug where the editor would move the caret when clicking on the scrollbar next to a content editable false block.
    Fixed bug where the text color select dropdowns wasn't placed correctly when they didn't fit the width of the screen.
    Fixed bug where the default editor line height wasn't working for mixed font size contents.
    Fixed bug where the content css files for inline editors were loaded multiple times for multiple editor instances.
    Fixed bug where the initial value of the font size/font family dropdowns wasn't displayed.
    Fixed bug where the I18n api was not supporting arrays as the translation replacement values.
    Fixed bug where chrome would display "The given range isn't in document." errors for invalid ranges passed to setRng.
    Fixed bug where the compat3x plugin wasn't working since the global tinymce references wasn't resolved correctly.
    Fixed bug where the preview plugin wasn't encoding the base url passed into the iframe contents producing a xss bug.
    Fixed bug where the dom parser/serializer wasn't handling some special elements like noframes, title and xmp.
    Fixed bug where the dom parser/serializer wasn't handling cdata sections with comments inside.
    Fixed bug where the editor would scroll to the top of the editable area if a dialog was closed in inline mode.
    Fixed bug where the link dialog would not display the right rel value if rel_list was configured.
    Fixed bug where the context menu would select images on some platforms but not others.
    Fixed bug where the filenames of images were not retained on dragged and drop into the editor from the desktop.
    Fixed bug where the paste plugin would misrepresent newlines when pasting plain text and having forced_root_block configured.
    Fixed so that the error messages for the imagetools plugin is more human readable.
    Fixed so the internal validate setting for the parser/serializer can't be set from editor initialization settings.
Version 4.6.3 (2017-05-30)
    Fixed bug where the arrow keys didn't work correctly when navigating on nested inline boundary elements.
    Fixed bug where delete/backspace didn't work correctly on nested inline boundary elements.
    Fixed bug where image editing didn't work on subsequent edits of the same image.
    Fixed bug where charmap descriptions wouldn't properly wrap if they exceeded the width of the box.
    Fixed bug where the default image upload handler only accepted 200 as a valid http status code.
    Fixed so rel on target=_blank links gets forced with only noopener instead of both noopener and noreferrer.
Version 4.6.2 (2017-05-23)
    Fixed bug where the SaxParser would run out of memory on very large documents.
    Fixed bug with formatting like font size wasn't applied to del elements.
    Fixed bug where various api calls would be throwing exceptions if they where invoked on a removed editor instance.
    Fixed bug where the branding position would be incorrect if the editor was inside a hidden tab and then later showed.
    Fixed bug where the color levels feature in the imagetools dialog wasn't working properly.
    Fixed bug where imagetools dialog wouldn't pre-load images from CORS domains, before trying to prepare them for editing.
    Fixed bug where the tab key would move the caret to the next table cell if being pressed inside a list inside a table.
    Fixed bug where the cut/copy operations would loose parent context like the current format etc.
    Fixed bug with format preview not working on invalid elements excluded by valid_elements.
    Fixed bug where blocks would be merged in incorrect order on backspace/delete.
    Fixed bug where zero length text nodes would cause issues with the undo logic if there where iframes present.
    Fixed bug where the font size/family select lists would throw errors if the first node was a comment.
    Fixed bug with csp having to allow local script evaluation since it was used to detect global scope.
    Fixed bug where CSP required a relaxed option for javascript: URLs in unsupported legacy browsers.
    Fixed bug where a fake caret would be rendered for td with the contenteditable=false.
    Fixed bug where typing would be blocked on IE 11 when within a nested contenteditable=true/false structure.
Version 4.6.1 (2017-05-10)
    Added configuration option to list plugin to disable tab indentation.
    Fixed bug where format change on very specific content could cause the selection to change.
    Fixed bug where TinyMCE could not be lazyloaded through jquery integration.
    Fixed bug where entities in style attributes weren't decoded correctly on paste in webkit.
    Fixed bug where fontsize_formats option had been renamed incorrectly.
    Fixed bug with broken backspace/delete behaviour between contenteditable=false blocks.
    Fixed bug where it wasn't possible to backspace to the previous line with the inline boundaries functionality turned on.
    Fixed bug where is wasn't possible to move caret left and right around a linked image with the inline boundaries functionality turned on.
    Fixed bug where pressing enter after/before hr element threw exception. Patch contributed bradleyke.
    Fixed so the CSS in the visualblocks plugin doesn't overwrite background color. Patch contributed by Christian Rank.
    Fixed bug where multibyte characters weren't encoded correctly. Patch contributed by James Tarkenton.
    Fixed bug where shift-click to select within contenteditable=true fields wasn't working.
Version 4.6.0 (2017-05-04)
    Dropped support for IE 8-10 due to market share and lack of support from Microsoft. See tinymce docs for details.
    Added an inline boundary caret position feature that makes it easier to type at the beginning/end of links/code elements.
    Added a help plugin that adds a button and a dialog showing the editor shortcuts and loaded plugins.
    Added an inline_boundaries option that allows you to disable the inline boundary feature if it's not desired.
    Added a new ScrollIntoView event that allows you to override the default scroll to element behavior.
    Added role and aria- attributes as valid elements in the default valid elements config.
    Added new internal flag for PastePreProcess/PastePostProcess this is useful to know if the paste was coming from an external source.
    Added new ignore function to UndoManager this works similar to transact except that it doesn't add an undo level by default.
    Fixed so that urls gets retained for images when being edited. This url is then passed on to the upload handler.
    Fixed so that the editors would be initialized on readyState interactive instead of complete.
    Fixed so that the init event of the editor gets fired once all contentCSS files have been properly loaded.
    Fixed so that width/height of the editor gets taken from the textarea element if it's explicitly specified in styles.
    Fixed so that keep_styles set to false no longer clones class/style from the previous paragraph on enter.
    Fixed so that the default line-height is 1.2em to avoid zwnbsp characters from producing text rendering glitches on Windows.
    Fixed so that loading errors of content css gets presented by a notification message.
    Fixed so figure image elements can be linked when selected this wraps the figure image in a anchor element.
    Fixed bug where it wasn't possible to copy/paste rows with colspans by using the table copy/paste feature.
    Fixed bug where the protect setting wasn't properly applied to header/footer parts when using the fullpage plugin.
    Fixed bug where custom formats that specified upper case element names where not applied correctly.
    Fixed bug where some screen readers weren't reading buttons due to an aria specific fix for IE 8.
    Fixed bug where cut wasn't working correctly on iOS due to it's clipboard API not working correctly.
    Fixed bug where Edge would paste div elements instead of paragraphs when pasting plain text.
    Fixed bug where the textpattern plugin wasn't dealing with trailing punctuations correctly.
    Fixed bug where image editing would some times change the image format from jpg to png.
    Fixed bug where some UI elements could be inserted into the toolbar even if they where not registered.
    Fixed bug where it was possible to click the TD instead of the character in the character map and that caused an exception.
    Fixed bug where the font size/font family dropdowns would sometimes show an incorrect value due to css not being loaded in time.
    Fixed bug with the media plugin inserting undefined instead of retaining size when media_dimensions was set to false.
    Fixed bug with deleting images when forced_root_blocks where set to false.
    Fixed bug where input focus wasn't properly handled on nested content editable elements.
    Fixed bug where Chrome/Firefox would throw an exception when selecting images due to recent change of setBaseAndExtent support.
    Fixed bug where malformed blobs would throw exceptions now they are simply ignored.
    Fixed bug where backspace/delete wouldn't work properly in some cases where all contents was selected in WebKit.
    Fixed bug with Angular producing errors since it was expecting events objects to be patched with their custom properties.
    Fixed bug where the formatter would apply formatting to spellchecker errors now all bogus elements are excluded.
    Fixed bug with backspace/delete inside table caption elements wouldn't behave properly on IE 11.
    Fixed bug where typing after a contenteditable false inline element could move the caret to the end of that element.
    Fixed bug where backspace before/after contenteditable false blocks wouldn't properly remove the right element.
    Fixed bug where backspace before/after contenteditable false inline elements wouldn't properly empty the current block element.
    Fixed bug where vertical caret navigation with a custom line-height would sometimes match incorrect positions.
    Fixed bug with paste on Edge where character encoding wasn't handled properly due to a browser bug.
    Fixed bug with paste on Edge where extra fragment data was inserted into the contents when pasting.
    Fixed bug with pasting contents when having a whole block element selected on WebKit could cause WebKit spans to appear.
    Fixed bug where the visualchars plugin wasn't working correctly showing invisible nbsp characters.
    Fixed bug where browsers would hang if you tried to load some malformed html contents.
    Fixed bug where the init call promise wouldn't resolve if the specified selector didn't find any matching elements.
    Fixed bug where the Schema isValidChild function was case sensitive.
Version 4.5.3 (2017-02-01)
    Added keyboard navigation for menu buttons when the menu is in focus.
    Added api to the list plugin for setting custom classes/attributes on lists.
    Added validation for the anchor plugin input field according to W3C id naming specifications.
    Fixed bug where media placeholders were removed after resize with the forced_root_block setting set to false.
    Fixed bug where deleting selections with similar sibling nodes sometimes deleted the whole document.
    Fixed bug with inlite theme where several toolbars would appear scrolling when more than one instance of the editor was in use.
    Fixed bug where the editor would throw error with the fontselect plugin on hidden editor instances in Firefox.
    Fixed bug where the background color would not stretch to the font size.
    Fixed bug where font size would be removed when changing background color.
    Fixed bug where the undomanager trimmed away whitespace between nodes on undo/redo.
    Fixed bug where media_dimensions=false in media plugin caused the editor to throw an error.
    Fixed bug where IE was producing font/u elements within links on paste.
    Fixed bug where some button tooltips were broken when compat3x was in use.
    Fixed bug where backspace/delete/typeover would remove the caption element.
    Fixed bug where powerspell failed to function when compat3x was enabled.
    Fixed bug where it wasn't possible to apply sub/sup on text with large font size.
    Fixed bug where pre tags with spaces weren't treated as content.
    Fixed bug where Meta+A would select the entire document instead of all contents in nested ce=true elements.
Version 4.5.2 (2017-01-04)
    Added missing keyboard shortcut description for the underline menu item in the format menu.
    Fixed bug where external blob urls wasn't properly handled by editor upload logic. Patch contributed by David Oviedo.
    Fixed bug where urls wasn't treated as a single word by the wordcount plugin.
    Fixed bug where nbsp characters wasn't treated as word delimiters by the wordcount plugin.
    Fixed bug where editor instance wasn't properly passed to the format preview logic. Patch contributed by NullQuery.
    Fixed bug where the fake caret wasn't hidden when you moved selection to a cE=false element.
    Fixed bug where it wasn't possible to edit existing code sample blocks.
    Fixed bug where it wasn't possible to delete editor contents if the selection included an empty block.
    Fixed bug where the formatter wasn't expanding words on some international characters. Patch contributed by Martin Larochelle.
    Fixed bug where the open link feature wasn't working correctly on IE 11.
    Fixed bug where enter before/after a cE=false block wouldn't properly padd the paragraph with an br element.
    Fixed so font size and font family select boxes always displays a value by using the runtime style as a fallback.
    Fixed so missing plugins will be logged to console as warnings rather than halting the initialization of the editor.
    Fixed so splitbuttons become normal buttons in advlist plugin if styles are empty. Patch contributed by René Schleusner.
    Fixed so you can multi insert rows/cols by selecting table cells and using insert rows/columns.
Version 4.5.1 (2016-12-07)
    Fixed bug where the lists plugin wouldn't initialize without the advlist plugins if served from cdn.
    Fixed bug where selectors with "*" would cause the style format preview to throw an error.
    Fixed bug with toggling lists off on lists with empty list items would throw an error.
    Fixed bug where editing images would produce non existing blob uris.
    Fixed bug where the offscreen toc selection would be treated as the real toc element.
    Fixed bug where the aria level attribute for element path would have an incorrect start index.
    Fixed bug where the offscreen selection of cE=false that where very wide would be shown onscreen. Patch contributed by Steven Bufton.
    Fixed so the default_link_target gets applied to links created by the autolink plugin.
    Fixed so that the name attribute gets removed by the anchor plugin if editing anchors.
Version 4.5.0 (2016-11-23)
    Added new toc plugin allows you to insert table of contents based on editor headings.
    Added new auto complete menu to all url fields. Adds history, link to anchors etc.
    Added new sidebar api that allows you to add custom sidebar panels and buttons to toggle these.
    Added new insert menu button that allows you to have multiple insert functions under the same menu button.
    Added new open link feature to ctrl+click, alt+enter and context menu.
    Added new media_embed_handler option to allow the media plugin to be populated with custom embeds.
    Added new support for editing transparent images using the image tools dialog.
    Added new images_reuse_filename option to allow filenames of images to be retained for upload.
    Added new security feature where links with target="_blank" will by default get rel="noopener noreferrer".
    Added new allow_unsafe_link_target to allow you to opt-out of the target="_blank" security feature.
    Added new style_formats_autohide option to automatically hide styles based on context.
    Added new codesample_content_css option to specify where the code sample prism css is loaded from.
    Added new support for Japanese/Chinese word count following the unicode standards on this.
    Added new fragmented undo levels this dramatically reduces flicker on contents with iframes.
    Added new live previews for complex elements like table or lists.
    Fixed bug where it wasn't possible to properly tab between controls in a dialog with a disabled form item control.
    Fixed bug where firefox would generate a rectangle on elements produced after/before a cE=false elements.
    Fixed bug with advlist plugin not switching list element format properly in some edge cases.
    Fixed bug where col/rowspans wasn't correctly computed by the table plugin in some cases.
    Fixed bug where the table plugin would thrown an error if object_resizing was disabled.
    Fixed bug where some invalid markup would cause issues when running in XHTML mode. Patch contributed by Charles Bourasseau.
    Fixed bug where the fullscreen class wouldn't be removed properly when closing dialogs.
    Fixed bug where the PastePlainTextToggle event wasn't fired by the paste plugin when the state changed.
    Fixed bug where table the row type wasn't properly updated in table row dialog. Patch contributed by Matthias Balmer.
    Fixed bug where select all and cut wouldn't place caret focus back to the editor in WebKit. Patch contributed by Daniel Jalkut.
    Fixed bug where applying cell/row properties to multiple cells/rows would reset other unchanged properties.
    Fixed bug where some elements in the schema would have redundant/incorrect children.
    Fixed bug where selector and target options would cause issues if used together.
    Fixed bug where drag/drop of images from desktop on chrome would thrown an error.
    Fixed bug where cut on WebKit/Blink wouldn't add an undo level.
    Fixed bug where IE 11 would scroll to the cE=false elements when they where selected.
    Fixed bug where keys like F5 wouldn't work when a cE=false element was selected.
    Fixed bug where the undo manager wouldn't stop the typing state when commands where executed.
    Fixed bug where unlink on wrapped links wouldn't work properly.
    Fixed bug with drag/drop of images on WebKit where the image would be deleted form the source editor.
    Fixed bug where the visual characters mode would be disabled when contents was extracted from the editor.
    Fixed bug where some browsers would toggle of formats applied to the caret when clicking in the editor toolbar.
    Fixed bug where the custom theme function wasn't working correctly.
    Fixed bug where image option for custom buttons required you to have icon specified as well.
    Fixed bug where the context menu and contextual toolbars would be visible at the same time and sometimes overlapping.
    Fixed bug where the noneditable plugin would double wrap elements when using the noneditable_regexp option.
    Fixed bug where tables would get padding instead of margin when you used the indent button.
    Fixed bug where the charmap plugin wouldn't properly insert non breaking spaces.
    Fixed bug where the color previews in color input boxes wasn't properly updated.
    Fixed bug where the list items of previous lists wasn't merged in the right order.
    Fixed bug where it wasn't possible to drag/drop inline-block cE=false elements on IE 11.
    Fixed bug where some table cell merges would produce incorrect rowspan/colspan.
    Fixed so the font size of the editor defaults to 14px instead of 11px this can be overridden by custom css.
    Fixed so wordcount is debounced to reduce cpu hogging on larger texts.
    Fixed so tinymce global gets properly exported as a module when used with some module bundlers.
    Fixed so it's possible to specify what css properties you want to preview on specific formats.
    Fixed so anchors are contentEditable=false while within the editor.
    Fixed so selected contents gets wrapped in a inline code element by the codesample plugin.
    Fixed so conditional comments gets properly stripped independent of case. Patch contributed by Georgii Dolzhykov.
    Fixed so some escaped css sequences gets properly handled. Patch contributed by Georgii Dolzhykov.
    Fixed so notifications with the same message doesn't get displayed at the same time.
    Fixed so F10 can be used as an alternative key to focus to the toolbar.
    Fixed various api documentation issues and typos.
    Removed layer plugin since it wasn't really ported from 3.x and there doesn't seem to be much use for it.
    Removed moxieplayer.swf from the media plugin since it wasn't used by the media plugin.
    Removed format state from the advlist plugin to be more consistent with common word processors.
Version 4.4.3 (2016-09-01)
    Fixed bug where copy would produce an exception on Chrome.
    Fixed bug where deleting lists on IE 11 would merge in correct text nodes.
    Fixed bug where deleting partial lists with indentation wouldn't cause proper normalization.
Version 4.4.2 (2016-08-25)
    Added new importcss_exclusive option to disable unique selectors per group.
    Added new group specific selector_converter option to importcss plugin.
    Added new codesample_languages option to apply custom languages to codesample plugin.
    Added new codesample_dialog_width/codesample_dialog_height options.
    Fixed bug where fullscreen button had an incorrect keyboard shortcut.
    Fixed bug where backspace/delete wouldn't work correctly from a block to a cE=false element.
    Fixed bug where smartpaste wasn't detecting links with special characters in them like tilde.
    Fixed bug where the editor wouldn't get proper focus if you clicked on a cE=false element.
    Fixed bug where it wasn't possible to copy/paste table rows that had merged cells.
    Fixed bug where merging cells could some times produce invalid col/rowspan attibute values.
    Fixed bug where getBody would sometimes thrown an exception now it just returns null if the iframe is clobbered.
    Fixed bug where drag/drop of cE=false element wasn't properly constrained to viewport.
    Fixed bug where contextmenu on Mac would collapse any selection to a caret.
    Fixed bug where rtl mode wasn't rendered properly when loading a language pack with the rtl flag.
    Fixed bug where Kamer word bounderies would be stripped from contents.
    Fixed bug where lists would sometimes render two dots or numbers on the same line.
    Fixed bug where the skin_url wasn't used by the inlite theme.
    Fixed so data attributes are ignored when comparing formats in the formatter.
    Fixed so it's possible to disable inline toolbars in the inlite theme.
    Fixed so template dialog gets resized if it doesn't fit the window viewport.
Version 4.4.1 (2016-07-26)
    Added smart_paste option to paste plugin to allow disabling the paste behavior if needed.
    Fixed bug where png urls wasn't properly detected by the smart paste logic.
    Fixed bug where the element path wasn't working properly when multiple editor instances where used.
    Fixed bug with creating lists out of multiple paragraphs would just create one list item instead of multiple.
    Fixed bug where scroll position wasn't properly handled by the inlite theme to place the toolbar properly.
    Fixed bug where multiple instances of the editor using the inlite theme didn't render the toolbar properly.
    Fixed bug where the shortcut label for fullscreen mode didn't match the actual shortcut key.
    Fixed bug where it wasn't possible to select cE=false blocks using touch devices on for example iOS.
    Fixed bug where it was possible to select the child image within a cE=false on IE 11.
    Fixed so inserts of html containing lists doesn't merge with any existing lists unless it's a paste operation.
Version 4.4.0 (2016-06-30)
    Added new inlite theme this is a more lightweight inline UI.
    Added smarter paste logic that auto detects urls in the clipboard and inserts images/links based on that.
    Added a better image resize algorithm for better image quality in the imagetools plugin.
    Fixed bug where it wasn't possible to drag/dropping cE=false elements on FF.
    Fixed bug where backspace/delete before/after a cE=false block would produce a new paragraph.
    Fixed bug where list style type css property wasn't preserved when indenting lists.
    Fixed bug where merging of lists where done even if the list style type was different.
    Fixed bug where the image_dataimg_filter function wasn't used when pasting images.
    Fixed bug where nested editable within a non editable element would cause scroll on focus in Chrome.
    Fixed so invalid targets for inline mode is blocked on initialization. We only support elements that can have children.
Version 4.3.13 (2016-06-08)
    Added characters with a diacritical mark to charmap plugin. Patch contributed by Dominik Schilling.
    Added better error handling if the image proxy service would produce errors.
    Fixed issue with pasting list items into list items would produce nested list rather than a merged list.
    Fixed bug where table selection could get stuck in selection mode for inline editors.
    Fixed bug where it was possible to place the caret inside the resize grid elements.
    Fixed bug where it wasn't possible to place in elements horizontally adjacent cE=false blocks.
    Fixed bug where multiple notifications wouldn't be properly placed on screen.
    Fixed bug where multiple editor instance of the same id could be produces in some specific integrations.
Version 4.3.12 (2016-05-10)
    Fixed bug where focus calls couldn't be made inside the editors PostRender event handler.
    Fixed bug where some translations wouldn't work as expected due to a bug in editor.translate.
    Fixed bug where the node change event could fire with a node out side the root of the editor.
    Fixed bug where Chrome wouldn't properly present the keyboard paste clipboard details when paste was clicked.
    Fixed bug where merged cells in tables couldn't be selected from right to left.
    Fixed bug where insert row wouldn't properly update a merged cells rowspan property.
    Fixed bug where the color input boxes preview field wasn't properly set on initialization.
    Fixed bug where IME composition inside table cells wouldn't work as expected on IE 11.
    Fixed so all shadow dom support is under and experimental flag due to flaky browser support.
Version 4.3.11 (2016-04-25)
    Fixed bug where it wasn't possible to insert empty blocks though the API unless they where padded.
    Fixed bug where you couldn't type the Euro character on Windows.
    Fixed bug where backspace/delete from a cE=false element to a text block didn't work properly.
    Fixed bug where the text color default grid would render incorrectly.
    Fixed bug where the codesample plugin wouldn't load the css in the editor for multiple editors.
    Fixed so the codesample plugin textarea gets focused by default.
Version 4.3.10 (2016-04-12)
    Fixed bug where the key "y" on WebKit couldn't be entered due to conflict with keycode for F10 on keypress.
Version 4.3.9 (2016-04-12)
    Added support for focusing the contextual toolbars using keyboard.
    Added keyboard support for slider UI controls. You can no increase/decrease using arrow keys.
    Added url pattern matching for Dailymotion to media plugin. Patch contributed by Bertrand Darbon.
    Added body_class to template plugin preview. Patch contributed by Milen Petrinski.
    Added options to better override textcolor pickers with custom colors. Patch contributed by Xavier Boubert.
    Added visual arrows to inline contextual toolbars so that they point to the element being active.
    Fixed so toolbars for tables or other larger elements get better positioned below the scrollable viewport.
    Fixed bug where it was possible to click links inside cE=false blocks.
    Fixed bug where event targets wasn't properly handled in Safari Technical Preview.
    Fixed bug where drag/drop text in FF 45 would make the editor caret invisible.
    Fixed bug where the remove state wasn't properly set on editor instances when detected as clobbered.
    Fixed bug where offscreen selection of some cE=false elements would render onscreen. Patch contributed by Steven Bufton
    Fixed bug where enter would clone styles out side the root on editors inside a span. Patch contributed by ChristophKaser.
    Fixed bug where drag/drop of images into the editor didn't work correctly in FF.
    Fixed so the first item in panels for the imagetools dialog gets proper keyboard focus.
    Changed the Meta+Shift+F shortcut to Ctrl+Shift+F since Czech, Slovak, Polish languages used the first one for input.
Version 4.3.8 (2016-03-15)
    Fixed bug where inserting HR at the end of a block element would produce an extra empty block.
    Fixed bug where links would be clickable when readonly mode was enabled.
    Fixed bug where the formatter would normalize to the wrong node on very specific content.
    Fixed bug where some nested list items couldn't be indented properly.
    Fixed bug where links where clickable in the preview dialog.
    Fixed so the alt attribute doesn't get padded with an empty value by default.
    Fixed so nested alignment works more correctly. You will now alter the alignment to the closest block parent.
Version 4.3.7 (2016-03-02)
    Fixed bug where incorrect icons would be rendered for imagetools edit and color levels.
    Fixed bug where navigation using arrow keys inside a SelectBox didn't move up/down.
    Fixed bug where the visualblocks plugin would render borders round internal UI elements.
Version 4.3.6 (2016-03-01)
    Added new paste_remember_plaintext_info option to allow a global disable of the plain text mode notification.
    Added new PastePlainTextToggle event that fires when plain text mode toggles on/off.
    Fixed bug where it wasn't possible to select media elements since the drag logic would snap it to mouse cursor.
    Fixed bug where it was hard to place the caret inside nested cE=true elements when the outer cE=false element was focused.
    Fixed bug where editors wouldn't properly initialize if both selector and mode where used.
    Fixed bug where IME input inside table cells would switch the IME off.
    Fixed bug where selection inside the first table cell would cause the whole table cell to get selected.
    Fixed bug where error handling of images being uploaded wouldn't properly handle faulty statuses.
    Fixed bug where inserting contents before a HR would cause an exception to be thrown.
    Fixed bug where copy/paste of Excel data would be inserted as an image.
    Fixed caret position issues with copy/paste of inline block cE=false elements.
    Fixed issues with various menu item focus bugs in Chrome. Where the focused menu bar item wasn't properly blurred.
    Fixed so the notifications have a solid background since it would be hard to read if there where text under it.
    Fixed so notifications gets animated similar to the ones used by dialogs.
    Fixed so larger images that gets pasted is handled better.
    Fixed so the window close button is more uniform on various platform and also increased it's hit area.
Version 4.3.5 (2016-02-11)
    Npm version bump due to package not being fully updated.
Version 4.3.4 (2016-02-11)
    Added new OpenWindow/CloseWindow events that gets fired when windows open/close.
    Added new NewCell/NewRow events that gets fired when table cells/rows are created.
    Added new Promise return value to tinymce.init makes it easier to handle initialization.
    Removed the jQuery version the jQuery plugin is now moved into the main package.
    Removed jscs from build process since eslint can now handle code style checking.
    Fixed various bugs with drag/drop of contentEditable:false elements.
    Fixed bug where deleting of very specific nested list items would result in an odd list.
    Fixed bug where lists would get merged with adjacent lists outside the editable inline root.
    Fixed bug where MS Edge would crash when closing a dialog then clicking a menu item.
    Fixed bug where table cell selection would add undo levels.
    Fixed bug where table cell selection wasn't removed when inline editor where removed.
    Fixed bug where table cell selection wouldn't work properly on nested tables.
    Fixed bug where table merge menu would be available when merging between thead and tbody.
    Fixed bug where table row/column resize wouldn't get properly removed when the editor was removed.
    Fixed bug where Chrome would scroll to the editor if there where a empty hash value in document url.
    Fixed bug where the cache suffix wouldn't work correctly with the importcss plugin.
    Fixed bug where selection wouldn't work properly on MS Edge on Windows Phone 10.
    Fixed so adjacent pre blocks gets joined into one pre block since that seems like the user intent.
    Fixed so events gets properly dispatched in shadow dom. Patch provided by Nazar Mokrynskyi.
Version 4.3.3 (2016-01-14)
    Added new table_resize_bars configuration setting.  This setting allows you to disable the table resize bars.
    Added new beforeInitialize event to tinymce.util.XHR lets you modify XHR properties before open. Patch contributed by Brent Clintel.
    Added new autolink_pattern setting to autolink plugin. Enables you to override the default autolink formats. Patch contributed by Ben Tiedt.
    Added new charmap option that lets you override the default charmap of the charmap plugin.
    Added new charmap_append option that lets you add new characters to the default charmap of the charmap plugin.
    Added new insertCustomChar event that gets fired when a character is inserted by the charmap plugin.
    Fixed bug where table cells started with a superfluous &nbsp; in IE10+.
    Fixed bug where table plugin would retain all BR tags when cells were merged.
    Fixed bug where media plugin would strip underscores from youtube urls.
    Fixed bug where IME input would fail on IE 11 if you typed within a table.
    Fixed bug where double click selection of a word would remove the space before the word on insert contents.
    Fixed bug where table plugin would produce exceptions when hovering tables with invalid structure.
    Fixed bug where fullscreen wouldn't scroll back to it's original position when untoggled.
    Fixed so the template plugins templates setting can be a function that gets a callback that can provide templates.
Version 4.3.2 (2015-12-14)
    Fixed bug where the resize bars for table cells were not affected by the object_resizing property.
    Fixed bug where the contextual table toolbar would appear incorrectly if TinyMCE was initialized inline inside a table.
    Fixed bug where resizing table cells did not fire a node change event or add an undo level.
    Fixed bug where double click selection of text on IE 11 wouldn't work properly.
    Fixed bug where codesample plugin would incorrectly produce br elements inside code elements.
    Fixed bug where media plugin would strip dashes from youtube urls.
    Fixed bug where it was possible to move the caret into the table resize bars.
    Fixed bug where drag/drop into a cE=false element was possible on IE.
Version 4.3.1 (2015-11-30)
    Fixed so it's possible to disable the table inline toolbar by setting it to false or an empty string.
    Fixed bug where it wasn't possible to resize some tables using the drag handles.
    Fixed bug where unique id:s would clash for multiple editor instances and cE=false selections.
    Fixed bug where the same plugin could be initialized multiple times.
    Fixed bug where the table inline toolbars would be displayed at the same time as the image toolbars.
    Fixed bug where the table selection rect wouldn't be removed when selecting another control element.
Version 4.3.0 (2015-11-23)
    Added new table column/row resize support. Makes it a lot more easy to resize the columns/rows in a table.
    Added new table inline toolbar. Makes it easier to for example add new rows or columns to a table.
    Added new notification API. Lets you display floating notifications to the end user.
    Added new codesample plugin that lets you insert syntax highlighted pre elements into the editor.
    Added new image_caption to images. Lets you create images with captions using a HTML5 figure/figcaption elements.
    Added new live previews of embeded videos. Lets you play the video right inside the editor.
    Added new setDirty method and "dirty" event to the editor. Makes it easier to track the dirty state change.
    Added new setMode method to Editor instances that lets you dynamically switch between design/readonly.
    Added new core support for contentEditable=false elements within the editor overrides the browsers broken behavior.
    Rewrote the noneditable plugin to use the new contentEditable false core logic.
    Fixed so the dirty state doesn't set to false automatically when the undo index is set to 0.
    Fixed the Selection.placeCaretAt so it works better on IE when the coordinate is between paragraphs.
    Fixed bug where data-mce-bogus="all" element contents where counted by the word count plugin.
    Fixed bug where contentEditable=false elements would be indented by the indent buttons.
    Fixed bug where images within contentEditable=false would be selected in WebKit on mouse click.
    Fixed bug in DOMUntils split method where the replacement parameter wouldn't work on specific cases.
    Fixed bug where the importcss plugin would import classes from the skin content css file.
    Fixed so all button variants have a wrapping span for it's text to make it easier to skin.
    Fixed so it's easier to exit pre block using the arrow keys.
    Fixed bug where listboxes with fix widths didn't render correctly.
Version 4.2.8 (2015-11-13)
    Fixed bug where it was possible to delete tables as the inline root element if all columns where selected.
    Fixed bug where the UI buttons active state wasn't properly updated due to recent refactoring of that logic.
Version 4.2.7 (2015-10-27)
    Fixed bug where backspace/delete would remove all formats on the last paragraph character in WebKit/Blink.
    Fixed bug where backspace within a inline format element with a bogus caret container would move the caret.
    Fixed bug where backspace/delete on selected table cells wouldn't add an undo level.
    Fixed bug where script tags embedded within the editor could sometimes get a mce- prefix prepended to them
    Fixed bug where validate: false option could produce an error to be thrown from the Serialization step.
    Fixed bug where inline editing of a table as the root element could let the user delete that table.
    Fixed bug where inline editing of a table as the root element wouldn't properly handle enter key.
    Fixed bug where inline editing of a table as the root element would normalize the selection incorrectly.
    Fixed bug where inline editing of a list as the root element could let the user delete that list.
    Fixed bug where inline editing of a list as the root element could let the user split that list.
    Fixed bug where resize handles would be rendered on editable root elements such as table.
Version 4.2.6 (2015-09-28)
    Added capability to set request headers when using XHRs.
    Added capability to upload local images automatically default delay is set to 30 seconds after editing images.
    Added commands ids mceEditImage, mceAchor and mceMedia to be avaiable from execCommand.
    Added Edge browser to saucelabs grunt task. Patch contributed by John-David Dalton.
    Fixed bug where blob uris not produced by tinymce would produce HTML invalid markup.
    Fixed bug where selection of contents of a nearly empty editor in Edge would sometimes fail.
    Fixed bug where color styles woudln't be retained on copy/paste in Blink/Webkit.
    Fixed bug where the table plugin would throw an error when inserting rows after a child table.
    Fixed bug where the template plugin wouldn't handle functions as variable replacements.
    Fixed bug where undo/redo sometimes wouldn't work properly when applying formatting collapsed ranges.
    Fixed bug where shift+delete wouldn't do a cut operation on Blink/WebKit.
    Fixed bug where cut action wouldn't properly store the before selection bookmark for the undo level.
    Fixed bug where backspace in side an empty list element on IE would loose editor focus.
    Fixed bug where the save plugin wouldn't enable the buttons when a change occurred.
    Fixed bug where Edge wouldn't initialize the editor if a document.domain was specified.
    Fixed bug where enter key before nested images would sometimes not properly expand the previous block.
    Fixed bug where the inline toolbars wouldn't get properly hidden when blurring the editor instance.
    Fixed bug where Edge would paste Chinese characters on some Windows 10 installations.
    Fixed bug where IME would loose focus on IE 11 due to the double trailing br bug fix.
    Fixed bug where the proxy url in imagetools was incorrect. Patch contributed by Wong Ho Wang.
Version 4.2.5 (2015-08-31)
    Added fullscreen capability to embedded youtube and vimeo videos.
    Fixed bug where the uploadImages call didn't work on IE 10.
    Fixed bug where image place holders would be uploaded by uploadImages call.
    Fixed bug where images marked with bogus would be uploaded by the uploadImages call.
    Fixed bug where multiple calls to uploadImages would result in decreased performance.
    Fixed bug where pagebreaks were editable to imagetools patch contributed by Rasmus Wallin.
    Fixed bug where the element path could cause too much recursion exception.
    Fixed bug for domains containing ".min". Patch contributed by Loïc Février.
    Fixed so validation of external links to accept a number after www. Patch contributed by Victor Carvalho.
    Fixed so the charmap is exposed though execCommand. Patch contributed by Matthew Will.
    Fixed so that the image uploads are concurrent for improved performance.
    Fixed various grammar problems in inline documentation. Patches provided by nikolas.
Version 4.2.4 (2015-08-17)
    Added picture as a valid element to the HTML 5 schema. Patch contributed by Adam Taylor.
    Fixed bug where contents would be duplicated on drag/drop within the same editor.
    Fixed bug where floating/alignment of images on Edge wouldn't work properly.
    Fixed bug where it wasn't possible to drag images on IE 11.
    Fixed bug where image selection on Edge would sometimes fail.
    Fixed bug where contextual toolbars icons wasn't rendered properly when using the toolbar_items_size.
    Fixed bug where searchreplace dialog doesn't get prefilled with the selected text.
    Fixed bug where fragmented matches wouldn't get properly replaced by the searchreplace plugin.
    Fixed bug where enter key wouldn't place the caret if was after a trailing space within an inline element.
    Fixed bug where the autolink plugin could produce multiple links for the same text on Gecko.
    Fixed bug where EditorUpload could sometimes throw an exception if the blob wasn't found.
    Fixed xss issues with media plugin not properly filtering out some script attributes.
Version 4.2.3 (2015-07-30)
    Fixed bug where image selection wasn't possible on Edge due to incompatible setBaseAndExtend API.
    Fixed bug where image blobs urls where not properly destroyed by the imagetools plugin.
    Fixed bug where keyboard shortcuts wasn't working correctly on IE 8.
    Fixed skin issue where the borders of panels where not visible on IE 8.
Version 4.2.2 (2015-07-22)
    Fixed bug where float panels were not being hidden on inline editor blur when fixed_toolbar_container config option was in use.
    Fixed bug where combobox states wasn't properly updated if contents where updated without keyboard.
    Fixed bug where pasting into textbox or combobox would move the caret to the end of text.
    Fixed bug where removal of bogus span elements before block elements would remove whitespace between nodes.
    Fixed bug where repositioning of inline toolbars where async and producing errors if the editor was removed from DOM to early. Patch by iseulde.
    Fixed bug where element path wasn't working correctly. Patch contributed by iseulde.
    Fixed bug where menus wasn't rendered correctly when custom images where added to a menu. Patch contributed by Naim Hammadi.
Version 4.2.1 (2015-06-29)
    Fixed bug where back/forward buttons in the browser would render blob images as broken images.
    Fixed bug where Firefox would throw regexp to big error when replacing huge base64 chunks.
    Fixed bug rendering issues with resize and context toolbars not being placed properly until next animation frame.
    Fixed bug where the rendering of the image while cropping would some times not be centered correctly.
    Fixed bug where listbox items with submenus would me selected as active.
    Fixed bug where context menu where throwing an error when rendering.
    Fixed bug where resize both option wasn't working due to resent addClass API change. Patch contributed by Jogai.
    Fixed bug where a hideAll call for container rendered inline toolbars would throw an error.
    Fixed bug where onclick event handler on combobox could cause issues if element.id was a function by some polluting libraries.
    Fixed bug where listboxes wouldn't get proper selected sub menu item when using link_list or image_list.
    Fixed so the UI controls are as wide as 4.1.x to avoid wrapping controls in toolbars.
    Fixed so the imagetools dialog is adaptive for smaller screen sizes.
Version 4.2.0 (2015-06-25)
    Added new flat default skin to make the UI more modern.
    Added new imagetools plugin, lets you crop/resize and apply filters to images.
    Added new contextual toolbars support to the API lets you add floating toolbars for specific CSS selectors.
    Added new promise feature fill as tinymce.util.Promise.
    Added new built in image upload feature lets you upload any base64 encoded image within the editor as files.
    Fixed bug where resize handles would appear in the right position in the wrong editor when switching between resizable content in different inline editors.
    Fixed bug where tables would not be inserted in inline mode due to previous float panel fix.
    Fixed bug where floating panels would remain open when focus was lost on inline editors.
    Fixed bug where cut command on Chrome would thrown a browser security exception.
    Fixed bug where IE 11 sometimes would report an incorrect size for images in the image dialog.
    Fixed bug where it wasn't possible to remove inline formatting at the end of block elements.
    Fixed bug where it wasn't possible to delete table cell contents when cell selection was vertical.
    Fixed bug where table cell wasn't emptied from block elements if delete/backspace where pressed in empty cell.
    Fixed bug where cmd+shift+arrow didn't work correctly on Firefox mac when selecting to start/end of line.
    Fixed bug where removal of bogus elements would sometimes remove whitespace between nodes.
    Fixed bug where the resize handles wasn't updated when the main window was resized.
    Fixed so script elements gets removed by default to prevent possible XSS issues in default config implementations.
    Fixed so the UI doesn't need manual reflows when using non native layout managers.
    Fixed so base64 encoded images doesn't slow down the editor on modern browsers while editing.
    Fixed so all UI elements uses touch events to improve mobile device support.
    Removed the touch click quirks patch for iOS since it did more harm than good.
    Removed the non proportional resize handles since. Unproportional resize can still be done by holding the shift key.
Version 4.1.10 (2015-05-05)
    Fixed bug where plugins loaded with compat3x would sometimes throw errors when loading using the jQuery version.
    Fixed bug where extra empty paragraphs would get deleted in WebKit/Blink due to recent Quriks fix.
    Fixed bug where the editor wouldn't work properly on IE 12 due to some required browser sniffing.
    Fixed bug where formatting shortcut keys where interfering with Mac OS X screenshot keys.
    Fixed bug where the caret wouldn't move to the next/previous line boundary on Cmd+Left/Right on Gecko.
    Fixed bug where it wasn't possible to remove formats from very specific nested contents.
    Fixed bug where undo levels wasn't produced when typing letters using the shift or alt+ctrl modifiers.
    Fixed bug where the dirty state wasn't properly updated when typing using the shift or alt+ctrl modifiers.
    Fixed bug where an error would be thrown if an autofocused editor was destroyed quickly after its initialization. Patch provided by thorn0.
    Fixed issue with dirty state not being properly updated on redo operation.
    Fixed issue with entity decoder not handling incorrectly written numeric entities.
    Fixed issue where some PI element values wouldn't be properly encoded.
Version 4.1.9 (2015-03-10)
    Fixed bug where indentation wouldn't work properly for non list elements.
    Fixed bug with image plugin not pulling the image dimensions out correctly if a custom document_base_url was used.
    Fixed bug where ctrl+alt+[1-9] would conflict with the AltGr+[1-9] on Windows. New shortcuts is ctrl+shift+[1-9].
    Fixed bug with removing formatting on nodes in inline mode would sometimes include nodes outside the editor body.
    Fixed bug where extra nbsp:s would be inserted when you replaced a word surrounded by spaces using insertContent.
    Fixed bug with pasting from Google Docs would produce extra strong elements and line feeds.
Version 4.1.8 (2015-03-05)
    Added new html5 sizes attribute to img elements used together with srcset.
    Added new elementpath option that makes it possible to disable the element path but keep the statusbar.
    Added new option table_style_by_css for the table plugin to set table styling with css rather than table attributes.
    Added new link_assume_external_targets option to prompt the user to prepend http:// prefix if the supplied link does not contain a protocol prefix.
    Added new image_prepend_url option to allow a custom base path/url to be added to images.
    Added new table_appearance_options option to make it possible to disable some options.
    Added new image_title option to make it possible to alter the title of the image, disabled by default.
    Fixed bug where selection starting from out side of the body wouldn't produce a proper selection range on IE 11.
    Fixed bug where pressing enter twice before a table moves the cursor in the table and causes a javascript error.
    Fixed bug where advanced image styles were not respected.
    Fixed bug where the less common Shift+Delete didn't produce a proper cut operation on WebKit browsers.
    Fixed bug where image/media size constrain logic would produce NaN when handling non number values.
    Fixed bug where internal classes where removed by the removeformat command.
    Fixed bug with creating links table cell contents with a specific selection would throw a exceptions on WebKit/Blink.
    Fixed bug where valid_classes option didn't work as expected according to docs. Patch provided by thorn0.
    Fixed bug where jQuery plugin would patch the internal methods multiple times. Patch provided by Drew Martin.
    Fixed bug where backspace key wouldn't delete the current selection of newly formatted content.
    Fixed bug where type over of inline formatting elements wouldn't properly keep the format on WebKit/Blink.
    Fixed bug where selection needed to be properly normalized on modern IE versions.
    Fixed bug where Command+Backspace didn't properly delete the whole line of text but the previous word.
    Fixed bug where UI active states wheren't properly updated on IE if you placed caret within the current range.
    Fixed bug where delete/backspace on WebKit/Blink would remove span elements created by the user.
    Fixed bug where delete/backspace would produce incorrect results when deleting between two text blocks with br elements.
    Fixed bug where captions where removed when pasting from MS Office.
    Fixed bug where lists plugin wouldn't properly remove fully selected nested lists.
    Fixed bug where the ttf font used for icons would throw an warning message on Gecko on Mac OS X.
    Fixed a bug where applying a color to text did not update the undo/redo history.
    Fixed so shy entities gets displayed when using the visualchars plugin.
    Fixed so removeformat removes ins/del by default since these might be used for strikethough.
    Fixed so multiple language packs can be loaded and added to the global I18n data structure.
    Fixed so transparent color selection gets treated as a normal color selection. Patch contributed by Alexander Hofbauer.
    Fixed so it's possible to disable autoresize_overflow_padding, autoresize_bottom_margin options by setting them to false.
    Fixed so the charmap plugin shows the description of the character in the dialog. Patch contributed by Jelle Hissink.
    Removed address from the default list of block formats since it tends to be missused.
    Fixed so the pre block format is called preformatted to make it more verbose.
    Fixed so it's possible to context scope translation strings this isn't needed most of the time.
    Fixed so the max length of the width/height input fields of the media dialog is 5 instead of 3.
    Fixed so drag/dropped contents gets properly processed by paste plugin since it's basically a paste. Patch contributed by Greg Fairbanks.
    Fixed so shortcut keys for headers is ctrl+alt+[1-9] instead of ctrl+[1-9] since these are for switching tabs in the browsers.
    Fixed so "u" doesn't get converted into a span element by the legacy input filter. Since this is now a valid HTML5 element.
    Fixed font families in order to provide appropriate web-safe fonts.
Version 4.1.7 (2014-11-27)
    Added HTML5 schema support for srcset, source and picture. Patch contributed by mattheu.
    Added new cache_suffix setting to enable cache busting by producing unique urls.
    Added new paste_convert_word_fake_lists option to enable users to disable the fake lists convert logic.
    Fixed so advlist style changes adds undo levels for each change.
    Fixed bug where WebKit would sometimes produce an exception when the autolink plugin where looking for URLs.
    Fixed bug where IE 7 wouldn't be rendered properly due to aggressive css compression.
    Fixed bug where DomQuery wouldn't accept window as constructor element.
    Fixed bug where the color picker in 3.x dialogs wouldn't work properly. Patch contributed by Callidior.
    Fixed bug where the image plugin wouldn't respect the document_base_url.
    Fixed bug where the jQuery plugin would fail to append to elements named array prototype names.
Version 4.1.6 (2014-10-08)
    Fixed bug with clicking on the scrollbar of the iframe would cause a JS error to be thrown.
    Fixed bug where null would produce an exception if you passed it to selection.setRng.
    Fixed bug where Ctrl/Cmd+Tab would indent the current list item if you switched tabs in the browser.
    Fixed bug where pasting empty cells from Excel would result in a broken table.
    Fixed bug where it wasn't possible to switch back to default list style type.
    Fixed issue where the select all quirk fix would fire for other modifiers than Ctrl/Cmd combinations.
    Replaced jake with grunt since it is more mainstream and has better plugin support.
Version 4.1.5 (2014-09-09)
    Fixed bug where sometimes the resize rectangles wouldn't properly render on images on WebKit/Blink.
    Fixed bug in list plugin where delete/backspace would merge empty LI elements in lists incorrectly.
    Fixed bug where empty list elements would result in empty LI elements without it's parent container.
    Fixed bug where backspace in empty caret formatted element could produce an type error exception of Gecko.
    Fixed bug where lists pasted from word with a custom start index above 9 wouldn't be properly handled.
    Fixed bug where tabfocus plugin would tab out of the editor instance even if the default action was prevented.
    Fixed bug where tabfocus wouldn't tab properly to other adjacent editor instances.
    Fixed bug where the DOMUtils setStyles wouldn't properly removed or update the data-mce-style attribute.
    Fixed bug where dialog select boxes would be placed incorrectly if document.body wasn't statically positioned.
    Fixed bug where pasting would sometimes scroll to the top of page if the user was using the autoresize plugin.
    Fixed bug where caret wouldn't be properly rendered by Chrome when clicking on the iframes documentElement.
    Fixed so custom images for menubutton/splitbutton can be provided. Patch contributed by Naim Hammadi.
    Fixed so the default action of windows closing can be prevented by blocking the default action of the close event.
    Fixed so nodeChange and focus of the editor isn't automatically performed when opening sub dialogs.
Version 4.1.4 (2014-08-21)
    Added new media_filter_html option to media plugin that blocks any conditional comments, scripts etc within a video element.
    Added new content_security_policy option allows you to set custom policy for iframe contents. Patch contributed by Francois Chagnon.
    Fixed bug where activate/deactivate events wasn't firing properly when switching between editors.
    Fixed bug where placing the caret on iOS was difficult due to a WebKit bug with touch events.
    Fixed bug where the resize helper wouldn't render properly on older IE versions.
    Fixed bug where resizing images inside tables on older IE versions would sometimes fail depending mouse position.
    Fixed bug where editor.insertContent would produce an exception when inserting select/option elements.
    Fixed bug where extra empty paragraphs would be produced if block elements where inserted inside span elements.
    Fixed bug where the spellchecker menu item wouldn't be properly checked if spell checking was started before it was rendered.
    Fixed bug where the DomQuery filter function wouldn't remove non elements from collection.
    Fixed bug where document with custom document.domain wouldn't properly render the editor.
    Fixed bug where IE 8 would throw exception when trying to enter invalid color values into colorboxes.
    Fixed bug where undo manager could incorrectly add an extra undo level when custom resize handles was removed.
    Fixed bug where it wouldn't be possible to alter cell properties properly on table cells on IE 8.
    Fixed so the color picker button in table dialog isn't shown unless you include the colorpicker plugin or add your own custom color picker.
    Fixed so activate/deactivate events fire when windowManager opens a window since.
    Fixed so the table advtab options isn't separated by an underscore to normalize naming with image_advtab option.
    Fixed so the table cell dialog has proper padding when the advanced tab in disabled.
Version 4.1.3 (2014-07-29)
    Added event binding logic to tinymce.util.XHR making it possible to override headers and settings before any request is made.
    Fixed bug where drag events wasn't fireing properly on older IE versions since the event handlers where bound to document.
    Fixed bug where drag/dropping contents within the editor on IE would force the contents into plain text mode even if it was internal content.
    Fixed bug where IE 7 wouldn't open menus properly due to a resize bug in the browser auto closing them immediately.
    Fixed bug where the DOMUtils getPos logic wouldn't produce a valid coordinate inside the body if the body was positioned non static.
    Fixed bug where the element path and format state wasn't properly updated if you had the wordcount plugin enabled.
    Fixed bug where a comment at the beginning of source would produce an exception in the formatter logic.
    Fixed bug where setAttrib/getAttrib on null would throw exception together with any hooked attributes like style.
    Fixed bug where table sizes wasn't properly retained when copy/pasting on WebKit/Blink.
    Fixed bug where WebKit/Blink would produce colors in RGB format instead of the forced HEX format when deleting contents.
    Fixed bug where the width attribute wasn't updated on tables if you changed the size inside the table dialog.
    Fixed bug where control selection wasn't properly handled when the caret was placed directly after an image.
    Fixed bug where selecting the contents of table cells using the selection.select method wouldn't place the caret properly.
    Fixed bug where the selection state for images wasn't removed when placing the caret right after an image on WebKit/Blink.
    Fixed bug where all events wasn't properly unbound when and editor instance was removed or destroyed by some external innerHTML call.
    Fixed bug where it wasn't possible or very hard to select images on iOS when the onscreen keyboard was visible.
    Fixed so auto_focus can take a boolean argument this will auto focus the last initialized editor might be useful for single inits.
    Fixed so word auto detect lists logic works better for faked lists that doesn't have specific markup.
    Fixed so nodeChange gets fired on mouseup as it used to before 4.1.1 we optimized that event to fire less often.
    Removed the finish menu item from spellchecker menu since it's redundant you can stop spellchecking by toggling menu item or button.
Version 4.1.2 (2014-07-15)
    Added offset/grep to DomQuery class works basically the same as it's jQuery equivalent.
    Fixed bug where backspace/delete or setContent with an empty string would remove header data when using the fullpage plugin.
    Fixed bug where tinymce.remove with a selector not matching any editors would remove all editors.
    Fixed bug where resizing of the editor didn't work since the theme was calling setStyles instead of setStyle.
    Fixed bug where IE 7 would fail to append html fragments to iframe document when using DomQuery.
    Fixed bug where the getStyle DOMUtils method would produce an exception if it was called with null as it's element.
    Fixed bug where the paste plugin would remove the element if the none of the paste_webkit_styles rules matched the current style.
    Fixed bug where contextmenu table items wouldn't work properly on IE since it would some times fire an incorrect selection change.
    Fixed bug where the padding/border values wasn't used in the size calculation for the body size when using autoresize. Patch contributed by Matt Whelan.
    Fixed bug where conditional word comments wouldn't be properly removed when pasting plain text.
    Fixed bug where resizing would sometime fail on IE 11 when the mouseup occurred inside the resizable element.
    Fixed so the iframe gets initialized without any inline event handlers for better CSP support. Patch contributed by Matt Whelan.
    Fixed so the tinymce.dom.Sizzle is the latest version of sizzle this resolves the document context bug.
Version 4.1.1 (2014-07-08)
    Fixed bug where pasting plain text on some WebKit versions would result in an empty line.
    Fixed bug where resizing images inside tables on IE 11 wouldn't work properly.
    Fixed bug where IE 11 would sometimes throw "Invalid argument" exception when editor contents was set to an empty string.
    Fixed bug where document.activeElement would throw exceptions on IE 9 when that element was hidden or removed from dom.
    Fixed bug where WebKit/Blink sometimes produced br elements with the Apple-interchange-newline class.
    Fixed bug where table cell selection wasn't properly removed when copy/pasting table cells.
    Fixed bug where pasting nested list items from Word wouldn't produce proper semantic nested lists.
    Fixed bug where right clicking using the contextmenu plugin on WebKit/Blink on Mac OS X would select the target current word or line.
    Fixed bug where it wasn't possible to alter table cell properties on IE 8 using the context menu.
    Fixed bug where the resize helper wouldn't be correctly positioned on older IE versions.
    Fixed bug where fullpage plugin would produce an error if you didn't specify a doctype encoding.
    Fixed bug where anchor plugin would get the name/id of the current element even if it wasn't anchor element.
    Fixed bug where visual aids for tables wouldn't be properly disabled when changing the border size.
    Fixed bug where some control selection events wasn't properly fired on older IE versions.
    Fixed bug where table cell selection on older IE versions would prevent resizing of images.
    Fixed bug with paste_data_images paste option not working properly on modern IE versions.
    Fixed bug where custom elements with underscores in the name wasn't properly parsed/serialized.
    Fixed bug where applying inline formats to nested list elements would produce an incorrect formatting result.
    Fixed so it's possible to hide items from elements path by using preventDefault/stopPropagation.
    Fixed so inline mode toolbar gets rendered right aligned if the editable element positioned to the documents right edge.
    Fixed so empty inline elements inside empty block elements doesn't get removed if configured to be kept intact.
    Fixed so DomQuery parentsUntil/prevUntil/nextUntil supports selectors/elements/filters etc.
    Fixed so legacyoutput plugin overrides fontselect and fontsizeselect controls and handles font elements properly.
Version 4.1.0 (2014-06-18)
    Added new file_picker_callback option to replace the old file_browser_callback the latter will still work though.
    Added new custom colors to textcolor plugin will be displayed if a color picker is provided also shows the latest colors.
    Added new color_picker_callback option to enable you to add custom color pickers to the editor.
    Added new advanced tabs to table/cell/row dialogs to enable you to select colors for border/background.
    Added new colorpicker plugin that lets you select colors from a hsv color picker.
    Added new tinymce.util.Color class to handle color parsing and converting.
    Added new colorpicker UI widget element lets you add a hsv color picker to any form/window.
    Added new textpattern plugin that allows you to use markdown like text patterns to format contents.
    Added new resize helper element that shows the current width & height while resizing.
    Added new "once" method to Editor and EventDispatcher enables since callback execution events.
    Added new jQuery like class under tinymce.dom.DomQuery it's exposed on editor instances (editor.$) and globally under (tinymce.$).
    Fixed so the default resize method for images are proportional shift/ctrl can be used to make an unproportional size.
    Fixed bug where the image_dimensions option of the image plugin would cause exceptions when it tried to update the size.
    Fixed bug where table cell dialog class field wasn't properly updated when editing an a table cell with an existing class.
    Fixed bug where Safari on Mac would produce webkit-fake-url for pasted images so these are now removed.
    Fixed bug where the nodeChange event would get fired before the selection was changed when clicking inside the current selection range.
    Fixed bug where valid_classes option would cause exception when it removed internal prefixed classes like mce-item-.
    Fixed bug where backspace would cause navigation in IE 8 on an inline element and after a caret formatting was applied.
    Fixed so placeholder images produced by the media plugin gets selected when inserted/edited.
    Fixed so it's possible to drag in images when the paste_data_images option is enabled. Might be useful for mail clients.
    Fixed so images doesn't get a width/height applied if the image_dimensions option is set to false useful for responsive contents.
    Fixed so it's possible to pass in an optional arguments object for the nodeChanged function to be passed to all nodechange event listeners.
    Fixed bug where media plugin embed code didn't update correctly.<|MERGE_RESOLUTION|>--- conflicted
+++ resolved
@@ -1,12 +1,9 @@
 Version 5.0.9 (TBD)
-<<<<<<< HEAD
     Fixed an issue in the Oxide skin where dialog content like outlines and shadows were clipped because of overflow hidden TINY-3566
     Changed default palette for fore/back color to include some lighter colors suitable for highlights #TINY-2865
     Fixed the editor to cancel loading in quirks mode where the UI is not supported #TINY-3391
     Fixed applying fonts not working when the name contained spaces and numbers #TINY-3801
-=======
     Fixed so that initial content is retained when initializing on list items #TINY-3796
->>>>>>> 0a6e1aa0
 Version 5.0.8 (2019-06-18)
     Added back support for multiple toolbars #TINY-2195
     Added support for .m4a files to the media plugin #TINY-3750
