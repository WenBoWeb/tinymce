Version 5.5.0 (TBD)
<<<<<<< HEAD
    Added ability to load TinyMCE in inline mode within a ShadowRoot #TINY-6128

Version 5.4.0 (TBD)
=======

Version 5.4.0 (2020-06-30)
>>>>>>> 05ebd9f6
    Added keyboard navigation support to menus and toolbars when the editor is in a ShadowRoot #TINY-6152
    Added the ability for menus to be clicked when the editor is in an open shadow root #TINY-6091
    Added the `Editor.ui.styleSheetLoader` API for loading stylesheets within the Document or ShadowRoot containing the editor UI #TINY-6089
    Added the `StyleSheetLoader` module to the public API #TINY-6100
    Added Oxide variables for styling the `select` element and headings in dialog content #TINY-6070
    Added icons for `table` column and row cut, copy, and paste toolbar buttons #TINY-6062
    Added all `table` menu items to the UI registry, so they can be used by name in other menus #TINY-4866
    Added new `mceTableApplyCellStyle` command to the `table` plugin #TINY-6004
    Added new `table` cut, copy, and paste column editor commands and menu items #TINY-6006
    Added font related Oxide variables for secondary buttons, allowing for custom styling #TINY-6061
    Added new `table_header_type` setting to control how table header rows are structured #TINY-6007
    Added new `table_sizing_mode` setting to replace the `table_responsive_width` setting, which has now been deprecated #TINY-6051
    Added new `mceTableSizingMode` command for changing the sizing mode of a table #TINY-6000
    Added new `mceTableRowType`, `mceTableColType`, and `mceTableCellType` commands and value queries #TINY-6150
    Changed `advlist` toolbar buttons to only show a dropdown list if there is more than one option #TINY-3194
    Changed `mceInsertTable` command and `insertTable` API method to take optional header rows and columns arguments #TINY-6012
    Changed stylesheet loading, so that UI skin stylesheets can load in a ShadowRoot if required #TINY-6089
    Changed the DOM location of menus so that they display correctly when the editor is in a ShadowRoot #TINY-6093
    Changed the table plugin to correctly detect all valid header row structures #TINY-6007
    Fixed tables with no defined width being converted to a `fixed` width table when modifying the table #TINY-6051
    Fixed the `autosave` `isEmpty` API incorrectly detecting non-empty content as empty #TINY-5953
    Fixed table `Paste row after` and `Paste row before` menu items not disabled when nothing was available to paste #TINY-6006
    Fixed a selection performance issue with large tables on Microsoft Internet Explorer and Edge #TINY-6057
    Fixed filters for screening commands from the undo stack to be case-insensitive #TINY-5946
    Fixed `fullscreen` plugin now removes all classes when the editor is closed #TINY-4048
    Fixed handling of mixed-case icon identifiers (names) for UI elements #TINY-3854
    Fixed leading and trailing spaces lost when using `editor.selection.getContent({ format: 'text' })` #TINY-5986
    Fixed an issue where changing the URL with the quicklink toolbar caused unexpected undo behavior #TINY-5952
    Fixed an issue where removing formatting within a table cell would cause Internet Explorer 11 to scroll to the end of the table #TINY-6049
    Fixed an issue where the `allow_html_data_urls` setting was not correctly applied #TINY-5951
    Fixed the `autolink` feature so that it no longer treats a string with multiple "@" characters as an email address #TINY-4773
    Fixed an issue where removing the editor would leave unexpected attributes on the target element #TINY-4001
    Fixed the `link` plugin now suggest `mailto:` when the text contains an '@' and no slashes (`/`) #TINY-5941
    Fixed the `valid_children` check of custom elements now allows a wider range of characters in names #TINY-5971
Version 5.3.2 (2020-06-10)
    Fixed a regression introduced in 5.3.0, where `images_dataimg_filter` was no-longer called #TINY-6086
Version 5.3.1 (2020-05-27)
    Fixed the image upload error alert also incorrectly closing the image dialog #TINY-6020
    Fixed editor content scrolling incorrectly on focus in Firefox by reverting default content CSS html and body heights added in 5.3.0 #TINY-6019
Version 5.3.0 (2020-05-21)
    Added html and body height styles to the default oxide content CSS #TINY-5978
    Added `uploadUri` and `blobInfo` to the data returned by `editor.uploadImages()` #TINY-4579
    Added a new function to the `BlobCache` API to lookup a blob based on the base64 data and mime type #TINY-5988
    Added the ability to search and replace within a selection #TINY-4549
    Added the ability to set the list start position for ordered lists and added new `lists` context menu item #TINY-3915
    Added `icon` as an optional config option to the toggle menu item API #TINY-3345
    Added `auto` mode for `toolbar_location` which positions the toolbar and menu bar at the bottom if there is no space at the top #TINY-3161
    Changed the default `toolbar_location` to `auto` #TINY-3161
    Changed toggle menu items and choice menu items to have a dedicated icon with the checkmark displayed on the far right side of the menu item #TINY-3345
    Changed the `link`, `image`, and `paste` plugins to use Promises to reduce the bundle size #TINY-4710
    Changed the default icons to be lazy loaded during initialization #TINY-4729
    Changed the parsing of content so base64 encoded urls are converted to blob urls #TINY-4727
    Changed context toolbars so they concatenate when more than one is suitable for the current selection #TINY-4495
    Changed inline style element formats (strong, b, em, i, u, strike) to convert to a span on format removal if a `style` or `class` attribute is present #TINY-4741
    Fixed the `selection.setContent()` API not running parser filters #TINY-4002
    Fixed formats incorrectly applied or removed when table cells were selected #TINY-4709
    Fixed the `quickimage` button not restricting the file types to images #TINY-4715
    Fixed search and replace ignoring text in nested contenteditable elements #TINY-5967
    Fixed resize handlers displaying in the wrong location sometimes for remote images #TINY-4732
    Fixed table picker breaking in Firefox on low zoom levels #TINY-4728
    Fixed issue with loading or pasting contents with large base64 encoded images on Safari #TINY-4715
    Fixed supplementary special characters being truncated when inserted into the editor. Patch contributed by mlitwin. #TINY-4791
    Fixed toolbar buttons not set to disabled when the editor is in readonly mode #TINY-4592
    Fixed the editor selection incorrectly changing when removing caret format containers #TINY-3438
    Fixed bug where title, width, and height would be set to empty string values when updating an image and removing those attributes using the image dialog #TINY-4786
    Fixed `ObjectResized` event firing when an object wasn't resized #TINY-4161
    Fixed `ObjectResized` and `ObjectResizeStart` events incorrectly fired when adding or removing table rows and columns #TINY-4829
    Fixed the placeholder not hiding when pasting content into the editor #TINY-4828
    Fixed an issue where the editor would fail to load if local storage was disabled #TINY-5935
    Fixed an issue where an uploaded image would reuse a cached image with a different mime type #TINY-5988
    Fixed bug where toolbars and dialogs would not show if the body element was replaced (e.g. with Turbolinks). Patch contributed by spohlenz #GH-5653
    Fixed an issue where multiple formats would be removed when removing a single format at the end of lines or on empty lines #TINY-1170
    Fixed zero-width spaces incorrectly included in the `wordcount` plugin character count #TINY-5991
    Fixed a regression introduced in 5.2.0 whereby the desktop `toolbar_mode` setting would incorrectly override the mobile default setting #TINY-5998
    Fixed an issue where deleting all content in a single cell table would delete the entire table #TINY-1044
Version 5.2.2 (2020-04-23)
    Fixed an issue where anchors could not be inserted on empty lines #TINY-2788
    Fixed text decorations (underline, strikethrough) not consistently inheriting the text color #TINY-4757
    Fixed `format` menu alignment buttons inconsistently applying to images #TINY-4057
    Fixed the floating toolbar drawer height collapsing when the editor is rendered in modal dialogs or floating containers #TINY-4837
    Fixed `media` embed content not processing safely in some cases #TINY-4857
Version 5.2.1 (2020-03-25)
    Fixed the "is decorative" checkbox in the image dialog clearing after certain dialog events #FOAM-11
    Fixed possible uncaught exception when a `style` attribute is removed using a content filter on `setContent` #TINY-4742
    Fixed the table selection not functioning correctly in Microsoft Edge 44 or higher #TINY-3862
    Fixed the table resize handles not functioning correctly in Microsoft Edge 44 or higher #TINY-4160
    Fixed the floating toolbar drawer disconnecting from the toolbar when adding content in inline mode #TINY-4725 #TINY-4765
    Fixed `readonly` mode not returning the appropriate boolean value #TINY-3948
    Fixed the `forced_root_block_attrs` setting not applying attributes to new blocks consistently #TINY-4564
    Fixed the editor incorrectly stealing focus during initialization in Microsoft Internet Explorer #TINY-4697
    Fixed dialogs stealing focus when opening an alert or confirm dialog using an `onAction` callback #TINY-4014
    Fixed inline dialogs incorrectly closing when clicking on an opened alert or confirm dialog #TINY-4012
    Fixed the context toolbar overlapping the menu bar and toolbar #TINY-4586
    Fixed notification and inline dialog positioning issues when using `toolbar_location: 'bottom'` #TINY-4586
    Fixed the `colorinput` popup appearing offscreen on mobile devices #TINY-4711
    Fixed special characters not being found when searching by "whole words only" #TINY-4522
    Fixed an issue where dragging images could cause them to be duplicated #TINY-4195
    Fixed context toolbars activating without the editor having focus #TINY-4754
    Fixed an issue where removing the background color of text did not always work #TINY-4770
    Fixed an issue where new rows and columns in a table did not retain the style of the previous row or column #TINY-4788
Version 5.2.0 (2020-02-13)
    Added the ability to apply formats to spaces #TINY-4200
    Added new `toolbar_location` setting to allow for positioning the menu and toolbar at the bottom of the editor #TINY-4210
    Added new `toolbar_groups` setting to allow a custom floating toolbar group to be added to the toolbar when using `floating` toolbar mode #TINY-4229
    Added new `link_default_protocol` setting to `link` and `autolink` plugin to allow a protocol to be used by default #TINY-3328
    Added new `placeholder` setting to allow a placeholder to be shown when the editor is empty #TINY-3917
    Added new `tinymce.dom.TextSeeker` API to allow searching text across different DOM nodes #TINY-4200
    Added a drop shadow below the toolbar while in sticky mode and introduced Oxide variables to customize it when creating a custom skin #TINY-4343
    Added `quickbars_image_toolbar` setting to allow for the image quickbar to be turned off #TINY-4398
    Added iframe and img `loading` attribute to the default schema. Patch contributed by ataylor32. #GH-5112
    Added new `getNodeFilters`/`getAttributeFilters` functions to the `editor.serializer` instance #TINY-4344
    Added new `a11y_advanced_options` setting to allow additional accessibility options to be added #FOAM-11
    Added new accessibility options and behaviours to the image dialog using `a11y_advanced_options` #FOAM-11
    Added the ability to use the window `PrismJS` instance for the `codesample` plugin instead of the bundled version to allow for styling custom languages #TINY-4504
    Added error message events that fire when a resource loading error occurs #TINY-4509
    Changed the default schema to disallow `onchange` for select elements #TINY-4614
    Changed default `toolbar_mode` value from false to `wrap`. The value false has been deprecated #TINY-4617
    Changed `toolbar_drawer` setting to `toolbar_mode`. `toolbar_drawer` has been deprecated #TINY-4416
    Changed iframe mode to set selection on content init if selection doesn't exist #TINY-4139
    Changed table related icons to align them with the visual style of the other icons #TINY-4341
    Changed and improved the visual appearance of the color input field #TINY-2917
    Changed fake caret container to use `forced_root_block` when possible #TINY-4190
    Changed the `requireLangPack` API to wait until the plugin has been loaded before loading the language pack #TINY-3716
    Changed the formatter so `style_formats` are registered before the initial content is loaded into the editor #TINY-4238
    Changed media plugin to use https protocol for media urls by default #TINY-4577
    Changed the parser to treat CDATA nodes as bogus HTML comments to match the HTML parsing spec. A new `preserve_cdata` setting has been added to preserve CDATA nodes if required #TINY-4625
    Fixed incorrect parsing of malformed/bogus HTML comments #TINY-4625
    Fixed `quickbars` selection toolbar appearing on non-editable elements #TINY-4359
    Fixed bug with alignment toolbar buttons sometimes not changing state correctly #TINY-4139
    Fixed the `codesample` toolbar button not toggling when selecting code samples other than HTML #TINY-4504
    Fixed content incorrectly scrolling to the top or bottom when pressing enter if when the content was already in view #TINY-4162
    Fixed `scrollIntoView` potentially hiding elements behind the toolbar #TINY-4162
    Fixed editor not respecting the `resize_img_proportional` setting due to legacy code #TINY-4236
    Fixed flickering floating toolbar drawer in inline mode #TINY-4210
    Fixed an issue where the template plugin dialog would be indefinitely blocked on a failed template load #TINY-2766
    Fixed the `mscontrolselect` event not being unbound on IE/Edge #TINY-4196
    Fixed Confirm dialog footer buttons so only the "Yes" button is highlighted #TINY-4310
    Fixed `file_picker_callback` functionality for Image, Link and Media plugins #TINY-4163
    Fixed issue where floating toolbar drawer sometimes would break if the editor is resized while the drawer is open #TINY-4439
    Fixed incorrect `external_plugins` loading error message #TINY-4503
    Fixed resize handler was not hidden for ARIA purposes. Patch contributed by Parent5446. #GH-5195
    Fixed an issue where content could be lost if a misspelled word was selected and spellchecking was disabled #TINY-3899
    Fixed validation errors in the CSS where certain properties had the wrong default value #TINY-4491
    Fixed an issue where forced root block attributes were not applied when removing a list #TINY-4272
    Fixed an issue where the element path isn't being cleared when there are no parents #TINY-4412
    Fixed an issue where width and height in svg icons containing `rect` elements were overridden by the CSS reset #TINY-4408
    Fixed an issue where uploading images with `images_reuse_filename` enabled and that included a query parameter would generate an invalid URL #TINY-4638
    Fixed the `closeButton` property not working when opening notifications #TINY-4674
    Fixed keyboard flicker when opening a context menu on mobile #TINY-4540
    Fixed issue where plus icon svg contained strokes #TINY-4681
Version 5.1.6 (2020-01-28)
    Fixed `readonly` mode not blocking all clicked links #TINY-4572
    Fixed legacy font sizes being calculated inconsistently for the `FontSize` query command value #TINY-4555
    Fixed changing a tables row from `Header` to `Body` incorrectly moving the row to the bottom of the table #TINY-4593
    Fixed the context menu not showing in certain cases with hybrid devices #TINY-4569
    Fixed the context menu opening in the wrong location when the target is the editor body #TINY-4568
    Fixed the `image` plugin not respecting the `automatic_uploads` setting when uploading local images #TINY-4287
    Fixed security issue related to parsing HTML comments and CDATA #TINY-4544
Version 5.1.5 (2019-12-19)
    Fixed the UI not working with hybrid devices that accept both touch and mouse events #TNY-4521
    Fixed the `charmap` dialog initially focusing the first tab of the dialog instead of the search input field #TINY-4342
    Fixed an exception being raised when inserting content if the caret was directly before or after a `contenteditable="false"` element #TINY-4528
    Fixed a bug with pasting image URLs when paste as text is enabled #TINY-4523
Version 5.1.4 (2019-12-11)
    Fixed dialog contents disappearing when clicking a checkbox for right-to-left languages #TINY-4518
    Fixed the `legacyoutput` plugin registering legacy formats after editior initialization, causing legacy content to be stripped on the initial load #TINY-4447
    Fixed search and replace not cycling through results when searching using special characters #TINY-4506
    Fixed the `visualchars` plugin converting HTML-like text to DOM elements in certain cases #TINY-4507
    Fixed an issue with the `paste` plugin not sanitizing content in some cases #TINY-4510
    Fixed HTML comments incorrectly being parsed in certain cases #TINY-4511
Version 5.1.3 (2019-12-04)
    Fixed sticky toolbar not undocking when fullscreen mode is activated #TINY-4390
    Fixed the "Current Window" target not applying when updating links using the link dialog #TINY-4063
    Fixed disabled menu items not highlighting when focused #TINY-4339
    Fixed touch events passing through dialog collection items to the content underneath on Android devices #TINY-4431
    Fixed keyboard navigation of the Help dialog's Keyboard Navigation tab #TINY-4391
    Fixed search and replace dialog disappearing when finding offscreen matches on iOS devices #TINY-4350
    Fixed performance issues where sticky toolbar was jumping while scrolling on slower browsers #TINY-4475
Version 5.1.2 (2019-11-19)
    Fixed desktop touch devices using `mobile` configuration overrides #TINY-4345
    Fixed unable to disable the new scrolling toolbar feature #TINY-4345
    Fixed touch events passing through any pop-up items to the content underneath on Android devices #TINY-4367
    Fixed the table selector handles throwing JavaScript exceptions for non-table selections #TINY-4338
    Fixed `cut` operations not removing selected content on Android devices when the `paste` plugin is enabled #TINY-4362
    Fixed inline toolbar not constrained to the window width by default #TINY-4314
    Fixed context toolbar split button chevrons pointing right when they should be pointing down #TINY-4257
    Fixed unable to access the dialog footer in tabbed dialogs on small screens #TINY-4360
    Fixed mobile table selectors were hard to select with touch by increasing the size #TINY-4366
    Fixed mobile table selectors moving when moving outside the editor #TINY-4366
    Fixed inline toolbars collapsing when using sliding toolbars #TINY-4389
    Fixed block textpatterns not treating NBSPs as spaces #TINY-4378
    Fixed backspace not merging blocks when the last element in the preceding block was a `contenteditable="false"` element #TINY-4235
    Fixed toolbar buttons that only contain text labels overlapping on mobile devices #TINY-4395
    Fixed quickbars quickimage picker not working on mobile #TINY-4377
    Fixed fullscreen not resizing in an iOS WKWebView component #TINY-4413
Version 5.1.1 (2019-10-28)
    Fixed font formats containing spaces being wrapped in `&quot;` entities instead of single quotes #TINY-4275
    Fixed alert and confirm dialogs losing focus when clicked #TINY-4248
    Fixed clicking outside a modal dialog focusing on the document body #TINY-4249
    Fixed the context toolbar not hiding when scrolled out of view #TINY-4265
Version 5.1.0 (2019-10-17)
    Added touch selector handles for table selections on touch devices #TINY-4097
    Added border width field to Table Cell dialog #TINY-4028
    Added touch event listener to media plugin to make embeds playable #TINY-4093
    Added oxide styling options to notifications and tweaked the default variables #TINY-4153
    Added additional padding to split button chevrons on touch devices, to make them easier to interact with #TINY-4223
    Added new platform detection functions to `Env` and deprecated older detection properties #TINY-4184
    Added `inputMode` config field to specify inputmode attribute of `input` dialog components #TINY-4062
    Added new `inputMode` property to relevant plugins/dialogs #TINY-4102
    Added new `toolbar_sticky` setting to allow the iframe menubar/toolbar to stick to the top of the window when scrolling #TINY-3982
    Changed default setting for `toolbar_drawer` to `floating` #TINY-3634
    Changed mobile phones to use the `silver` theme by default #TINY-3634
    Changed some editor settings to default to `false` on touch devices:
        - `menubar`(phones only) #TINY-4077
        - `table_grid` #TINY-4075
        - `resize` #TINY-4157
        - `object_resizing` #TINY-4157
    Changed toolbars and context toolbars to sidescroll on mobile #TINY-3894 #TINY-4107
    Changed context menus to render as horizontal menus on touch devices #TINY-4107
    Changed the editor to use the `VisualViewport` API of the browser where possible #TINY-4078
    Changed visualblocks toolbar button icon and renamed `paragraph` icon to `visualchars` #TINY-4074
    Changed Oxide default for `@toolbar-button-chevron-color` to follow toolbar button icon color #TINY-4153
    Changed the `urlinput` dialog component to use the `url` type attribute #TINY-4102
    Fixed Safari desktop visual viewport fires resize on fullscreen breaking the restore function #TINY-3976
    Fixed scroll issues on mobile devices #TINY-3976
    Fixed context toolbar unable to refresh position on iOS12 #TINY-4107
    Fixed ctrl+left click not opening links on readonly mode and the preview dialog #TINY-4138
    Fixed Slider UI component not firing `onChange` event on touch devices #TINY-4092
    Fixed notifications overlapping instead of stacking #TINY-3478
    Fixed inline dialogs positioning incorrectly when the page is scrolled #TINY-4018
    Fixed inline dialogs and menus not repositioning when resizing #TINY-3227
    Fixed inline toolbar incorrectly stretching to the full width when a width value was provided #TINY-4066
    Fixed menu chevrons color to follow the menu text color #TINY-4153
    Fixed table menu selection grid from staying black when using dark skins, now follows border color #TINY-4153
    Fixed Oxide using the wrong text color variable for menubar button focused state #TINY-4146
    Fixed the autoresize plugin not keeping the selection in view when resizing #TINY-4094
    Fixed textpattern plugin throwing exceptions when using `forced_root_block: false` #TINY-4172
    Fixed missing CSS fill styles for toolbar button icon active state #TINY-4147
    Fixed an issue where the editor selection could end up inside a short ended element (such as `br`) #TINY-3999
    Fixed browser selection being lost in inline mode when opening split dropdowns #TINY-4197
    Fixed backspace throwing an exception when using `forced_root_block: false` #TINY-4099
    Fixed floating toolbar drawer expanding outside the bounds of the editor #TINY-3941
    Fixed the autocompleter not activating immediately after a `br` or `contenteditable=false` element #TINY-4194
    Fixed an issue where the autocompleter would incorrectly close on IE 11 in certain edge cases #TINY-4205
Version 5.0.16 (2019-09-24)
    Added new `referrer_policy` setting to add the `referrerpolicy` attribute when loading scripts or stylesheets #TINY-3978
    Added a slight background color to dialog tab links when focused to aid keyboard navigation #TINY-3877
    Fixed media poster value not updating on change #TINY-4013
    Fixed openlink was not registered as a toolbar button #TINY-4024
    Fixed failing to initialize if a script tag was used inside a SVG #TINY-4087
    Fixed double top border showing on toolbar without menubar when toolbar_drawer is enabled #TINY-4118
    Fixed unable to drag inline dialogs to the bottom of the screen when scrolled #TINY-4154
    Fixed notifications appearing on top of the toolbar when scrolled in inline mode #TINY-4159
    Fixed notifications displaying incorrectly on IE 11 #TINY-4169
Version 5.0.15 (2019-09-02)
    Added a dark `content_css` skin to go with the dark UI skin #TINY-3743
    Changed the enabled state on toolbar buttons so they don't get the hover effect #TINY-3974
    Fixed missing CSS active state on toolbar buttons #TINY-3966
    Fixed `onChange` callback not firing for the colorinput dialog component #TINY-3968
    Fixed context toolbars not showing in fullscreen mode #TINY-4023
Version 5.0.14 (2019-08-19)
    Added an API to reload the autocompleter menu with additional fetch metadata #MENTIONS-17
    Fixed missing toolbar button border styling options #TINY-3965
    Fixed image upload progress notification closing before the upload is complete #TINY-3963
    Fixed inline dialogs not closing on escape when no dialog component is in focus #TINY-3936
    Fixed plugins not being filtered when defaulting to mobile on phones #TINY-3537
    Fixed toolbar more drawer showing the content behind it when transitioning between opened and closed states #TINY-3878
    Fixed focus not returning to the dialog after pressing the "Replace all" button in the search and replace dialog #TINY-3961
    Removed Oxide variable `@menubar-select-disabled-border-color` and replaced it with `@menubar-select-disabled-border` #TINY-3965
Version 5.0.13 (2019-08-06)
    Changed modal dialogs to prevent dragging by default and added new `draggable_modal` setting to restore dragging #TINY-3873
    Changed the nonbreaking plugin to insert nbsp characters wrapped in spans to aid in filtering. This can be disabled using the `nonbreaking_wrap` setting #TINY-3647
    Changed backspace behaviour in lists to outdent nested list items when the cursor is at the start of the list item #TINY-3651
    Fixed sidebar growing beyond editor bounds in IE 11 #TINY-3937
    Fixed issue with being unable to keyboard navigate disabled toolbar buttons #TINY-3350
    Fixed issues with backspace and delete in nested contenteditable true and false elements #TINY-3868
    Fixed issue with losing keyboard navigation in dialogs due to disabled buttons #TINY-3914
    Fixed `MouseEvent.mozPressure is deprecated` warning in Firefox #TINY-3919
    Fixed `default_link_target` not being respected when `target_list` is disabled #TINY-3757
    Fixed mobile plugin filter to only apply to the mobile theme, rather than all mobile platforms #TINY-3405
    Fixed focus switching to another editor during mode changes #TINY-3852
    Fixed an exception being thrown when clicking on an uninitialized inline editor #TINY-3925
    Fixed unable to keyboard navigate to dialog menu buttons #TINY-3933
    Fixed dialogs being able to be dragged outside the window viewport #TINY-3787
    Fixed inline dialogs appearing above modal dialogs #TINY-3932
Version 5.0.12 (2019-07-18)
    Added ability to utilize UI dialog panels inside other panels #TINY-3305
    Added help dialog tab explaining keyboard navigation of the editor #TINY-3603
    Changed the "Find and Replace" design to an inline dialog #TINY-3054
    Fixed issue where autolink spacebar event was not being fired on Edge #TINY-3891
    Fixed table selection missing the background color #TINY-3892
    Fixed removing shortcuts not working for function keys #TINY-3871
    Fixed non-descriptive UI component type names #TINY-3349
    Fixed UI registry components rendering as the wrong type when manually specifying a different type #TINY-3385
    Fixed an issue where dialog checkbox, input, selectbox, textarea and urlinput components couldn't be disabled #TINY-3708
    Fixed the context toolbar not using viable screen space in inline/distraction free mode #TINY-3717
    Fixed the context toolbar overlapping the toolbar in various conditions #TINY-3205
    Fixed IE11 edge case where items were being inserted into the wrong location #TINY-3884
Version 5.0.11 (2019-07-04)
    Fixed packaging errors caused by a rollup treeshaking bug (https://github.com/rollup/rollup/issues/2970) #TINY-3866
    Fixed the customeditor component not able to get data from the dialog api #TINY-3866
    Fixed collection component tooltips not being translated #TINY-3855
Version 5.0.10 (2019-07-02)
    Added support for all HTML color formats in `color_map` setting #TINY-3837
    Changed backspace key handling to outdent content in appropriate circumstances #TINY-3685
    Changed default palette for forecolor and backcolor to include some lighter colors suitable for highlights #TINY-2865
    Changed the search and replace plugin to cycle through results #TINY-3800
    Fixed inconsistent types causing some properties to be unable to be used in dialog components #TINY-3778
    Fixed an issue in the Oxide skin where dialog content like outlines and shadows were clipped because of overflow hidden #TINY-3566
    Fixed the search and replace plugin not resetting state when changing the search query #TINY-3800
    Fixed backspace in lists not creating an undo level #TINY-3814
    Fixed the editor to cancel loading in quirks mode where the UI is not supported #TINY-3391
    Fixed applying fonts not working when the name contained spaces and numbers #TINY-3801
    Fixed so that initial content is retained when initializing on list items #TINY-3796
    Fixed inefficient font name and font size current value lookup during rendering #TINY-3813
    Fixed mobile font copied into the wrong folder for the oxide-dark skin #TINY-3816
    Fixed an issue where resizing the width of tables would produce inaccurate results #TINY-3827
    Fixed a memory leak in the Silver theme #TINY-3797
    Fixed alert and confirm dialogs using incorrect markup causing inconsistent padding #TINY-3835
    Fixed an issue in the Table plugin with `table_responsive_width` not enforcing units when resizing #TINY-3790
    Fixed leading, trailing and sequential spaces being lost when pasting plain text #TINY-3726
    Fixed exception being thrown when creating relative URIs #TINY-3851
    Fixed focus is no longer set to the editor content during mode changes unless the editor already had focus #TINY-3852
Version 5.0.9 (2019-06-26)
    Fixed print plugin not working in Firefox #TINY-3834
Version 5.0.8 (2019-06-18)
    Added back support for multiple toolbars #TINY-2195
    Added support for .m4a files to the media plugin #TINY-3750
    Added new base_url and suffix editor init options #TINY-3681
    Fixed incorrect padding for select boxes with visible values #TINY-3780
    Fixed selection incorrectly changing when programmatically setting selection on contenteditable false elements #TINY-3766
    Fixed sidebar background being transparent #TINY-3727
    Fixed the build to remove duplicate iife wrappers #TINY-3689
    Fixed bogus autocompleter span appearing in content when the autocompleter menu is shown #TINY-3752
    Fixed toolbar font size select not working with legacyoutput plugin #TINY-2921
    Fixed the legacyoutput plugin incorrectly aligning images #TINY-3660
    Fixed remove color not working when using the legacyoutput plugin #TINY-3756
    Fixed the font size menu applying incorrect sizes when using the legacyoutput plugin #TINY-3773
    Fixed scrollIntoView not working when the parent window was out of view #TINY-3663
    Fixed the print plugin printing from the wrong window in IE11 #TINY-3762
    Fixed content CSS loaded over CORS not loading in the preview plugin with content_css_cors enabled #TINY-3769
    Fixed the link plugin missing the default "None" option for link list #TINY-3738
    Fixed small dot visible with menubar and toolbar disabled in inline mode #TINY-3623
    Fixed space key properly inserts a nbsp before/after block elements #TINY-3745
    Fixed native context menu not showing with images in IE11 #TINY-3392
    Fixed inconsistent browser context menu image selection #TINY-3789
Version 5.0.7 (2019-06-05)
    Added new toolbar button and menu item for inserting tables via dialog #TINY-3636
    Added new API for adding/removing/changing tabs in the Help dialog #TINY-3535
    Added highlighting of matched text in autocompleter items #TINY-3687
    Added the ability for autocompleters to work with matches that include spaces #TINY-3704
    Added new `imagetools_fetch_image` callback to allow custom implementations for cors loading of images #TINY-3658
    Added `'http'` and `https` options to `link_assume_external_targets` to prepend `http://` or `https://` prefixes when URL does not contain a protocol prefix. Patch contributed by francoisfreitag. #GH-4335
    Changed annotations navigation to work the same as inline boundaries #TINY-3396
    Changed tabpanel API by adding a `name` field and changing relevant methods to use it #TINY-3535
    Fixed text color not updating all color buttons when choosing a color #TINY-3602
    Fixed the autocompleter not working with fragmented text #TINY-3459
    Fixed the autosave plugin no longer overwrites window.onbeforeunload #TINY-3688
    Fixed infinite loop in the paste plugin when IE11 takes a long time to process paste events. Patch contributed by lRawd. #GH-4987
    Fixed image handle locations when using `fixed_toolbar_container`. Patch contributed by t00. #GH-4966
    Fixed the autoresize plugin not firing `ResizeEditor` events #TINY-3587
    Fixed editor in fullscreen mode not extending to the bottom of the screen #TINY-3701
    Fixed list removal when pressing backspace after the start of the list item #TINY-3697
    Fixed autocomplete not triggering from compositionend events #TINY-3711
    Fixed `file_picker_callback` could not set the caption field on the insert image dialog #TINY-3172
    Fixed the autocompleter menu showing up after a selection had been made #TINY-3718
    Fixed an exception being thrown when a file or number input has focus during initialization. Patch contributed by t00 #GH-2194
Version 5.0.6 (2019-05-22)
    Added `icons_url` editor settings to enable icon packs to be loaded from a custom url #TINY-3585
    Added `image_uploadtab` editor setting to control the visibility of the upload tab in the image dialog #TINY-3606
    Added new api endpoints to the wordcount plugin and improved character count logic #TINY-3578
    Changed plugin, language and icon loading errors to log in the console instead of a notification #TINY-3585
    Fixed the textpattern plugin not working with fragmented text #TINY-3089
    Fixed various toolbar drawer accessibility issues and added an animation #TINY-3554
    Fixed issues with selection and ui components when toggling readonly mode #TINY-3592
    Fixed so readonly mode works with inline editors #TINY-3592
    Fixed docked inline toolbar positioning when scrolled #TINY-3621
    Fixed initial value not being set on bespoke select in quickbars and toolbar drawer #TINY-3591
    Fixed so that nbsp entities aren't trimmed in white-space: pre-line elements #TINY-3642
    Fixed `mceInsertLink` command inserting spaces instead of url encoded characters #GH-4990
    Fixed text content floating on top of dialogs in IE11 #TINY-3640
Version 5.0.5 (2019-05-09)
    Added menu items to match the forecolor/backcolor toolbar buttons #TINY-2878
    Added default directionality based on the configured language #TINY-2621
    Added styles, icons and tests for rtl mode #TINY-2621
    Fixed autoresize not working with floating elements or when media elements finished loading #TINY-3545
    Fixed incorrect vertical caret positioning in IE 11 #TINY-3188
    Fixed submenu anchoring hiding overflowed content #TINY-3564
    Removed unused and hidden validation icons to avoid displaying phantom tooltips #TINY-2329
Version 5.0.4 (2019-04-23)
    Added back URL dialog functionality, which is now available via `editor.windowManager.openUrl()` #TINY-3382
    Added the missing throbber functionality when calling `editor.setProgressState(true)` #TINY-3453
    Added function to reset the editor content and undo/dirty state via `editor.resetContent()` #TINY-3435
    Added the ability to set menu buttons as active #TINY-3274
    Added `editor.mode` API, featuring a custom editor mode API #TINY-3406
    Added better styling to floating toolbar drawer #TINY-3479
    Added the new premium plugins to the Help dialog plugins tab #TINY-3496
    Added the linkchecker context menu items to the default configuration #TINY-3543
    Fixed image context menu items showing on placeholder images #TINY-3280
    Fixed dialog labels and text color contrast within notifications/alert banners to satisfy WCAG 4.5:1 contrast ratio for accessibility #TINY-3351
    Fixed selectbox and colorpicker items not being translated #TINY-3546
    Fixed toolbar drawer sliding mode to correctly focus the editor when tabbing via keyboard navigation #TINY-3533
    Fixed positioning of the styleselect menu in iOS while using the mobile theme #TINY-3505
    Fixed the menubutton `onSetup` callback to be correctly executed when rendering the menu buttons #TINY-3547
    Fixed `default_link_target` setting to be correctly utilized when creating a link #TINY-3508
    Fixed colorpicker floating marginally outside its container #TINY-3026
    Fixed disabled menu items displaying as active when hovered #TINY-3027
    Removed redundant mobile wrapper #TINY-3480
Version 5.0.3 (2019-03-19)
    Changed empty nested-menu items within the style formats menu to be disabled or hidden if the value of `style_formats_autohide` is `true` #TINY-3310
    Changed the entire phrase 'Powered by Tiny' in the status bar to be a link instead of just the word 'Tiny' #TINY-3366
    Changed `formatselect`, `styleselect` and `align` menus to use the `mceToggleFormat` command internally #TINY-3428
    Fixed toolbar keyboard navigation to work as expected when `toolbar_drawer` is configured #TINY-3432
    Fixed text direction buttons to display the correct pressed state in selections that have no explicit `dir` property #TINY-3138
    Fixed the mobile editor to clean up properly when removed #TINY-3445
    Fixed quickbar toolbars to add an empty box to the screen when it is set to `false` #TINY-3439
    Fixed an issue where pressing the **Delete/Backspace** key at the edge of tables was creating incorrect selections #TINY-3371
    Fixed an issue where dialog collection items (emoticon and special character dialogs) couldn't be selected with touch devices #TINY-3444
    Fixed a type error introduced in TinyMCE version 5.0.2 when calling `editor.getContent()` with nested bookmarks #TINY-3400
    Fixed an issue that prevented default icons from being overridden #TINY-3449
    Fixed an issue where **Home/End** keys wouldn't move the caret correctly before or after `contenteditable=false` inline elements #TINY-2995
    Fixed styles to be preserved in IE 11 when editing via the `fullpage` plugin #TINY-3464
    Fixed the `link` plugin context toolbar missing the open link button #TINY-3461
    Fixed inconsistent dialog component spacing #TINY-3436
Version 5.0.2 (2019-03-05)
    Added presentation and document presets to `htmlpanel` dialog component #TINY-2694
    Added missing fixed_toolbar_container setting has been reimplemented in the Silver theme #TINY-2712
    Added a new toolbar setting `toolbar_drawer` that moves toolbar groups which overflow the editor width into either a `sliding` or `floating` toolbar section #TINY-2874
    Updated the build process to include package lock files in the dev distribution archive #TINY-2870
    Fixed inline dialogs did not have aria attributes #TINY-2694
    Fixed default icons are now available in the UI registry, allowing use outside of toolbar buttons #TINY-3307
    Fixed a memory leak related to select toolbar items #TINY-2874
    Fixed a memory leak due to format changed listeners that were never unbound #TINY-3191
    Fixed an issue where content may have been lost when using permanent bookmarks #TINY-3400
    Fixed the quicklink toolbar button not rendering in the quickbars plugin #TINY-3125
    Fixed an issue where menus were generating invalid HTML in some cases #TINY-3323
    Fixed an issue that could cause the mobile theme to show a blank white screen when the editor was inside an `overflow:hidden` element #TINY-3407
    Fixed mobile theme using a transparent background and not taking up the full width on iOS #TINY-3414
    Fixed the template plugin dialog missing the description field #TINY-3337
    Fixed input dialog components using an invalid default type attribute #TINY-3424
    Fixed an issue where backspace/delete keys after/before pagebreak elements wouldn't move the caret #TINY-3097
    Fixed an issue in the table plugin where menu items and toolbar buttons weren't showing correctly based on the selection #TINY-3423
    Fixed inconsistent button focus styles in Firefox #TINY-3377
    Fixed the resize icon floating left when all status bar elements were disabled #TINY-3340
    Fixed the resize handle to not show in fullscreen mode #TINY-3404
Version 5.0.1 (2019-02-21)
    Removed paste as text notification banner and paste_plaintext_inform setting #POW-102
    Fixed an issue where adding links to images would replace the image with text #TINY-3356
    Fixed an issue where the inline editor could use fractional pixels for positioning #TINY-3202
    Fixed an issue where uploading non-image files in the Image Plugin upload tab threw an error. #TINY-3244
    Added H1-H6 toggle button registration to the silver theme #TINY-3070
    Fixed an issue in the media plugin that was causing the source url and height/width to be lost in certain circumstances #TINY-2858
    Fixed an issue with the Context Toolbar not being removed when clicking outside of the editor #TINY-2804
    Fixed an issue where clicking 'Remove link' wouldn't remove the link in certain circumstances #TINY-3199
    Added code sample toolbar button will now toggle on when the cursor is in a code section #TINY-3040
    Fixed an issue where the media plugin would fail when parsing dialog data #TINY-3218
    Fixed an issue where retrieving the selected content as text didn't create newlines #TINY-3197
    Fixed incorrect keyboard shortcuts in the Help dialog for Windows #TINY-3292
    Fixed an issue where JSON serialization could produce invalid JSON #TINY-3281
    Fixed production CSS including references to source maps #TINY-3920
    Fixed development CSS was not included in the development zip #TINY-3920
    Fixed the autocompleter matches predicate not matching on the start of words by default #TINY-3306
    Added new settings to the emoticons plugin to allow additional emoticons to be added #TINY-3088
    Fixed an issue where the page could be scrolled with modal dialogs open #TINY-2252
    Fixed an issue where autocomplete menus would show an icon margin when no items had icons #TINY-3329
    Fixed an issue in the quickbars plugin where images incorrectly showed the text selection toolbar #TINY-3338
    Fixed an issue that caused the inline editor to fail to render when the target element already had focus #TINY-3353
Version 5.0.0 (2019-02-04)
    Full documentation for the version 5 features and changes is available at https://www.tiny.cloud/docs/release-notes/

    Changes since RC2:
    Fixed an issue where tab panel heights weren't sizing properly on smaller screens and weren't updating on resize #TINY-3242
    Added links and registered names with * to denote premium plugins in Plugins tab of Help dialog #TINY-3223
    Changed Tiny 5 mobile skin to look more uniform with desktop #TINY-2650
    Fixed image tools not having any padding between the label and slider #TINY-3220
    Blacklisted table, th and td as inline editor target #TINY-717
    Fixed context toolbar toggle buttons not showing the correct state #TINY-3022
    Fixed missing separators in the spellchecker context menu between the suggestions and actions #TINY-3217
    Fixed notification icon positioning in alert banners #TINY-2196
    Fixed a typo in the word count plugin name #TINY-3062
    Fixed charmap and emoticons dialogs not having a primary button #TINY-3233
    Fixed an issue where resizing wouldn't work correctly depending on the box-sizing model #TINY-3278
Version 5.0.0-rc-2 (2019-01-22)
    Fixed the link dialog such that it will now retain class attributes when updating links #TINY-2825
    Added screen reader accessibility for sidebar and statusbar #TINY-2699
    Updated Emoticons and Charmap dialogs to be screen reader accessible #TINY-2693
    Fixed "Find and replace" not showing in the "Edit" menu by default #TINY-3061
    Updated the textpattern plugin to properly support nested patterns and to allow running a command with a value for a pattern with a start and an end #TINY-2991
    Removed unnecessary 'flex' and unused 'colspan' properties from the new dialog APIs #TINY-2973
    Changed checkboxes to use a boolean for its state, instead of a string #TINY-2848
    Fixed dropdown buttons missing the 'type' attribute, which could cause forms to be incorrectly submitted #TINY-2826
    Fixed emoticon and charmap search not returning expected results in certain cases #TINY-3084
    Changed formatting menus so they are registered and made the align toolbar button use an icon instead of text #TINY-2880
    Fixed blank rel_list values throwing an exception in the link plugin #TINY-3149
Version 5.0.0-rc-1 (2019-01-08)
    Updated the font select dropdown logic to try to detect the system font stack and show "System Font" as the font name #TINY-2710
    Fixed readonly mode not fully disabling editing content #TINY-2287
    Updated the autocompleter to only show when it has matched items #TINY-2350
    Added editor settings functionality to specify title attributes for toolbar groups #TINY-2690
    Added icons instead of button text to improve Search and Replace dialog footer appearance #TINY-2654
    Added `tox-dialog__table` instead of `mce-table-striped` class to enhance Help dialog appearance #TINY-2360
    Added title attribute to iframes so, screen readers can announce iframe labels #TINY-2692
    Updated SizeInput labels to "Height" and "Width" instead of Dimensions #TINY-2833
    Fixed accessibility issues with the font select, font size, style select and format select toolbar dropdowns #TINY-2713
    Fixed accessibility issues with split dropdowns #TINY-2697
    Added a wordcount menu item, that defaults to appearing in the tools menu #TINY-2877
    Fixed the legacyoutput plugin to be compatible with TinyMCE 5.0 #TINY-2301
    Updated the build process to minify and generate ASCII only output for the emoticons database #TINY-2744
    Fixed icons not showing correctly in the autocompleter popup #TINY-3029
    Fixed an issue where preview wouldn't show anything in Edge under certain circumstances #TINY-3035
    Fixed the height being incorrectly calculated for the autoresize plugin #TINY-2807
Version 5.0.0-beta-1 (2018-11-30)
    Changed the name of the "inlite" plugin to "quickbars" #TINY-2831
    Fixed an inline mode issue where the save plugin upon saving can cause content loss #TINY-2659
    Changed the background color icon to highlight background icon #TINY-2258
    Added a new `addNestedMenuItem()` UI registry function and changed all nested menu items to use the new registry functions #TINY-2230
    Changed Help dialog to be accessible to screen readers #TINY-2687
    Changed the color swatch to save selected custom colors to local storage for use across sessions #TINY-2722
    Added title attribute to color swatch colors #TINY-2669
    Added anchorbar component to anchor inline toolbar dialogs to instead of the toolbar #TINY-2040
    Added support for toolbar<n> and toolbar array config options to be squashed into a single toolbar and not create multiple toolbars #TINY-2195
    Added error handling for when forced_root_block config option is set to true #TINY-2261
    Added functionality for the removed_menuitems config option #TINY-2184
    Fixed an issue in IE 11 where calling selection.getContent() would return an empty string when the editor didn't have focus #TINY-2325
    Added the ability to use a string to reference menu items in menu buttons and submenu items #TINY-2253
    Removed compat3x plugin #TINY-2815
    Changed `WindowManager` API - methods `getParams`, `setParams` and `getWindows`, and the legacy `windows` property, have been removed. `alert` and `confirm` dialogs are no longer tracked in the window list. #TINY-2603
Version 5.0.0-preview-4 (2018-11-12)
    Fixed distraction free plugin #AP-470
    Removed the tox-custom-editor class that was added to the wrapping element of codemirror #TINY-2211
    Fixed contents of the input field being selected on focus instead of just recieving an outline highlight #AP-464
    Added width and height placeholder text to image and media dialog dimensions input #AP-296
    Fixed styling issues with dialogs and menus in IE 11 #AP-456
    Fixed custom style format control not honoring custom formats #AP-393
    Fixed context menu not appearing when clicking an image with a caption #AP-382
    Fixed directionality of UI when using an RTL language #AP-423
    Fixed page responsiveness with multiple inline editors #AP-430
    Added the ability to keyboard navigate through menus, toolbars, sidebar and the status bar sequentially #AP-381
    Fixed empty toolbar groups appearing through invalid configuration of the `toolbar` property #AP-450
    Fixed text not being retained when updating links through the link dialog #AP-293
    Added translation capability back to the editor's UI #AP-282
    Fixed edit image context menu, context toolbar and toolbar items being incorrectly enabled when selecting invalid images #AP-323
    Fixed emoji type ahead being shown when typing URLs #AP-366
    Fixed toolbar configuration properties incorrectly expecting string arrays instead of strings #AP-342
    Changed the editor resize handle so that it should be disabled when the autoresize plugin is turned on #AP-424
    Fixed the block formatting toolbar item not showing a "Formatting" title when there is no selection #AP-321
    Fixed clicking disabled toolbar buttons hiding the toolbar in inline mode #AP-380
    Fixed `EditorResize` event not being fired upon editor resize #AP-327
    Fixed tables losing styles when updating through the dialog #AP-368
    Fixed context toolbar positioning to be more consistent near the edges of the editor #AP-318
    Added `label` component type for dialogs to group components under a label
    Fixed table of contents plugin now works with v5 toolbar APIs correctly #AP-347
    Fixed the `link_context_toolbar` configuration not disabling the context toolbar #AP-458
    Fixed the link context toolbar showing incorrect relative links #AP-435
    Fixed the alignment of the icon in alert banner dialog components #TINY-2220
    Changed UI text for microcopy improvements #TINY-2281
    Fixed the visual blocks and visual char menu options not displaying their toggled state #TINY-2238
    Fixed the editor not displaying as fullscreen when toggled #TINY-2237
Version 5.0.0-preview-3 (2018-10-18)
    Changed editor layout to use modern CSS properties over manually calculating dimensions #AP-324
    Changed `autoresize_min_height` and `autoresize_max_height` configurations to `min_height` and `max_height` #AP-324
    Fixed bugs with editor width jumping when resizing and the iframe not resizing to smaller than 150px in height #AP-324
    Fixed mobile theme bug that prevented the editor from loading #AP-404
    Fixed long toolbar groups extending outside of the editor instead of wrapping
    Changed `Whole word` label in Search and Replace dialog to `Find whole words only` #AP-387
    Fixed dialog titles so they are now proper case #AP-384
    Fixed color picker default to be #000000 instead of #ff00ff #AP-216
    Fixed "match case" option on the Find and Replace dialog is no longer selected by default #AP-298
    Fixed vertical alignment of toolbar icons #DES-134
    Fixed toolbar icons not appearing on IE11 #DES-133
Version 5.0.0-preview-2 (2018-10-10)
    Changed configuration of color options has been simplified to `color_map`, `color_cols`, and `custom_colors` #AP-328
    Added swatch is now shown for colorinput fields, instead of the colorpicker directly #AP-328
    Removed `colorpicker` plugin, it is now in the theme #AP-328
    Removed `textcolor` plugin, it is now in the theme #AP-328
    Fixed styleselect not updating the displayed item as the cursor moved #AP-388
    Changed `height` configuration to apply to the editor frame (including menubar, toolbar, status bar) instead of the content area #AP-324
    Added fontformats and fontsizes menu items #AP-390
    Fixed preview iframe not expanding to the dialog size #AP-252
    Fixed 'meta' shortcuts not translated into platform-specific text #AP-270
    Fixed tabbed dialogs (Charmap and Emoticons) shrinking when no search results returned
    Fixed a bug where alert banner icons were not retrieved from icon pack. #AP-330
    Fixed component styles to flex so they fill large dialogs. #AP-252
    Fixed editor flashing unstyled during load (still in progress). #AP-349
Version 5.0.0-preview-1 (2018-10-01)
    Developer preview 1
    Initial list of features and changes is available at https://tiny.cloud/docs-preview/release-notes/new-features/
Version 4.9.3 (2019-01-31)
    Added a visualchars_default_state setting to the Visualchars Plugin. Patch contributed by mat3e.
    Fixed a bug where scrolling on a page with more than one editor would cause a ResizeWindow event to fire. #TINY-3247
    Fixed a bug where if a plugin threw an error during initialisation the whole editor would fail to load. #TINY-3243
    Fixed a bug where getContent would include bogus elements when valid_elements setting was set up in a specific way. #TINY-3213
    Fixed a bug where only a few function key names could be used when creating keyboard shortcuts. #TINY-3146
    Fixed a bug where it wasn't possible to enter spaces into an editor after pressing shift+enter. #TINY-3099
    Fixed a bug where no caret would be rendered after backspacing to a contenteditable false element. #TINY-2998
    Fixed a bug where deletion to/from indented lists would leave list fragments in the editor. #TINY-2981
Version 4.9.2 (2018-12-17)
    Fixed a bug with pressing the space key on IE 11 would result in nbsp characters being inserted between words at the end of a block. #TINY-2996
    Fixed a bug where character composition using quote and space on US International keyboards would produce a space instead of a quote. #TINY-2999
    Fixed a bug where remove format wouldn't remove the inner most inline element in some situations. #TINY-2982
    Fixed a bug where outdenting an list item would affect attributes on other list items within the same list. #TINY-2971
    Fixed a bug where the DomParser filters wouldn't be applied for elements created when parsing invalid html. #TINY-2978
    Fixed a bug where setProgressState wouldn't automatically close floating ui elements like menus. #TINY-2896
    Fixed a bug where it wasn't possible to navigate out of a figcaption element using the arrow keys. #TINY-2894
    Fixed a bug where enter key before an image inside a link would remove the image. #TINY-2780
Version 4.9.1 (2018-12-04)
    Added functionality to insert html to the replacement feature of the Textpattern Plugin. #TINY-2839
    Fixed a bug where `editor.selection.getContent({format: 'text'})` didn't work as expected in IE11 on an unfocused editor. #TINY-2862
    Fixed a bug in the Textpattern Plugin where the editor would get an incorrect selection after inserting a text pattern on Safari. #TINY-2838
    Fixed a bug where the space bar didn't work correctly in editors with the forced_root_block setting set to false. #TINY-2816
Version 4.9.0 (2018-11-27)
    Added a replace feature to the Textpattern Plugin. #TINY-1908
    Added functionality to the Lists Plugin that improves the indentation logic. #TINY-1790
    Fixed a bug where it wasn't possible to delete/backspace when the caret was between a contentEditable=false element and a BR. #TINY-2372
    Fixed a bug where copying table cells without a text selection would fail to copy anything. #TINY-1789
    Implemented missing `autosave_restore_when_empty` functionality in the Autosave Plugin. Patch contributed by gzzo. #GH-4447
    Reduced insertion of unnecessary nonbreaking spaces in the editor. #TINY-1879
Version 4.8.5 (2018-10-30)
    Added a content_css_cors setting to the editor that adds the crossorigin="anonymous" attribute to link tags added by the StyleSheetLoader. #TINY-1909
    Fixed a bug where trying to remove formatting with a collapsed selection range would throw an exception. #GH-4636
    Fixed a bug in the image plugin that caused updating figures to split contenteditable elements. #GH-4563
    Fixed a bug that was causing incorrect viewport calculations for fixed position UI elements. #TINY-1897
    Fixed a bug where inline formatting would cause the delete key to do nothing. #TINY-1900
Version 4.8.4 (2018-10-23)
    Added support for the HTML5 `main` element. #TINY-1877
    Changed the keyboard shortcut to move focus to contextual toolbars to Ctrl+F9. #TINY-1812
    Fixed a bug where content css could not be loaded from another domain. #TINY-1891
    Fixed a bug on FireFox where the cursor would get stuck between two contenteditable false inline elements located inside of the same block element divided by a BR. #TINY-1878
    Fixed a bug with the insertContent method where nonbreaking spaces would be inserted incorrectly. #TINY-1868
    Fixed a bug where the toolbar of the inline editor would not be visible in some scenarios. #TINY-1862
    Fixed a bug where removing the editor while more than one notification was open would throw an error. #TINY-1845
    Fixed a bug where the menubutton would be rendered on top of the menu if the viewport didn't have enough height. #TINY-1678
    Fixed a bug with the annotations api where annotating collapsed selections caused problems. #TBS-2449
    Fixed a bug where wbr elements were being transformed into whitespace when using the Paste Plugin's paste as text setting. #GH-4638
    Fixed a bug where the Search and Replace didn't replace spaces correctly. #GH-4632
    Fixed a bug with sublist items not persisting selection. #GH-4628
    Fixed a bug with mceInsertRawHTML command not working as expected. #GH-4625
Version 4.8.3 (2018-09-13)
    Fixed a bug where the Wordcount Plugin didn't correctly count words within tables on IE11. #TINY-1770
    Fixed a bug where it wasn't possible to move the caret out of a table on IE11 and Firefox. #TINY-1682
    Fixed a bug where merging empty blocks didn't work as expected, sometimes causing content to be deleted. #TINY-1781
    Fixed a bug where the Textcolor Plugin didn't show the correct current color. #TINY-1810
    Fixed a bug where clear formatting with a collapsed selection would sometimes clear formatting from more content than expected. #TINY-1813 #TINY-1821
    Fixed a bug with the Table Plugin where it wasn't possible to keyboard navigate to the caption. #TINY-1818
Version 4.8.2 (2018-08-09)
    Moved annotator from "experimental" to "annotator" object on editor. #TBS-2398
    Improved the multiclick normalization across browsers. #TINY-1788
    Fixed a bug where running getSelectedBlocks with a collapsed selection between block elements would produce incorrect results. #TINY-1787
    Fixed a bug where the ScriptLoaders loadScript method would not work as expected in FireFox when loaded on the same page as a ShadowDOM polyfill. #TINY-1786
    Removed reference to ShadowDOM event.path as Blink based browsers now support event.composedPath. #TINY-1785
    Fixed a bug where a reference to localStorage would throw an "access denied" error in IE11 with strict security settings. #TINY-1782
    Fixed a bug where pasting using the toolbar button on an inline editor in IE11 would cause a looping behaviour. #TINY-1768
Version 4.8.1 (2018-07-26)
    Fixed a bug where the content of inline editors was being cleaned on every call of `editor.save()`. #TINY-1783
    Fixed a bug where the arrow of the Inlite Theme toolbar was being rendered incorrectly in RTL mode. #TINY-1776
    Fixed a bug with the Paste Plugin where pasting after inline contenteditable false elements moved the caret to the end of the line. #TINY-1758
Version 4.8.0 (2018-06-27)
    Added new "experimental" object in editor, with initial Annotator API. #TBS-2374
    Fixed a bug where deleting paragraphs inside of table cells would delete the whole table cell. #TINY-1759
    Fixed a bug in the Table Plugin where removing row height set on the row properties dialog did not update the table. #TINY-1730
    Fixed a bug with the font select toolbar item didn't update correctly. #TINY-1683
    Fixed a bug where all bogus elements would not be deleted when removing an inline editor. #TINY-1669
Version 4.7.13 (2018-05-16)
    Fixed a bug where Edge 17 wouldn't be able to select images or tables. #TINY-1679
    Fixed issue where whitespace wasn't preserved when the editor was initialized on pre elements. #TINY-1649
    Fixed a bug with the fontselect dropdowns throwing an error if the editor was hidden in Firefox. #TINY-1664
    Fixed a bug where it wasn't possible to merge table cells on IE 11. #TINY-1671
    Fixed a bug where textcolor wasn't applying properly on IE 11 in some situations. #TINY-1663
    Fixed a bug where the justifyfull command state wasn't working correctly. #TINY-1677
    Fixed a bug where the styles wasn't updated correctly when resizing some tables. #TINY-1668
    Added missing code menu item from the default menu config. #TINY-1648
    Added new align button for combining the separate align buttons into a menu button. #TINY-1652
Version 4.7.12 (2018-05-03)
    Added an option to filter out image svg data urls.
    Added support for html5 details and summary elements.
    Changed so the mce-abs-layout-item css rule targets html instead of body. Patch contributed by nazar-pc.
    Fixed a bug where the "read" step on the mobile theme was still present on android mobile browsers.
    Fixed a bug where all images in the editor document would reload on any editor change.
    Fixed a bug with the Table Plugin where ObjectResized event wasn't being triggered on column resize.
    Fixed so the selection is set to the first suitable caret position after editor.setContent called.
    Fixed so links with xlink:href attributes are filtered correctly to prevent XSS.
    Fixed a bug on IE11 where pasting content into an inline editor initialized on a heading element would create new editable elements.
    Fixed a bug where readonly mode would not work as expected when the editor contained contentEditable=true elements.
    Fixed a bug where the Link Plugin would throw an error when used together with the webcomponents polyfill. Patch contributed by 4esnog.
    Fixed a bug where the "Powered by TinyMCE" branding link would break on XHTML pages. Patch contributed by tistre.
    Fixed a bug where the same id would be used in the blobcache for all pasted images. Patch contributed by thorn0.
Version 4.7.11 (2018-04-11)
    Added a new imagetools_credentials_hosts option to the Imagetools Plugin.
    Fixed a bug where toggling a list containing empty LIs would throw an error. Patch contributed by bradleyke.
    Fixed a bug where applying block styles to a text with the caret at the end of the paragraph would select all text in the paragraph.
    Fixed a bug where toggling on the Spellchecker Plugin would trigger isDirty on the editor.
    Fixed a bug where it was possible to enter content into selection bookmark spans.
    Fixed a bug where if a non paragraph block was configured in forced_root_block the editor.getContent method would return incorrect values with an empty editor.
    Fixed a bug where dropdown menu panels stayed open and fixed in position when dragging dialog windows.
    Fixed a bug where it wasn't possible to extend table cells with the space button in Safari.
    Fixed a bug where the setupeditor event would thrown an error when using the Compat3x Plugin.
    Fixed a bug where an error was thrown in FontInfo when called on a detached element.
Version 4.7.10 (2018-04-03)
    Removed the "read" step from the mobile theme.
    Added normalization of triple clicks across browsers in the editor.
    Added a `hasFocus` method to the editor that checks if the editor has focus.
    Added correct icon to the Nonbreaking Plugin menu item.
    Fixed so the `getContent`/`setContent` methods work even if the editor is not initialized.
    Fixed a bug with the Media Plugin where query strings were being stripped from youtube links.
    Fixed a bug where image styles were changed/removed when opening and closing the Image Plugin dialog.
    Fixed a bug in the Table Plugin where some table cell styles were not correctly added to the content html.
    Fixed a bug in the Spellchecker Plugin where it wasn't possible to change the spellchecker language.
    Fixed so the the unlink action in the Link Plugin has a menu item and can be added to the contextmenu.
    Fixed a bug where it wasn't possible to keyboard navigate to the start of an inline element on a new line within the same block element.
    Fixed a bug with the Text Color Plugin where if used with an inline editor located at the bottom of the screen the colorpicker could appear off screen.
    Fixed a bug with the UndoManager where undo levels were being added for nbzwsp characters.
    Fixed a bug with the Table Plugin where the caret would sometimes be lost when keyboard navigating up through a table.
    Fixed a bug where FontInfo.getFontFamily would throw an error when called on a removed editor.
    Fixed a bug in Firefox where undo levels were not being added correctly for some specific operations.
    Fixed a bug where initializing an inline editor inside of a table would make the whole table resizeable.
    Fixed a bug where the fake cursor that appears next to tables on Firefox was positioned incorrectly when switching to fullscreen.
    Fixed a bug where zwsp's weren't trimmed from the output from `editor.getContent({ format: 'text' })`.
    Fixed a bug where the fontsizeselect/fontselect toolbar items showed the body info rather than the first possible caret position info on init.
    Fixed a bug where it wasn't possible to select all content if the editor only contained an inline boundary element.
    Fixed a bug where `content_css` urls with query strings wasn't working.
    Fixed a bug in the Table Plugin where some table row styles were removed when changing other styles in the row properties dialog.
Version 4.7.9 (2018-02-27)
    Fixed a bug where the editor target element didn't get the correct style when removing the editor.
Version 4.7.8 (2018-02-26)
    Fixed an issue with the Help Plugin where the menuitem name wasn't lowercase.
    Fixed an issue on MacOS where text and bold text did not have the same line-height in the autocomplete dropdown in the Link Plugin dialog.
    Fixed a bug where the "paste as text" option in the Paste Plugin didn't work.
    Fixed a bug where dialog list boxes didn't get positioned correctly in documents with scroll.
    Fixed a bug where the Inlite Theme didn't use the Table Plugin api to insert correct tables.
    Fixed a bug where the Inlite Theme panel didn't hide on blur in a correct way.
    Fixed a bug where placing the cursor before a table in Firefox would scroll to the bottom of the table.
    Fixed a bug where selecting partial text in table cells with rowspans and deleting would produce faulty tables.
    Fixed a bug where the Preview Plugin didn't work on Safari due to sandbox security.
    Fixed a bug where table cell selection using the keyboard threw an error.
    Fixed so the font size and font family doesn't toggle the text but only sets the selected format on the selected text.
    Fixed so the built-in spellchecking on Chrome and Safari creates an undo level when replacing words.
Version 4.7.7 (2018-02-19)
    Added a border style selector to the advanced tab of the Image Plugin.
    Added better controls for default table inserted by the Table Plugin.
    Added new `table_responsive_width` option to the Table Plugin that controls whether to use pixel or percentage widths.
    Fixed a bug where the Link Plugin text didn't update when a URL was pasted using the context menu.
    Fixed a bug with the Spellchecker Plugin where using "Add to dictionary" in the context menu threw an error.
    Fixed a bug in the Media Plugin where the preview node for iframes got default width and height attributes that interfered with width/height styles.
    Fixed a bug where backslashes were being added to some font family names in Firefox in the fontselect toolbar item.
    Fixed a bug where errors would be thrown when trying to remove an editor that had not yet been fully initialized.
    Fixed a bug where the Imagetools Plugin didn't update the images atomically.
    Fixed a bug where the Fullscreen Plugin was throwing errors when being used on an inline editor.
    Fixed a bug where drop down menus weren't positioned correctly in inline editors on scroll.
    Fixed a bug with a semicolon missing at the end of the bundled javascript files.
    Fixed a bug in the Table Plugin with cursor navigation inside of tables where the cursor would sometimes jump into an incorrect table cells.
    Fixed a bug where indenting a table that is a list item using the "Increase indent" button would create a nested table.
    Fixed a bug where text nodes containing only whitespace were being wrapped by paragraph elements.
    Fixed a bug where whitespace was being inserted after br tags inside of paragraph tags.
    Fixed a bug where converting an indented paragraph to a list item would cause the list item to have extra padding.
    Fixed a bug where Copy/Paste in an editor with a lot of content would cause the editor to scroll to the top of the content in IE11.
    Fixed a bug with a memory leak in the DragHelper. Path contributed by ben-mckernan.
    Fixed a bug where the advanced tab in the Media Plugin was being shown even if it didn't contain anything. Patch contributed by gabrieeel.
    Fixed an outdated eventname in the EventUtils. Patch contributed by nazar-pc.
    Fixed an issue where the Json.parse function would throw an error when being used on a page with strict CSP settings.
    Fixed so you can place the curser before and after table elements within the editor in Firefox and Edge/IE.
Version 4.7.6 (2018-01-29)
    Fixed a bug in the jquery integration where it threw an error saying that "global is not defined".
    Fixed a bug where deleting a table cell whose previous sibling was set to contenteditable false would create a corrupted table.
    Fixed a bug where highlighting text in an unfocused editor did not work correctly in IE11/Edge.
    Fixed a bug where the table resize handles were not being repositioned when activating the Fullscreen Plugin.
    Fixed a bug where the Imagetools Plugin dialog didn't honor editor RTL settings.
    Fixed a bug where block elements weren't being merged correctly if you deleted from after a contenteditable false element to the beginning of another block element.
    Fixed a bug where TinyMCE didn't work with module loaders like webpack.
Version 4.7.5 (2018-01-22)
    Fixed bug with the Codesample Plugin where it wasn't possible to edit codesamples when the editor was in inline mode.
    Fixed bug where focusing on the status bar broke the keyboard navigation functionality.
    Fixed bug where an error would be thrown on Edge by the Table Plugin when pasting using the PowerPaste Plugin.
    Fixed bug in the Table Plugin where selecting row border style from the dropdown menu in advanced row properties would throw an error.
    Fixed bug with icons being rendered incorrectly on Chrome on Mac OS.
    Fixed bug in the Textcolor Plugin where the font color and background color buttons wouldn't trigger an ExecCommand event.
    Fixed bug in the Link Plugin where the url field wasn't forced LTR.
    Fixed bug where the Nonbreaking Plugin incorrectly inserted spaces into tables.
    Fixed bug with the inline theme where the toolbar wasn't repositioned on window resize.
Version 4.7.4 (2017-12-05)
    Fixed bug in the Nonbreaking Plugin where the nonbreaking_force_tab setting was being ignored.
    Fixed bug in the Table Plugin where changing row height incorrectly converted column widths to pixels.
    Fixed bug in the Table Plugin on Edge and IE11 where resizing the last column after resizing the table would cause invalid column heights.
    Fixed bug in the Table Plugin where keyboard navigation was not normalized between browsers.
    Fixed bug in the Table Plugin where the colorpicker button would show even without defining the colorpicker_callback.
    Fixed bug in the Table Plugin where it wasn't possible to set the cell background color.
    Fixed bug where Firefox would throw an error when intialising an editor on an element that is hidden or not yet added to the DOM.
    Fixed bug where Firefox would throw an error when intialising an editor inside of a hidden iframe.
Version 4.7.3 (2017-11-23)
    Added functionality to open the Codesample Plugin dialog when double clicking on a codesample. Patch contributed by dakuzen.
    Fixed bug where undo/redo didn't work correctly with some formats and caret positions.
    Fixed bug where the color picker didn't show up in Table Plugin dialogs.
    Fixed bug where it wasn't possible to change the width of a table through the Table Plugin dialog.
    Fixed bug where the Charmap Plugin couldn't insert some special characters.
    Fixed bug where editing a newly inserted link would not actually edit the link but insert a new link next to it.
    Fixed bug where deleting all content in a table cell made it impossible to place the caret into it.
    Fixed bug where the vertical alignment field in the Table Plugin cell properties dialog didn't do anything.
    Fixed bug where an image with a caption showed two sets of resize handles in IE11.
    Fixed bug where pressing the enter button inside of an h1 with contenteditable set to true would sometimes produce a p tag.
    Fixed bug with backspace not working as expected before a noneditable element.
    Fixed bug where operating on tables with invalid rowspans would cause an error to be thrown.
    Fixed so a real base64 representation of the image is available on the blobInfo that the images_upload_handler gets called with.
    Fixed so the image upload tab is available when the images_upload_handler is defined (and not only when the images_upload_url is defined).
Version 4.7.2 (2017-11-07)
    Added newly rewritten Table Plugin.
    Added support for attributes with colon in valid_elements and addValidElements.
    Added support for dailymotion short url in the Media Plugin. Patch contributed by maat8.
    Added support for converting to half pt when converting font size from px to pt. Patch contributed by danny6514.
    Added support for location hash to the Autosave plugin to make it work better with SPAs using hash routing.
    Added support for merging table cells when pasting a table into another table.
    Changed so the language packs are only loaded once. Patch contributed by 0xor1.
    Simplified the css for inline boundaries selection by switching to an attribute selector.
    Fixed bug where an error would be thrown on editor initialization if the window.getSelection() returned null.
    Fixed bug where holding down control or alt keys made the keyboard navigation inside an inline boundary not work as expected.
    Fixed bug where applying formats in IE11 produced extra, empty paragraphs in the editor.
    Fixed bug where the Word Count Plugin didn't count some mathematical operators correctly.
    Fixed bug where removing an inline editor removed the element that the editor had been initialized on.
    Fixed bug where setting the selection to the end of an editable container caused some formatting problems.
    Fixed bug where an error would be thrown sometimes when an editor was removed because of the selection bookmark was being stored asynchronously.
    Fixed a bug where an editor initialized on an empty list did not contain any valid cursor positions.
    Fixed a bug with the Context Menu Plugin and webkit browsers on Mac where right-clicking inside a table would produce an incorrect selection.
    Fixed bug where the Image Plugin constrain proportions setting wasn't working as expected.
    Fixed bug where deleting the last character in a span with decorations produced an incorrect element when typing.
    Fixed bug where focusing on inline editors made the toolbar flicker when moving between elements quickly.
    Fixed bug where the selection would be stored incorrectly in inline editors when the mouseup event was fired outside the editor body.
    Fixed bug where toggling bold at the end of an inline boundary would toggle off the whole word.
    Fixed bug where setting the skin to false would not stop the loading of some skin css files.
    Fixed bug in mobile theme where pinch-to-zoom would break after exiting the editor.
    Fixed bug where sublists of a fully selected list would not be switched correctly when changing list style.
    Fixed bug where inserting media by source would break the UndoManager.
    Fixed bug where inserting some content into the editor with a specific selection would replace some content incorrectly.
    Fixed bug where selecting all content with ctrl+a in IE11 caused problems with untoggling some formatting.
    Fixed bug where the Search and Replace Plugin left some marker spans in the editor when undoing and redoing after replacing some content.
    Fixed bug where the editor would not get a scrollbar when using the Fullscreen and Autoresize plugins together.
    Fixed bug where the font selector would stop working correctly after selecting fonts three times.
    Fixed so pressing the enter key inside of an inline boundary inserts a br after the inline boundary element.
    Fixed a bug where it wasn't possible to use tab navigation inside of a table that was inside of a list.
    Fixed bug where end_container_on_empty_block would incorrectly remove elements.
    Fixed bug where content_styles weren't added to the Preview Plugin iframe.
    Fixed so the beforeSetContent/beforeGetContent events are preventable.
    Fixed bug where changing height value in Table Plugin advanced tab didn't do anything.
    Fixed bug where it wasn't possible to remove formatting from content in beginning of table cell.
Version 4.7.1 (2017-10-09)
    Fixed bug where theme set to false on an inline editor produced an extra div element after the target element.
    Fixed bug where the editor drag icon was misaligned with the branding set to false.
    Fixed bug where doubled menu items were not being removed as expected with the removed_menuitems setting.
    Fixed bug where the Table of contents plugin threw an error when initialized.
    Fixed bug where it wasn't possible to add inline formats to text selected right to left.
    Fixed bug where the paste from plain text mode did not work as expected.
    Fixed so the style previews do not set color and background color when selected.
    Fixed bug where the Autolink plugin didn't work as expected with some formats applied on an empty editor.
    Fixed bug where the Textpattern plugin were throwing errors on some patterns.
    Fixed bug where the Save plugin saved all editors instead of only the active editor. Patch contributed by dannoe.
Version 4.7.0 (2017-10-03)
    Added new mobile ui that is specifically designed for mobile devices.
    Updated the default skin to be more modern and white since white is preferred by most implementations.
    Restructured the default menus to be more similar to common office suites like Google Docs.
    Fixed so theme can be set to false on both inline and iframe editor modes.
    Fixed bug where inline editor would add/remove the visualblocks css multiple times.
    Fixed bug where selection wouldn't be properly restored when editor lost focus and commands where invoked.
    Fixed bug where toc plugin would generate id:s for headers even though a toc wasn't inserted into the content.
    Fixed bug where is wasn't possible to drag/drop contents within the editor if paste_data_images where set to true.
    Fixed bug where getParam and close in WindowManager would get the first opened window instead of the last opened window.
    Fixed bug where delete would delete between cells inside a table in Firefox.
Version 4.6.7 (2017-09-18)
    Fixed bug where paste wasn't working in IOS.
    Fixed bug where the Word Count Plugin didn't count some mathematical operators correctly.
    Fixed bug where inserting a list in a table caused the cell to expand in height.
    Fixed bug where pressing enter in a list located inside of a table deleted list items instead of inserting new list item.
    Fixed bug where copy and pasting table cells produced inconsistent results.
    Fixed bug where initializing an editor with an ID of 'length' would throw an exception.
    Fixed bug where it was possible to split a non merged table cell.
    Fixed bug where copy and pasting a list with a very specific selection into another list would produce a nested list.
    Fixed bug where copy and pasting ordered lists sometimes produced unordered lists.
    Fixed bug where padded elements inside other elements would be treated as empty.
    Added some missing translations to Image, Link and Help plugins.
    Fixed so you can resize images inside a figure element.
    Fixed bug where an inline TinyMCE editor initialized on a table did not set selection on load in Chrome.
    Fixed the positioning of the inlite toolbar when the target element wasn't big enough to fit the toolbar.
Version 4.6.6 (2017-08-30)
    Fixed so that notifications wrap long text content instead of bleeding outside the notification element.
    Fixed so the content_style css is added after the skin and custom stylesheets.
    Fixed bug where it wasn't possible to remove a table with the Cut button.
    Fixed bug where the center format wasn't getting the same font size as the other formats in the format preview.
    Fixed bug where the wordcount plugin wasn't counting hyphenated words correctly.
    Fixed bug where all content pasted into the editor was added to the end of the editor.
    Fixed bug where enter keydown on list item selection only deleted content and didn't create a new line.
    Fixed bug where destroying the editor while the content css was still loading caused error notifications on Firefox.
    Fixed bug where undoing cut operation in IE11 left some unwanted html in the editor content.
    Fixed bug where enter keydown would throw an error in IE11.
    Fixed bug where duplicate instances of an editor were added to the editors array when using the createEditor API.
    Fixed bug where the formatter applied formats on the wrong content when spellchecker was activated.
    Fixed bug where switching formats would reset font size on child nodes.
    Fixed bug where the table caption element weren't always the first descendant to the table tag.
    Fixed bug where pasting some content into the editor on chrome some newlines were removed.
    Fixed bug where it wasn't possible to remove a list if a list item was a table element.
    Fixed bug where copy/pasting partial selections of tables wouldn't produce a proper table.
    Fixed bug where the searchreplace plugin could not find consecutive spaces.
    Fixed bug where background color wasn't applied correctly on some partially selected contents.
Version 4.6.5 (2017-08-02)
    Added new inline_boundaries_selector that allows you to specify the elements that should have boundaries.
    Added new local upload feature this allows the user to upload images directly from the image dialog.
    Added a new api for providing meta data for plugins. It will show up in the help dialog if it's provided.
    Fixed so that the notifications created by the notification manager are more screen reader accessible.
    Fixed bug where changing the list format on multiple selected lists didn't change all of the lists.
    Fixed bug where the nonbreaking plugin would insert multiple undo levels when pressing the tab key.
    Fixed bug where delete/backspace wouldn't render a caret when all editor contents where deleted.
    Fixed bug where delete/backspace wouldn't render a caret if the deleted element was a single contentEditable false element.
    Fixed bug where the wordcount plugin wouldn't count words correctly if word where typed after applying a style format.
    Fixed bug where the wordcount plugin would count mathematical formulas as multiple words for example 1+1=2.
    Fixed bug where formatting of triple clicked blocks on Chrome/Safari would result in styles being added outside the visual selection.
    Fixed bug where paste would add the contents to the end of the editor area when inline mode was used.
    Fixed bug where toggling off bold formatting on text entered in a new paragraph would add an extra line break.
    Fixed bug where autolink plugin would only produce a link on every other consecutive link on Firefox.
    Fixed bug where it wasn't possible to select all contents if the content only had one pre element.
    Fixed bug where sizzle would produce lagging behavior on some sites due to repaints caused by feature detection.
    Fixed bug where toggling off inline formats wouldn't include the space on selected contents with leading or trailing spaces.
    Fixed bug where the cut operation in UI wouldn't work in Chrome.
    Fixed bug where some legacy editor initialization logic would throw exceptions about editor settings not being defined.
    Fixed bug where it wasn't possible to apply text color to links if they where part of a non collapsed selection.
    Fixed bug where an exception would be thrown if the user selected a video element and then moved the focus outside the editor.
    Fixed bug where list operations didn't work if there where block elements inside the list items.
    Fixed bug where applying block formats to lists wrapped in block elements would apply to all elements in that wrapped block.
Version 4.6.4 (2017-06-13)
    Fixed bug where the editor would move the caret when clicking on the scrollbar next to a content editable false block.
    Fixed bug where the text color select dropdowns wasn't placed correctly when they didn't fit the width of the screen.
    Fixed bug where the default editor line height wasn't working for mixed font size contents.
    Fixed bug where the content css files for inline editors were loaded multiple times for multiple editor instances.
    Fixed bug where the initial value of the font size/font family dropdowns wasn't displayed.
    Fixed bug where the I18n api was not supporting arrays as the translation replacement values.
    Fixed bug where chrome would display "The given range isn't in document." errors for invalid ranges passed to setRng.
    Fixed bug where the compat3x plugin wasn't working since the global tinymce references wasn't resolved correctly.
    Fixed bug where the preview plugin wasn't encoding the base url passed into the iframe contents producing a xss bug.
    Fixed bug where the dom parser/serializer wasn't handling some special elements like noframes, title and xmp.
    Fixed bug where the dom parser/serializer wasn't handling cdata sections with comments inside.
    Fixed bug where the editor would scroll to the top of the editable area if a dialog was closed in inline mode.
    Fixed bug where the link dialog would not display the right rel value if rel_list was configured.
    Fixed bug where the context menu would select images on some platforms but not others.
    Fixed bug where the filenames of images were not retained on dragged and drop into the editor from the desktop.
    Fixed bug where the paste plugin would misrepresent newlines when pasting plain text and having forced_root_block configured.
    Fixed so that the error messages for the imagetools plugin is more human readable.
    Fixed so the internal validate setting for the parser/serializer can't be set from editor initialization settings.
Version 4.6.3 (2017-05-30)
    Fixed bug where the arrow keys didn't work correctly when navigating on nested inline boundary elements.
    Fixed bug where delete/backspace didn't work correctly on nested inline boundary elements.
    Fixed bug where image editing didn't work on subsequent edits of the same image.
    Fixed bug where charmap descriptions wouldn't properly wrap if they exceeded the width of the box.
    Fixed bug where the default image upload handler only accepted 200 as a valid http status code.
    Fixed so rel on target=_blank links gets forced with only noopener instead of both noopener and noreferrer.
Version 4.6.2 (2017-05-23)
    Fixed bug where the SaxParser would run out of memory on very large documents.
    Fixed bug with formatting like font size wasn't applied to del elements.
    Fixed bug where various api calls would be throwing exceptions if they where invoked on a removed editor instance.
    Fixed bug where the branding position would be incorrect if the editor was inside a hidden tab and then later showed.
    Fixed bug where the color levels feature in the imagetools dialog wasn't working properly.
    Fixed bug where imagetools dialog wouldn't pre-load images from CORS domains, before trying to prepare them for editing.
    Fixed bug where the tab key would move the caret to the next table cell if being pressed inside a list inside a table.
    Fixed bug where the cut/copy operations would loose parent context like the current format etc.
    Fixed bug with format preview not working on invalid elements excluded by valid_elements.
    Fixed bug where blocks would be merged in incorrect order on backspace/delete.
    Fixed bug where zero length text nodes would cause issues with the undo logic if there where iframes present.
    Fixed bug where the font size/family select lists would throw errors if the first node was a comment.
    Fixed bug with csp having to allow local script evaluation since it was used to detect global scope.
    Fixed bug where CSP required a relaxed option for javascript: URLs in unsupported legacy browsers.
    Fixed bug where a fake caret would be rendered for td with the contenteditable=false.
    Fixed bug where typing would be blocked on IE 11 when within a nested contenteditable=true/false structure.
Version 4.6.1 (2017-05-10)
    Added configuration option to list plugin to disable tab indentation.
    Fixed bug where format change on very specific content could cause the selection to change.
    Fixed bug where TinyMCE could not be lazyloaded through jquery integration.
    Fixed bug where entities in style attributes weren't decoded correctly on paste in webkit.
    Fixed bug where fontsize_formats option had been renamed incorrectly.
    Fixed bug with broken backspace/delete behaviour between contenteditable=false blocks.
    Fixed bug where it wasn't possible to backspace to the previous line with the inline boundaries functionality turned on.
    Fixed bug where is wasn't possible to move caret left and right around a linked image with the inline boundaries functionality turned on.
    Fixed bug where pressing enter after/before hr element threw exception. Patch contributed bradleyke.
    Fixed so the CSS in the visualblocks plugin doesn't overwrite background color. Patch contributed by Christian Rank.
    Fixed bug where multibyte characters weren't encoded correctly. Patch contributed by James Tarkenton.
    Fixed bug where shift-click to select within contenteditable=true fields wasn't working.
Version 4.6.0 (2017-05-04)
    Dropped support for IE 8-10 due to market share and lack of support from Microsoft. See tinymce docs for details.
    Added an inline boundary caret position feature that makes it easier to type at the beginning/end of links/code elements.
    Added a help plugin that adds a button and a dialog showing the editor shortcuts and loaded plugins.
    Added an inline_boundaries option that allows you to disable the inline boundary feature if it's not desired.
    Added a new ScrollIntoView event that allows you to override the default scroll to element behavior.
    Added role and aria- attributes as valid elements in the default valid elements config.
    Added new internal flag for PastePreProcess/PastePostProcess this is useful to know if the paste was coming from an external source.
    Added new ignore function to UndoManager this works similar to transact except that it doesn't add an undo level by default.
    Fixed so that urls gets retained for images when being edited. This url is then passed on to the upload handler.
    Fixed so that the editors would be initialized on readyState interactive instead of complete.
    Fixed so that the init event of the editor gets fired once all contentCSS files have been properly loaded.
    Fixed so that width/height of the editor gets taken from the textarea element if it's explicitly specified in styles.
    Fixed so that keep_styles set to false no longer clones class/style from the previous paragraph on enter.
    Fixed so that the default line-height is 1.2em to avoid zwnbsp characters from producing text rendering glitches on Windows.
    Fixed so that loading errors of content css gets presented by a notification message.
    Fixed so figure image elements can be linked when selected this wraps the figure image in a anchor element.
    Fixed bug where it wasn't possible to copy/paste rows with colspans by using the table copy/paste feature.
    Fixed bug where the protect setting wasn't properly applied to header/footer parts when using the fullpage plugin.
    Fixed bug where custom formats that specified upper case element names where not applied correctly.
    Fixed bug where some screen readers weren't reading buttons due to an aria specific fix for IE 8.
    Fixed bug where cut wasn't working correctly on iOS due to it's clipboard API not working correctly.
    Fixed bug where Edge would paste div elements instead of paragraphs when pasting plain text.
    Fixed bug where the textpattern plugin wasn't dealing with trailing punctuations correctly.
    Fixed bug where image editing would some times change the image format from jpg to png.
    Fixed bug where some UI elements could be inserted into the toolbar even if they where not registered.
    Fixed bug where it was possible to click the TD instead of the character in the character map and that caused an exception.
    Fixed bug where the font size/font family dropdowns would sometimes show an incorrect value due to css not being loaded in time.
    Fixed bug with the media plugin inserting undefined instead of retaining size when media_dimensions was set to false.
    Fixed bug with deleting images when forced_root_blocks where set to false.
    Fixed bug where input focus wasn't properly handled on nested content editable elements.
    Fixed bug where Chrome/Firefox would throw an exception when selecting images due to recent change of setBaseAndExtent support.
    Fixed bug where malformed blobs would throw exceptions now they are simply ignored.
    Fixed bug where backspace/delete wouldn't work properly in some cases where all contents was selected in WebKit.
    Fixed bug with Angular producing errors since it was expecting events objects to be patched with their custom properties.
    Fixed bug where the formatter would apply formatting to spellchecker errors now all bogus elements are excluded.
    Fixed bug with backspace/delete inside table caption elements wouldn't behave properly on IE 11.
    Fixed bug where typing after a contenteditable false inline element could move the caret to the end of that element.
    Fixed bug where backspace before/after contenteditable false blocks wouldn't properly remove the right element.
    Fixed bug where backspace before/after contenteditable false inline elements wouldn't properly empty the current block element.
    Fixed bug where vertical caret navigation with a custom line-height would sometimes match incorrect positions.
    Fixed bug with paste on Edge where character encoding wasn't handled properly due to a browser bug.
    Fixed bug with paste on Edge where extra fragment data was inserted into the contents when pasting.
    Fixed bug with pasting contents when having a whole block element selected on WebKit could cause WebKit spans to appear.
    Fixed bug where the visualchars plugin wasn't working correctly showing invisible nbsp characters.
    Fixed bug where browsers would hang if you tried to load some malformed html contents.
    Fixed bug where the init call promise wouldn't resolve if the specified selector didn't find any matching elements.
    Fixed bug where the Schema isValidChild function was case sensitive.
Version 4.5.3 (2017-02-01)
    Added keyboard navigation for menu buttons when the menu is in focus.
    Added api to the list plugin for setting custom classes/attributes on lists.
    Added validation for the anchor plugin input field according to W3C id naming specifications.
    Fixed bug where media placeholders were removed after resize with the forced_root_block setting set to false.
    Fixed bug where deleting selections with similar sibling nodes sometimes deleted the whole document.
    Fixed bug with inlite theme where several toolbars would appear scrolling when more than one instance of the editor was in use.
    Fixed bug where the editor would throw error with the fontselect plugin on hidden editor instances in Firefox.
    Fixed bug where the background color would not stretch to the font size.
    Fixed bug where font size would be removed when changing background color.
    Fixed bug where the undomanager trimmed away whitespace between nodes on undo/redo.
    Fixed bug where media_dimensions=false in media plugin caused the editor to throw an error.
    Fixed bug where IE was producing font/u elements within links on paste.
    Fixed bug where some button tooltips were broken when compat3x was in use.
    Fixed bug where backspace/delete/typeover would remove the caption element.
    Fixed bug where powerspell failed to function when compat3x was enabled.
    Fixed bug where it wasn't possible to apply sub/sup on text with large font size.
    Fixed bug where pre tags with spaces weren't treated as content.
    Fixed bug where Meta+A would select the entire document instead of all contents in nested ce=true elements.
Version 4.5.2 (2017-01-04)
    Added missing keyboard shortcut description for the underline menu item in the format menu.
    Fixed bug where external blob urls wasn't properly handled by editor upload logic. Patch contributed by David Oviedo.
    Fixed bug where urls wasn't treated as a single word by the wordcount plugin.
    Fixed bug where nbsp characters wasn't treated as word delimiters by the wordcount plugin.
    Fixed bug where editor instance wasn't properly passed to the format preview logic. Patch contributed by NullQuery.
    Fixed bug where the fake caret wasn't hidden when you moved selection to a cE=false element.
    Fixed bug where it wasn't possible to edit existing code sample blocks.
    Fixed bug where it wasn't possible to delete editor contents if the selection included an empty block.
    Fixed bug where the formatter wasn't expanding words on some international characters. Patch contributed by Martin Larochelle.
    Fixed bug where the open link feature wasn't working correctly on IE 11.
    Fixed bug where enter before/after a cE=false block wouldn't properly padd the paragraph with an br element.
    Fixed so font size and font family select boxes always displays a value by using the runtime style as a fallback.
    Fixed so missing plugins will be logged to console as warnings rather than halting the initialization of the editor.
    Fixed so splitbuttons become normal buttons in advlist plugin if styles are empty. Patch contributed by René Schleusner.
    Fixed so you can multi insert rows/cols by selecting table cells and using insert rows/columns.
Version 4.5.1 (2016-12-07)
    Fixed bug where the lists plugin wouldn't initialize without the advlist plugins if served from cdn.
    Fixed bug where selectors with "*" would cause the style format preview to throw an error.
    Fixed bug with toggling lists off on lists with empty list items would throw an error.
    Fixed bug where editing images would produce non existing blob uris.
    Fixed bug where the offscreen toc selection would be treated as the real toc element.
    Fixed bug where the aria level attribute for element path would have an incorrect start index.
    Fixed bug where the offscreen selection of cE=false that where very wide would be shown onscreen. Patch contributed by Steven Bufton.
    Fixed so the default_link_target gets applied to links created by the autolink plugin.
    Fixed so that the name attribute gets removed by the anchor plugin if editing anchors.
Version 4.5.0 (2016-11-23)
    Added new toc plugin allows you to insert table of contents based on editor headings.
    Added new auto complete menu to all url fields. Adds history, link to anchors etc.
    Added new sidebar api that allows you to add custom sidebar panels and buttons to toggle these.
    Added new insert menu button that allows you to have multiple insert functions under the same menu button.
    Added new open link feature to ctrl+click, alt+enter and context menu.
    Added new media_embed_handler option to allow the media plugin to be populated with custom embeds.
    Added new support for editing transparent images using the image tools dialog.
    Added new images_reuse_filename option to allow filenames of images to be retained for upload.
    Added new security feature where links with target="_blank" will by default get rel="noopener noreferrer".
    Added new allow_unsafe_link_target to allow you to opt-out of the target="_blank" security feature.
    Added new style_formats_autohide option to automatically hide styles based on context.
    Added new codesample_content_css option to specify where the code sample prism css is loaded from.
    Added new support for Japanese/Chinese word count following the unicode standards on this.
    Added new fragmented undo levels this dramatically reduces flicker on contents with iframes.
    Added new live previews for complex elements like table or lists.
    Fixed bug where it wasn't possible to properly tab between controls in a dialog with a disabled form item control.
    Fixed bug where firefox would generate a rectangle on elements produced after/before a cE=false elements.
    Fixed bug with advlist plugin not switching list element format properly in some edge cases.
    Fixed bug where col/rowspans wasn't correctly computed by the table plugin in some cases.
    Fixed bug where the table plugin would thrown an error if object_resizing was disabled.
    Fixed bug where some invalid markup would cause issues when running in XHTML mode. Patch contributed by Charles Bourasseau.
    Fixed bug where the fullscreen class wouldn't be removed properly when closing dialogs.
    Fixed bug where the PastePlainTextToggle event wasn't fired by the paste plugin when the state changed.
    Fixed bug where table the row type wasn't properly updated in table row dialog. Patch contributed by Matthias Balmer.
    Fixed bug where select all and cut wouldn't place caret focus back to the editor in WebKit. Patch contributed by Daniel Jalkut.
    Fixed bug where applying cell/row properties to multiple cells/rows would reset other unchanged properties.
    Fixed bug where some elements in the schema would have redundant/incorrect children.
    Fixed bug where selector and target options would cause issues if used together.
    Fixed bug where drag/drop of images from desktop on chrome would thrown an error.
    Fixed bug where cut on WebKit/Blink wouldn't add an undo level.
    Fixed bug where IE 11 would scroll to the cE=false elements when they where selected.
    Fixed bug where keys like F5 wouldn't work when a cE=false element was selected.
    Fixed bug where the undo manager wouldn't stop the typing state when commands where executed.
    Fixed bug where unlink on wrapped links wouldn't work properly.
    Fixed bug with drag/drop of images on WebKit where the image would be deleted form the source editor.
    Fixed bug where the visual characters mode would be disabled when contents was extracted from the editor.
    Fixed bug where some browsers would toggle of formats applied to the caret when clicking in the editor toolbar.
    Fixed bug where the custom theme function wasn't working correctly.
    Fixed bug where image option for custom buttons required you to have icon specified as well.
    Fixed bug where the context menu and contextual toolbars would be visible at the same time and sometimes overlapping.
    Fixed bug where the noneditable plugin would double wrap elements when using the noneditable_regexp option.
    Fixed bug where tables would get padding instead of margin when you used the indent button.
    Fixed bug where the charmap plugin wouldn't properly insert non breaking spaces.
    Fixed bug where the color previews in color input boxes wasn't properly updated.
    Fixed bug where the list items of previous lists wasn't merged in the right order.
    Fixed bug where it wasn't possible to drag/drop inline-block cE=false elements on IE 11.
    Fixed bug where some table cell merges would produce incorrect rowspan/colspan.
    Fixed so the font size of the editor defaults to 14px instead of 11px this can be overridden by custom css.
    Fixed so wordcount is debounced to reduce cpu hogging on larger texts.
    Fixed so tinymce global gets properly exported as a module when used with some module bundlers.
    Fixed so it's possible to specify what css properties you want to preview on specific formats.
    Fixed so anchors are contentEditable=false while within the editor.
    Fixed so selected contents gets wrapped in a inline code element by the codesample plugin.
    Fixed so conditional comments gets properly stripped independent of case. Patch contributed by Georgii Dolzhykov.
    Fixed so some escaped css sequences gets properly handled. Patch contributed by Georgii Dolzhykov.
    Fixed so notifications with the same message doesn't get displayed at the same time.
    Fixed so F10 can be used as an alternative key to focus to the toolbar.
    Fixed various api documentation issues and typos.
    Removed layer plugin since it wasn't really ported from 3.x and there doesn't seem to be much use for it.
    Removed moxieplayer.swf from the media plugin since it wasn't used by the media plugin.
    Removed format state from the advlist plugin to be more consistent with common word processors.
Version 4.4.3 (2016-09-01)
    Fixed bug where copy would produce an exception on Chrome.
    Fixed bug where deleting lists on IE 11 would merge in correct text nodes.
    Fixed bug where deleting partial lists with indentation wouldn't cause proper normalization.
Version 4.4.2 (2016-08-25)
    Added new importcss_exclusive option to disable unique selectors per group.
    Added new group specific selector_converter option to importcss plugin.
    Added new codesample_languages option to apply custom languages to codesample plugin.
    Added new codesample_dialog_width/codesample_dialog_height options.
    Fixed bug where fullscreen button had an incorrect keyboard shortcut.
    Fixed bug where backspace/delete wouldn't work correctly from a block to a cE=false element.
    Fixed bug where smartpaste wasn't detecting links with special characters in them like tilde.
    Fixed bug where the editor wouldn't get proper focus if you clicked on a cE=false element.
    Fixed bug where it wasn't possible to copy/paste table rows that had merged cells.
    Fixed bug where merging cells could some times produce invalid col/rowspan attibute values.
    Fixed bug where getBody would sometimes thrown an exception now it just returns null if the iframe is clobbered.
    Fixed bug where drag/drop of cE=false element wasn't properly constrained to viewport.
    Fixed bug where contextmenu on Mac would collapse any selection to a caret.
    Fixed bug where rtl mode wasn't rendered properly when loading a language pack with the rtl flag.
    Fixed bug where Kamer word bounderies would be stripped from contents.
    Fixed bug where lists would sometimes render two dots or numbers on the same line.
    Fixed bug where the skin_url wasn't used by the inlite theme.
    Fixed so data attributes are ignored when comparing formats in the formatter.
    Fixed so it's possible to disable inline toolbars in the inlite theme.
    Fixed so template dialog gets resized if it doesn't fit the window viewport.
Version 4.4.1 (2016-07-26)
    Added smart_paste option to paste plugin to allow disabling the paste behavior if needed.
    Fixed bug where png urls wasn't properly detected by the smart paste logic.
    Fixed bug where the element path wasn't working properly when multiple editor instances where used.
    Fixed bug with creating lists out of multiple paragraphs would just create one list item instead of multiple.
    Fixed bug where scroll position wasn't properly handled by the inlite theme to place the toolbar properly.
    Fixed bug where multiple instances of the editor using the inlite theme didn't render the toolbar properly.
    Fixed bug where the shortcut label for fullscreen mode didn't match the actual shortcut key.
    Fixed bug where it wasn't possible to select cE=false blocks using touch devices on for example iOS.
    Fixed bug where it was possible to select the child image within a cE=false on IE 11.
    Fixed so inserts of html containing lists doesn't merge with any existing lists unless it's a paste operation.
Version 4.4.0 (2016-06-30)
    Added new inlite theme this is a more lightweight inline UI.
    Added smarter paste logic that auto detects urls in the clipboard and inserts images/links based on that.
    Added a better image resize algorithm for better image quality in the imagetools plugin.
    Fixed bug where it wasn't possible to drag/dropping cE=false elements on FF.
    Fixed bug where backspace/delete before/after a cE=false block would produce a new paragraph.
    Fixed bug where list style type css property wasn't preserved when indenting lists.
    Fixed bug where merging of lists where done even if the list style type was different.
    Fixed bug where the image_dataimg_filter function wasn't used when pasting images.
    Fixed bug where nested editable within a non editable element would cause scroll on focus in Chrome.
    Fixed so invalid targets for inline mode is blocked on initialization. We only support elements that can have children.
Version 4.3.13 (2016-06-08)
    Added characters with a diacritical mark to charmap plugin. Patch contributed by Dominik Schilling.
    Added better error handling if the image proxy service would produce errors.
    Fixed issue with pasting list items into list items would produce nested list rather than a merged list.
    Fixed bug where table selection could get stuck in selection mode for inline editors.
    Fixed bug where it was possible to place the caret inside the resize grid elements.
    Fixed bug where it wasn't possible to place in elements horizontally adjacent cE=false blocks.
    Fixed bug where multiple notifications wouldn't be properly placed on screen.
    Fixed bug where multiple editor instance of the same id could be produces in some specific integrations.
Version 4.3.12 (2016-05-10)
    Fixed bug where focus calls couldn't be made inside the editors PostRender event handler.
    Fixed bug where some translations wouldn't work as expected due to a bug in editor.translate.
    Fixed bug where the node change event could fire with a node out side the root of the editor.
    Fixed bug where Chrome wouldn't properly present the keyboard paste clipboard details when paste was clicked.
    Fixed bug where merged cells in tables couldn't be selected from right to left.
    Fixed bug where insert row wouldn't properly update a merged cells rowspan property.
    Fixed bug where the color input boxes preview field wasn't properly set on initialization.
    Fixed bug where IME composition inside table cells wouldn't work as expected on IE 11.
    Fixed so all shadow dom support is under and experimental flag due to flaky browser support.
Version 4.3.11 (2016-04-25)
    Fixed bug where it wasn't possible to insert empty blocks though the API unless they where padded.
    Fixed bug where you couldn't type the Euro character on Windows.
    Fixed bug where backspace/delete from a cE=false element to a text block didn't work properly.
    Fixed bug where the text color default grid would render incorrectly.
    Fixed bug where the codesample plugin wouldn't load the css in the editor for multiple editors.
    Fixed so the codesample plugin textarea gets focused by default.
Version 4.3.10 (2016-04-12)
    Fixed bug where the key "y" on WebKit couldn't be entered due to conflict with keycode for F10 on keypress.
Version 4.3.9 (2016-04-12)
    Added support for focusing the contextual toolbars using keyboard.
    Added keyboard support for slider UI controls. You can no increase/decrease using arrow keys.
    Added url pattern matching for Dailymotion to media plugin. Patch contributed by Bertrand Darbon.
    Added body_class to template plugin preview. Patch contributed by Milen Petrinski.
    Added options to better override textcolor pickers with custom colors. Patch contributed by Xavier Boubert.
    Added visual arrows to inline contextual toolbars so that they point to the element being active.
    Fixed so toolbars for tables or other larger elements get better positioned below the scrollable viewport.
    Fixed bug where it was possible to click links inside cE=false blocks.
    Fixed bug where event targets wasn't properly handled in Safari Technical Preview.
    Fixed bug where drag/drop text in FF 45 would make the editor caret invisible.
    Fixed bug where the remove state wasn't properly set on editor instances when detected as clobbered.
    Fixed bug where offscreen selection of some cE=false elements would render onscreen. Patch contributed by Steven Bufton
    Fixed bug where enter would clone styles out side the root on editors inside a span. Patch contributed by ChristophKaser.
    Fixed bug where drag/drop of images into the editor didn't work correctly in FF.
    Fixed so the first item in panels for the imagetools dialog gets proper keyboard focus.
    Changed the Meta+Shift+F shortcut to Ctrl+Shift+F since Czech, Slovak, Polish languages used the first one for input.
Version 4.3.8 (2016-03-15)
    Fixed bug where inserting HR at the end of a block element would produce an extra empty block.
    Fixed bug where links would be clickable when readonly mode was enabled.
    Fixed bug where the formatter would normalize to the wrong node on very specific content.
    Fixed bug where some nested list items couldn't be indented properly.
    Fixed bug where links where clickable in the preview dialog.
    Fixed so the alt attribute doesn't get padded with an empty value by default.
    Fixed so nested alignment works more correctly. You will now alter the alignment to the closest block parent.
Version 4.3.7 (2016-03-02)
    Fixed bug where incorrect icons would be rendered for imagetools edit and color levels.
    Fixed bug where navigation using arrow keys inside a SelectBox didn't move up/down.
    Fixed bug where the visualblocks plugin would render borders round internal UI elements.
Version 4.3.6 (2016-03-01)
    Added new paste_remember_plaintext_info option to allow a global disable of the plain text mode notification.
    Added new PastePlainTextToggle event that fires when plain text mode toggles on/off.
    Fixed bug where it wasn't possible to select media elements since the drag logic would snap it to mouse cursor.
    Fixed bug where it was hard to place the caret inside nested cE=true elements when the outer cE=false element was focused.
    Fixed bug where editors wouldn't properly initialize if both selector and mode where used.
    Fixed bug where IME input inside table cells would switch the IME off.
    Fixed bug where selection inside the first table cell would cause the whole table cell to get selected.
    Fixed bug where error handling of images being uploaded wouldn't properly handle faulty statuses.
    Fixed bug where inserting contents before a HR would cause an exception to be thrown.
    Fixed bug where copy/paste of Excel data would be inserted as an image.
    Fixed caret position issues with copy/paste of inline block cE=false elements.
    Fixed issues with various menu item focus bugs in Chrome. Where the focused menu bar item wasn't properly blurred.
    Fixed so the notifications have a solid background since it would be hard to read if there where text under it.
    Fixed so notifications gets animated similar to the ones used by dialogs.
    Fixed so larger images that gets pasted is handled better.
    Fixed so the window close button is more uniform on various platform and also increased it's hit area.
Version 4.3.5 (2016-02-11)
    Npm version bump due to package not being fully updated.
Version 4.3.4 (2016-02-11)
    Added new OpenWindow/CloseWindow events that gets fired when windows open/close.
    Added new NewCell/NewRow events that gets fired when table cells/rows are created.
    Added new Promise return value to tinymce.init makes it easier to handle initialization.
    Removed the jQuery version the jQuery plugin is now moved into the main package.
    Removed jscs from build process since eslint can now handle code style checking.
    Fixed various bugs with drag/drop of contentEditable:false elements.
    Fixed bug where deleting of very specific nested list items would result in an odd list.
    Fixed bug where lists would get merged with adjacent lists outside the editable inline root.
    Fixed bug where MS Edge would crash when closing a dialog then clicking a menu item.
    Fixed bug where table cell selection would add undo levels.
    Fixed bug where table cell selection wasn't removed when inline editor where removed.
    Fixed bug where table cell selection wouldn't work properly on nested tables.
    Fixed bug where table merge menu would be available when merging between thead and tbody.
    Fixed bug where table row/column resize wouldn't get properly removed when the editor was removed.
    Fixed bug where Chrome would scroll to the editor if there where a empty hash value in document url.
    Fixed bug where the cache suffix wouldn't work correctly with the importcss plugin.
    Fixed bug where selection wouldn't work properly on MS Edge on Windows Phone 10.
    Fixed so adjacent pre blocks gets joined into one pre block since that seems like the user intent.
    Fixed so events gets properly dispatched in shadow dom. Patch provided by Nazar Mokrynskyi.
Version 4.3.3 (2016-01-14)
    Added new table_resize_bars configuration setting.  This setting allows you to disable the table resize bars.
    Added new beforeInitialize event to tinymce.util.XHR lets you modify XHR properties before open. Patch contributed by Brent Clintel.
    Added new autolink_pattern setting to autolink plugin. Enables you to override the default autolink formats. Patch contributed by Ben Tiedt.
    Added new charmap option that lets you override the default charmap of the charmap plugin.
    Added new charmap_append option that lets you add new characters to the default charmap of the charmap plugin.
    Added new insertCustomChar event that gets fired when a character is inserted by the charmap plugin.
    Fixed bug where table cells started with a superfluous &nbsp; in IE10+.
    Fixed bug where table plugin would retain all BR tags when cells were merged.
    Fixed bug where media plugin would strip underscores from youtube urls.
    Fixed bug where IME input would fail on IE 11 if you typed within a table.
    Fixed bug where double click selection of a word would remove the space before the word on insert contents.
    Fixed bug where table plugin would produce exceptions when hovering tables with invalid structure.
    Fixed bug where fullscreen wouldn't scroll back to it's original position when untoggled.
    Fixed so the template plugins templates setting can be a function that gets a callback that can provide templates.
Version 4.3.2 (2015-12-14)
    Fixed bug where the resize bars for table cells were not affected by the object_resizing property.
    Fixed bug where the contextual table toolbar would appear incorrectly if TinyMCE was initialized inline inside a table.
    Fixed bug where resizing table cells did not fire a node change event or add an undo level.
    Fixed bug where double click selection of text on IE 11 wouldn't work properly.
    Fixed bug where codesample plugin would incorrectly produce br elements inside code elements.
    Fixed bug where media plugin would strip dashes from youtube urls.
    Fixed bug where it was possible to move the caret into the table resize bars.
    Fixed bug where drag/drop into a cE=false element was possible on IE.
Version 4.3.1 (2015-11-30)
    Fixed so it's possible to disable the table inline toolbar by setting it to false or an empty string.
    Fixed bug where it wasn't possible to resize some tables using the drag handles.
    Fixed bug where unique id:s would clash for multiple editor instances and cE=false selections.
    Fixed bug where the same plugin could be initialized multiple times.
    Fixed bug where the table inline toolbars would be displayed at the same time as the image toolbars.
    Fixed bug where the table selection rect wouldn't be removed when selecting another control element.
Version 4.3.0 (2015-11-23)
    Added new table column/row resize support. Makes it a lot more easy to resize the columns/rows in a table.
    Added new table inline toolbar. Makes it easier to for example add new rows or columns to a table.
    Added new notification API. Lets you display floating notifications to the end user.
    Added new codesample plugin that lets you insert syntax highlighted pre elements into the editor.
    Added new image_caption to images. Lets you create images with captions using a HTML5 figure/figcaption elements.
    Added new live previews of embeded videos. Lets you play the video right inside the editor.
    Added new setDirty method and "dirty" event to the editor. Makes it easier to track the dirty state change.
    Added new setMode method to Editor instances that lets you dynamically switch between design/readonly.
    Added new core support for contentEditable=false elements within the editor overrides the browsers broken behavior.
    Rewrote the noneditable plugin to use the new contentEditable false core logic.
    Fixed so the dirty state doesn't set to false automatically when the undo index is set to 0.
    Fixed the Selection.placeCaretAt so it works better on IE when the coordinate is between paragraphs.
    Fixed bug where data-mce-bogus="all" element contents where counted by the word count plugin.
    Fixed bug where contentEditable=false elements would be indented by the indent buttons.
    Fixed bug where images within contentEditable=false would be selected in WebKit on mouse click.
    Fixed bug in DOMUntils split method where the replacement parameter wouldn't work on specific cases.
    Fixed bug where the importcss plugin would import classes from the skin content css file.
    Fixed so all button variants have a wrapping span for it's text to make it easier to skin.
    Fixed so it's easier to exit pre block using the arrow keys.
    Fixed bug where listboxes with fix widths didn't render correctly.
Version 4.2.8 (2015-11-13)
    Fixed bug where it was possible to delete tables as the inline root element if all columns where selected.
    Fixed bug where the UI buttons active state wasn't properly updated due to recent refactoring of that logic.
Version 4.2.7 (2015-10-27)
    Fixed bug where backspace/delete would remove all formats on the last paragraph character in WebKit/Blink.
    Fixed bug where backspace within a inline format element with a bogus caret container would move the caret.
    Fixed bug where backspace/delete on selected table cells wouldn't add an undo level.
    Fixed bug where script tags embedded within the editor could sometimes get a mce- prefix prepended to them
    Fixed bug where validate: false option could produce an error to be thrown from the Serialization step.
    Fixed bug where inline editing of a table as the root element could let the user delete that table.
    Fixed bug where inline editing of a table as the root element wouldn't properly handle enter key.
    Fixed bug where inline editing of a table as the root element would normalize the selection incorrectly.
    Fixed bug where inline editing of a list as the root element could let the user delete that list.
    Fixed bug where inline editing of a list as the root element could let the user split that list.
    Fixed bug where resize handles would be rendered on editable root elements such as table.
Version 4.2.6 (2015-09-28)
    Added capability to set request headers when using XHRs.
    Added capability to upload local images automatically default delay is set to 30 seconds after editing images.
    Added commands ids mceEditImage, mceAchor and mceMedia to be avaiable from execCommand.
    Added Edge browser to saucelabs grunt task. Patch contributed by John-David Dalton.
    Fixed bug where blob uris not produced by tinymce would produce HTML invalid markup.
    Fixed bug where selection of contents of a nearly empty editor in Edge would sometimes fail.
    Fixed bug where color styles woudln't be retained on copy/paste in Blink/Webkit.
    Fixed bug where the table plugin would throw an error when inserting rows after a child table.
    Fixed bug where the template plugin wouldn't handle functions as variable replacements.
    Fixed bug where undo/redo sometimes wouldn't work properly when applying formatting collapsed ranges.
    Fixed bug where shift+delete wouldn't do a cut operation on Blink/WebKit.
    Fixed bug where cut action wouldn't properly store the before selection bookmark for the undo level.
    Fixed bug where backspace in side an empty list element on IE would loose editor focus.
    Fixed bug where the save plugin wouldn't enable the buttons when a change occurred.
    Fixed bug where Edge wouldn't initialize the editor if a document.domain was specified.
    Fixed bug where enter key before nested images would sometimes not properly expand the previous block.
    Fixed bug where the inline toolbars wouldn't get properly hidden when blurring the editor instance.
    Fixed bug where Edge would paste Chinese characters on some Windows 10 installations.
    Fixed bug where IME would loose focus on IE 11 due to the double trailing br bug fix.
    Fixed bug where the proxy url in imagetools was incorrect. Patch contributed by Wong Ho Wang.
Version 4.2.5 (2015-08-31)
    Added fullscreen capability to embedded youtube and vimeo videos.
    Fixed bug where the uploadImages call didn't work on IE 10.
    Fixed bug where image place holders would be uploaded by uploadImages call.
    Fixed bug where images marked with bogus would be uploaded by the uploadImages call.
    Fixed bug where multiple calls to uploadImages would result in decreased performance.
    Fixed bug where pagebreaks were editable to imagetools patch contributed by Rasmus Wallin.
    Fixed bug where the element path could cause too much recursion exception.
    Fixed bug for domains containing ".min". Patch contributed by Loïc Février.
    Fixed so validation of external links to accept a number after www. Patch contributed by Victor Carvalho.
    Fixed so the charmap is exposed though execCommand. Patch contributed by Matthew Will.
    Fixed so that the image uploads are concurrent for improved performance.
    Fixed various grammar problems in inline documentation. Patches provided by nikolas.
Version 4.2.4 (2015-08-17)
    Added picture as a valid element to the HTML 5 schema. Patch contributed by Adam Taylor.
    Fixed bug where contents would be duplicated on drag/drop within the same editor.
    Fixed bug where floating/alignment of images on Edge wouldn't work properly.
    Fixed bug where it wasn't possible to drag images on IE 11.
    Fixed bug where image selection on Edge would sometimes fail.
    Fixed bug where contextual toolbars icons wasn't rendered properly when using the toolbar_items_size.
    Fixed bug where searchreplace dialog doesn't get prefilled with the selected text.
    Fixed bug where fragmented matches wouldn't get properly replaced by the searchreplace plugin.
    Fixed bug where enter key wouldn't place the caret if was after a trailing space within an inline element.
    Fixed bug where the autolink plugin could produce multiple links for the same text on Gecko.
    Fixed bug where EditorUpload could sometimes throw an exception if the blob wasn't found.
    Fixed xss issues with media plugin not properly filtering out some script attributes.
Version 4.2.3 (2015-07-30)
    Fixed bug where image selection wasn't possible on Edge due to incompatible setBaseAndExtend API.
    Fixed bug where image blobs urls where not properly destroyed by the imagetools plugin.
    Fixed bug where keyboard shortcuts wasn't working correctly on IE 8.
    Fixed skin issue where the borders of panels where not visible on IE 8.
Version 4.2.2 (2015-07-22)
    Fixed bug where float panels were not being hidden on inline editor blur when fixed_toolbar_container config option was in use.
    Fixed bug where combobox states wasn't properly updated if contents where updated without keyboard.
    Fixed bug where pasting into textbox or combobox would move the caret to the end of text.
    Fixed bug where removal of bogus span elements before block elements would remove whitespace between nodes.
    Fixed bug where repositioning of inline toolbars where async and producing errors if the editor was removed from DOM to early. Patch by iseulde.
    Fixed bug where element path wasn't working correctly. Patch contributed by iseulde.
    Fixed bug where menus wasn't rendered correctly when custom images where added to a menu. Patch contributed by Naim Hammadi.
Version 4.2.1 (2015-06-29)
    Fixed bug where back/forward buttons in the browser would render blob images as broken images.
    Fixed bug where Firefox would throw regexp to big error when replacing huge base64 chunks.
    Fixed bug rendering issues with resize and context toolbars not being placed properly until next animation frame.
    Fixed bug where the rendering of the image while cropping would some times not be centered correctly.
    Fixed bug where listbox items with submenus would me selected as active.
    Fixed bug where context menu where throwing an error when rendering.
    Fixed bug where resize both option wasn't working due to resent addClass API change. Patch contributed by Jogai.
    Fixed bug where a hideAll call for container rendered inline toolbars would throw an error.
    Fixed bug where onclick event handler on combobox could cause issues if element.id was a function by some polluting libraries.
    Fixed bug where listboxes wouldn't get proper selected sub menu item when using link_list or image_list.
    Fixed so the UI controls are as wide as 4.1.x to avoid wrapping controls in toolbars.
    Fixed so the imagetools dialog is adaptive for smaller screen sizes.
Version 4.2.0 (2015-06-25)
    Added new flat default skin to make the UI more modern.
    Added new imagetools plugin, lets you crop/resize and apply filters to images.
    Added new contextual toolbars support to the API lets you add floating toolbars for specific CSS selectors.
    Added new promise feature fill as tinymce.util.Promise.
    Added new built in image upload feature lets you upload any base64 encoded image within the editor as files.
    Fixed bug where resize handles would appear in the right position in the wrong editor when switching between resizable content in different inline editors.
    Fixed bug where tables would not be inserted in inline mode due to previous float panel fix.
    Fixed bug where floating panels would remain open when focus was lost on inline editors.
    Fixed bug where cut command on Chrome would thrown a browser security exception.
    Fixed bug where IE 11 sometimes would report an incorrect size for images in the image dialog.
    Fixed bug where it wasn't possible to remove inline formatting at the end of block elements.
    Fixed bug where it wasn't possible to delete table cell contents when cell selection was vertical.
    Fixed bug where table cell wasn't emptied from block elements if delete/backspace where pressed in empty cell.
    Fixed bug where cmd+shift+arrow didn't work correctly on Firefox mac when selecting to start/end of line.
    Fixed bug where removal of bogus elements would sometimes remove whitespace between nodes.
    Fixed bug where the resize handles wasn't updated when the main window was resized.
    Fixed so script elements gets removed by default to prevent possible XSS issues in default config implementations.
    Fixed so the UI doesn't need manual reflows when using non native layout managers.
    Fixed so base64 encoded images doesn't slow down the editor on modern browsers while editing.
    Fixed so all UI elements uses touch events to improve mobile device support.
    Removed the touch click quirks patch for iOS since it did more harm than good.
    Removed the non proportional resize handles since. Unproportional resize can still be done by holding the shift key.
Version 4.1.10 (2015-05-05)
    Fixed bug where plugins loaded with compat3x would sometimes throw errors when loading using the jQuery version.
    Fixed bug where extra empty paragraphs would get deleted in WebKit/Blink due to recent Quriks fix.
    Fixed bug where the editor wouldn't work properly on IE 12 due to some required browser sniffing.
    Fixed bug where formatting shortcut keys where interfering with Mac OS X screenshot keys.
    Fixed bug where the caret wouldn't move to the next/previous line boundary on Cmd+Left/Right on Gecko.
    Fixed bug where it wasn't possible to remove formats from very specific nested contents.
    Fixed bug where undo levels wasn't produced when typing letters using the shift or alt+ctrl modifiers.
    Fixed bug where the dirty state wasn't properly updated when typing using the shift or alt+ctrl modifiers.
    Fixed bug where an error would be thrown if an autofocused editor was destroyed quickly after its initialization. Patch provided by thorn0.
    Fixed issue with dirty state not being properly updated on redo operation.
    Fixed issue with entity decoder not handling incorrectly written numeric entities.
    Fixed issue where some PI element values wouldn't be properly encoded.
Version 4.1.9 (2015-03-10)
    Fixed bug where indentation wouldn't work properly for non list elements.
    Fixed bug with image plugin not pulling the image dimensions out correctly if a custom document_base_url was used.
    Fixed bug where ctrl+alt+[1-9] would conflict with the AltGr+[1-9] on Windows. New shortcuts is ctrl+shift+[1-9].
    Fixed bug with removing formatting on nodes in inline mode would sometimes include nodes outside the editor body.
    Fixed bug where extra nbsp:s would be inserted when you replaced a word surrounded by spaces using insertContent.
    Fixed bug with pasting from Google Docs would produce extra strong elements and line feeds.
Version 4.1.8 (2015-03-05)
    Added new html5 sizes attribute to img elements used together with srcset.
    Added new elementpath option that makes it possible to disable the element path but keep the statusbar.
    Added new option table_style_by_css for the table plugin to set table styling with css rather than table attributes.
    Added new link_assume_external_targets option to prompt the user to prepend http:// prefix if the supplied link does not contain a protocol prefix.
    Added new image_prepend_url option to allow a custom base path/url to be added to images.
    Added new table_appearance_options option to make it possible to disable some options.
    Added new image_title option to make it possible to alter the title of the image, disabled by default.
    Fixed bug where selection starting from out side of the body wouldn't produce a proper selection range on IE 11.
    Fixed bug where pressing enter twice before a table moves the cursor in the table and causes a javascript error.
    Fixed bug where advanced image styles were not respected.
    Fixed bug where the less common Shift+Delete didn't produce a proper cut operation on WebKit browsers.
    Fixed bug where image/media size constrain logic would produce NaN when handling non number values.
    Fixed bug where internal classes where removed by the removeformat command.
    Fixed bug with creating links table cell contents with a specific selection would throw a exceptions on WebKit/Blink.
    Fixed bug where valid_classes option didn't work as expected according to docs. Patch provided by thorn0.
    Fixed bug where jQuery plugin would patch the internal methods multiple times. Patch provided by Drew Martin.
    Fixed bug where backspace key wouldn't delete the current selection of newly formatted content.
    Fixed bug where type over of inline formatting elements wouldn't properly keep the format on WebKit/Blink.
    Fixed bug where selection needed to be properly normalized on modern IE versions.
    Fixed bug where Command+Backspace didn't properly delete the whole line of text but the previous word.
    Fixed bug where UI active states wheren't properly updated on IE if you placed caret within the current range.
    Fixed bug where delete/backspace on WebKit/Blink would remove span elements created by the user.
    Fixed bug where delete/backspace would produce incorrect results when deleting between two text blocks with br elements.
    Fixed bug where captions where removed when pasting from MS Office.
    Fixed bug where lists plugin wouldn't properly remove fully selected nested lists.
    Fixed bug where the ttf font used for icons would throw an warning message on Gecko on Mac OS X.
    Fixed a bug where applying a color to text did not update the undo/redo history.
    Fixed so shy entities gets displayed when using the visualchars plugin.
    Fixed so removeformat removes ins/del by default since these might be used for strikethough.
    Fixed so multiple language packs can be loaded and added to the global I18n data structure.
    Fixed so transparent color selection gets treated as a normal color selection. Patch contributed by Alexander Hofbauer.
    Fixed so it's possible to disable autoresize_overflow_padding, autoresize_bottom_margin options by setting them to false.
    Fixed so the charmap plugin shows the description of the character in the dialog. Patch contributed by Jelle Hissink.
    Removed address from the default list of block formats since it tends to be missused.
    Fixed so the pre block format is called preformatted to make it more verbose.
    Fixed so it's possible to context scope translation strings this isn't needed most of the time.
    Fixed so the max length of the width/height input fields of the media dialog is 5 instead of 3.
    Fixed so drag/dropped contents gets properly processed by paste plugin since it's basically a paste. Patch contributed by Greg Fairbanks.
    Fixed so shortcut keys for headers is ctrl+alt+[1-9] instead of ctrl+[1-9] since these are for switching tabs in the browsers.
    Fixed so "u" doesn't get converted into a span element by the legacy input filter. Since this is now a valid HTML5 element.
    Fixed font families in order to provide appropriate web-safe fonts.
Version 4.1.7 (2014-11-27)
    Added HTML5 schema support for srcset, source and picture. Patch contributed by mattheu.
    Added new cache_suffix setting to enable cache busting by producing unique urls.
    Added new paste_convert_word_fake_lists option to enable users to disable the fake lists convert logic.
    Fixed so advlist style changes adds undo levels for each change.
    Fixed bug where WebKit would sometimes produce an exception when the autolink plugin where looking for URLs.
    Fixed bug where IE 7 wouldn't be rendered properly due to aggressive css compression.
    Fixed bug where DomQuery wouldn't accept window as constructor element.
    Fixed bug where the color picker in 3.x dialogs wouldn't work properly. Patch contributed by Callidior.
    Fixed bug where the image plugin wouldn't respect the document_base_url.
    Fixed bug where the jQuery plugin would fail to append to elements named array prototype names.
Version 4.1.6 (2014-10-08)
    Fixed bug with clicking on the scrollbar of the iframe would cause a JS error to be thrown.
    Fixed bug where null would produce an exception if you passed it to selection.setRng.
    Fixed bug where Ctrl/Cmd+Tab would indent the current list item if you switched tabs in the browser.
    Fixed bug where pasting empty cells from Excel would result in a broken table.
    Fixed bug where it wasn't possible to switch back to default list style type.
    Fixed issue where the select all quirk fix would fire for other modifiers than Ctrl/Cmd combinations.
    Replaced jake with grunt since it is more mainstream and has better plugin support.
Version 4.1.5 (2014-09-09)
    Fixed bug where sometimes the resize rectangles wouldn't properly render on images on WebKit/Blink.
    Fixed bug in list plugin where delete/backspace would merge empty LI elements in lists incorrectly.
    Fixed bug where empty list elements would result in empty LI elements without it's parent container.
    Fixed bug where backspace in empty caret formatted element could produce an type error exception of Gecko.
    Fixed bug where lists pasted from word with a custom start index above 9 wouldn't be properly handled.
    Fixed bug where tabfocus plugin would tab out of the editor instance even if the default action was prevented.
    Fixed bug where tabfocus wouldn't tab properly to other adjacent editor instances.
    Fixed bug where the DOMUtils setStyles wouldn't properly removed or update the data-mce-style attribute.
    Fixed bug where dialog select boxes would be placed incorrectly if document.body wasn't statically positioned.
    Fixed bug where pasting would sometimes scroll to the top of page if the user was using the autoresize plugin.
    Fixed bug where caret wouldn't be properly rendered by Chrome when clicking on the iframes documentElement.
    Fixed so custom images for menubutton/splitbutton can be provided. Patch contributed by Naim Hammadi.
    Fixed so the default action of windows closing can be prevented by blocking the default action of the close event.
    Fixed so nodeChange and focus of the editor isn't automatically performed when opening sub dialogs.
Version 4.1.4 (2014-08-21)
    Added new media_filter_html option to media plugin that blocks any conditional comments, scripts etc within a video element.
    Added new content_security_policy option allows you to set custom policy for iframe contents. Patch contributed by Francois Chagnon.
    Fixed bug where activate/deactivate events wasn't firing properly when switching between editors.
    Fixed bug where placing the caret on iOS was difficult due to a WebKit bug with touch events.
    Fixed bug where the resize helper wouldn't render properly on older IE versions.
    Fixed bug where resizing images inside tables on older IE versions would sometimes fail depending mouse position.
    Fixed bug where editor.insertContent would produce an exception when inserting select/option elements.
    Fixed bug where extra empty paragraphs would be produced if block elements where inserted inside span elements.
    Fixed bug where the spellchecker menu item wouldn't be properly checked if spell checking was started before it was rendered.
    Fixed bug where the DomQuery filter function wouldn't remove non elements from collection.
    Fixed bug where document with custom document.domain wouldn't properly render the editor.
    Fixed bug where IE 8 would throw exception when trying to enter invalid color values into colorboxes.
    Fixed bug where undo manager could incorrectly add an extra undo level when custom resize handles was removed.
    Fixed bug where it wouldn't be possible to alter cell properties properly on table cells on IE 8.
    Fixed so the color picker button in table dialog isn't shown unless you include the colorpicker plugin or add your own custom color picker.
    Fixed so activate/deactivate events fire when windowManager opens a window since.
    Fixed so the table advtab options isn't separated by an underscore to normalize naming with image_advtab option.
    Fixed so the table cell dialog has proper padding when the advanced tab in disabled.
Version 4.1.3 (2014-07-29)
    Added event binding logic to tinymce.util.XHR making it possible to override headers and settings before any request is made.
    Fixed bug where drag events wasn't fireing properly on older IE versions since the event handlers where bound to document.
    Fixed bug where drag/dropping contents within the editor on IE would force the contents into plain text mode even if it was internal content.
    Fixed bug where IE 7 wouldn't open menus properly due to a resize bug in the browser auto closing them immediately.
    Fixed bug where the DOMUtils getPos logic wouldn't produce a valid coordinate inside the body if the body was positioned non static.
    Fixed bug where the element path and format state wasn't properly updated if you had the wordcount plugin enabled.
    Fixed bug where a comment at the beginning of source would produce an exception in the formatter logic.
    Fixed bug where setAttrib/getAttrib on null would throw exception together with any hooked attributes like style.
    Fixed bug where table sizes wasn't properly retained when copy/pasting on WebKit/Blink.
    Fixed bug where WebKit/Blink would produce colors in RGB format instead of the forced HEX format when deleting contents.
    Fixed bug where the width attribute wasn't updated on tables if you changed the size inside the table dialog.
    Fixed bug where control selection wasn't properly handled when the caret was placed directly after an image.
    Fixed bug where selecting the contents of table cells using the selection.select method wouldn't place the caret properly.
    Fixed bug where the selection state for images wasn't removed when placing the caret right after an image on WebKit/Blink.
    Fixed bug where all events wasn't properly unbound when and editor instance was removed or destroyed by some external innerHTML call.
    Fixed bug where it wasn't possible or very hard to select images on iOS when the onscreen keyboard was visible.
    Fixed so auto_focus can take a boolean argument this will auto focus the last initialized editor might be useful for single inits.
    Fixed so word auto detect lists logic works better for faked lists that doesn't have specific markup.
    Fixed so nodeChange gets fired on mouseup as it used to before 4.1.1 we optimized that event to fire less often.
    Removed the finish menu item from spellchecker menu since it's redundant you can stop spellchecking by toggling menu item or button.
Version 4.1.2 (2014-07-15)
    Added offset/grep to DomQuery class works basically the same as it's jQuery equivalent.
    Fixed bug where backspace/delete or setContent with an empty string would remove header data when using the fullpage plugin.
    Fixed bug where tinymce.remove with a selector not matching any editors would remove all editors.
    Fixed bug where resizing of the editor didn't work since the theme was calling setStyles instead of setStyle.
    Fixed bug where IE 7 would fail to append html fragments to iframe document when using DomQuery.
    Fixed bug where the getStyle DOMUtils method would produce an exception if it was called with null as it's element.
    Fixed bug where the paste plugin would remove the element if the none of the paste_webkit_styles rules matched the current style.
    Fixed bug where contextmenu table items wouldn't work properly on IE since it would some times fire an incorrect selection change.
    Fixed bug where the padding/border values wasn't used in the size calculation for the body size when using autoresize. Patch contributed by Matt Whelan.
    Fixed bug where conditional word comments wouldn't be properly removed when pasting plain text.
    Fixed bug where resizing would sometime fail on IE 11 when the mouseup occurred inside the resizable element.
    Fixed so the iframe gets initialized without any inline event handlers for better CSP support. Patch contributed by Matt Whelan.
    Fixed so the tinymce.dom.Sizzle is the latest version of sizzle this resolves the document context bug.
Version 4.1.1 (2014-07-08)
    Fixed bug where pasting plain text on some WebKit versions would result in an empty line.
    Fixed bug where resizing images inside tables on IE 11 wouldn't work properly.
    Fixed bug where IE 11 would sometimes throw "Invalid argument" exception when editor contents was set to an empty string.
    Fixed bug where document.activeElement would throw exceptions on IE 9 when that element was hidden or removed from dom.
    Fixed bug where WebKit/Blink sometimes produced br elements with the Apple-interchange-newline class.
    Fixed bug where table cell selection wasn't properly removed when copy/pasting table cells.
    Fixed bug where pasting nested list items from Word wouldn't produce proper semantic nested lists.
    Fixed bug where right clicking using the contextmenu plugin on WebKit/Blink on Mac OS X would select the target current word or line.
    Fixed bug where it wasn't possible to alter table cell properties on IE 8 using the context menu.
    Fixed bug where the resize helper wouldn't be correctly positioned on older IE versions.
    Fixed bug where fullpage plugin would produce an error if you didn't specify a doctype encoding.
    Fixed bug where anchor plugin would get the name/id of the current element even if it wasn't anchor element.
    Fixed bug where visual aids for tables wouldn't be properly disabled when changing the border size.
    Fixed bug where some control selection events wasn't properly fired on older IE versions.
    Fixed bug where table cell selection on older IE versions would prevent resizing of images.
    Fixed bug with paste_data_images paste option not working properly on modern IE versions.
    Fixed bug where custom elements with underscores in the name wasn't properly parsed/serialized.
    Fixed bug where applying inline formats to nested list elements would produce an incorrect formatting result.
    Fixed so it's possible to hide items from elements path by using preventDefault/stopPropagation.
    Fixed so inline mode toolbar gets rendered right aligned if the editable element positioned to the documents right edge.
    Fixed so empty inline elements inside empty block elements doesn't get removed if configured to be kept intact.
    Fixed so DomQuery parentsUntil/prevUntil/nextUntil supports selectors/elements/filters etc.
    Fixed so legacyoutput plugin overrides fontselect and fontsizeselect controls and handles font elements properly.
Version 4.1.0 (2014-06-18)
    Added new file_picker_callback option to replace the old file_browser_callback the latter will still work though.
    Added new custom colors to textcolor plugin will be displayed if a color picker is provided also shows the latest colors.
    Added new color_picker_callback option to enable you to add custom color pickers to the editor.
    Added new advanced tabs to table/cell/row dialogs to enable you to select colors for border/background.
    Added new colorpicker plugin that lets you select colors from a hsv color picker.
    Added new tinymce.util.Color class to handle color parsing and converting.
    Added new colorpicker UI widget element lets you add a hsv color picker to any form/window.
    Added new textpattern plugin that allows you to use markdown like text patterns to format contents.
    Added new resize helper element that shows the current width & height while resizing.
    Added new "once" method to Editor and EventDispatcher enables since callback execution events.
    Added new jQuery like class under tinymce.dom.DomQuery it's exposed on editor instances (editor.$) and globally under (tinymce.$).
    Fixed so the default resize method for images are proportional shift/ctrl can be used to make an unproportional size.
    Fixed bug where the image_dimensions option of the image plugin would cause exceptions when it tried to update the size.
    Fixed bug where table cell dialog class field wasn't properly updated when editing an a table cell with an existing class.
    Fixed bug where Safari on Mac would produce webkit-fake-url for pasted images so these are now removed.
    Fixed bug where the nodeChange event would get fired before the selection was changed when clicking inside the current selection range.
    Fixed bug where valid_classes option would cause exception when it removed internal prefixed classes like mce-item-.
    Fixed bug where backspace would cause navigation in IE 8 on an inline element and after a caret formatting was applied.
    Fixed so placeholder images produced by the media plugin gets selected when inserted/edited.
    Fixed so it's possible to drag in images when the paste_data_images option is enabled. Might be useful for mail clients.
    Fixed so images doesn't get a width/height applied if the image_dimensions option is set to false useful for responsive contents.
    Fixed so it's possible to pass in an optional arguments object for the nodeChanged function to be passed to all nodechange event listeners.
    Fixed bug where media plugin embed code didn't update correctly.<|MERGE_RESOLUTION|>--- conflicted
+++ resolved
@@ -1,12 +1,7 @@
 Version 5.5.0 (TBD)
-<<<<<<< HEAD
     Added ability to load TinyMCE in inline mode within a ShadowRoot #TINY-6128
 
-Version 5.4.0 (TBD)
-=======
-
 Version 5.4.0 (2020-06-30)
->>>>>>> 05ebd9f6
     Added keyboard navigation support to menus and toolbars when the editor is in a ShadowRoot #TINY-6152
     Added the ability for menus to be clicked when the editor is in an open shadow root #TINY-6091
     Added the `Editor.ui.styleSheetLoader` API for loading stylesheets within the Document or ShadowRoot containing the editor UI #TINY-6089
