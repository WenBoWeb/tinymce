Version 5.1.4 (TBD)
<<<<<<< HEAD
    Fixed visualchars converting HTML like text to DOM elements in certain cases #TINY-4507
=======
    Fixed the `legacyoutput` plugin registering legacy formats after init, causing legacy content to be stripped on the initial load #TINY-4447
    Fixed search and replace not cycling through results when using special characters #TINY-4506
>>>>>>> f482a38d
Version 5.1.3 (2019-12-04)
    Fixed sticky toolbar not undocking when fullscreen mode is activated #TINY-4390
    Fixed the "Current Window" target not applying when updating links using the link dialog #TINY-4063
    Fixed disabled menu items not highlighting when focused #TINY-4339
    Fixed touch events passing through dialog collection items to the content underneath on Android devices #TINY-4431
    Fixed keyboard navigation of the Help dialog's Keyboard Navigation tab #TINY-4391
    Fixed search and replace dialog disappearing when finding offscreen matches on iOS devices #TINY-4350
    Fixed performance issues where sticky toolbar was jumping while scrolling on slower browsers #TINY-4475
Version 5.1.2 (2019-11-19)
    Fixed desktop touch devices using `mobile` configuration overrides #TINY-4345
    Fixed unable to disable the new scrolling toolbar feature #TINY-4345
    Fixed touch events passing through any pop-up items to the content underneath on Android devices #TINY-4367
    Fixed the table selector handles throwing JavaScript exceptions for non-table selections #TINY-4338
    Fixed `cut` operations not removing selected content on Android devices when the `paste` plugin is enabled #TINY-4362
    Fixed inline toolbar not constrained to the window width by default #TINY-4314
    Fixed context toolbar split button chevrons pointing right when they should be pointing down #TINY-4257
    Fixed unable to access the dialog footer in tabbed dialogs on small screens #TINY-4360
    Fixed mobile table selectors were hard to select with touch by increasing the size #TINY-4366
    Fixed mobile table selectors moving when moving outside the editor #TINY-4366
    Fixed inline toolbars collapsing when using sliding toolbars #TINY-4389
    Fixed block textpatterns not treating NBSPs as spaces #TINY-4378
    Fixed backspace not merging blocks when the last element in the preceding block was a `contenteditable="false"` element #TINY-4235
    Fixed toolbar buttons that only contain text labels overlapping on mobile devices #TINY-4395
    Fixed quickbars quickimage picker not working on mobile #TINY-4377
    Fixed fullscreen not resizing in an iOS WKWebView component #TINY-4413
Version 5.1.1 (2019-10-28)
    Fixed font formats containing spaces being wrapped in `&quot;` entities instead of single quotes #TINY-4275
    Fixed alert and confirm dialogs losing focus when clicked #TINY-4248
    Fixed clicking outside a modal dialog focusing on the document body #TINY-4249
    Fixed the context toolbar not hiding when scrolled out of view #TINY-4265
Version 5.1.0 (2019-10-17)
    Added touch selector handles for table selections on touch devices #TINY-4097
    Added border width field to Table Cell dialog #TINY-4028
    Added touch event listener to media plugin to make embeds playable #TINY-4093
    Added oxide styling options to notifications and tweaked the default variables #TINY-4153
    Added additional padding to split button chevrons on touch devices, to make them easier to interact with #TINY-4223
    Added new platform detection functions to `Env` and deprecated older detection properties #TINY-4184
    Added `inputMode` config field to specify inputmode attribute of `input` dialog components #TINY-4062
    Added new `inputMode` property to relevant plugins/dialogs #TINY-4102
    Added new `toolbar_sticky` setting to allow the iframe menubar/toolbar to stick to the top of the window when scrolling #TINY-3982
    Changed default setting for `toolbar_drawer` to `floating` #TINY-3634
    Changed mobile phones to use the `silver` theme by default #TINY-3634
    Changed some editor settings to default to `false` on touch devices:
        - `menubar`(phones only) #TINY-4077
        - `table_grid` #TINY-4075
        - `resize` #TINY-4157
        - `object_resizing` #TINY-4157
    Changed toolbars and context toolbars to sidescroll on mobile #TINY-3894 #TINY-4107
    Changed context menus to render as horizontal menus on touch devices #TINY-4107
    Changed the editor to use the `VisualViewport` API of the browser where possible #TINY-4078
    Changed visualblocks toolbar button icon and renamed `paragraph` icon to `visualchars` #TINY-4074
    Changed Oxide default for `@toolbar-button-chevron-color` to follow toolbar button icon color #TINY-4153
    Changed the `urlinput` dialog component to use the `url` type attribute #TINY-4102
    Fixed Safari desktop visual viewport fires resize on fullscreen breaking the restore function #TINY-3976
    Fixed scroll issues on mobile devices #TINY-3976
    Fixed context toolbar unable to refresh position on iOS12 #TINY-4107
    Fixed ctrl+left click not opening links on readonly mode and the preview dialog #TINY-4138
    Fixed Slider UI component not firing `onChange` event on touch devices #TINY-4092
    Fixed notifications overlapping instead of stacking #TINY-3478
    Fixed inline dialogs positioning incorrectly when the page is scrolled #TINY-4018
    Fixed inline dialogs and menus not repositioning when resizing #TINY-3227
    Fixed inline toolbar incorrectly stretching to the full width when a width value was provided #TINY-4066
    Fixed menu chevrons color to follow the menu text color #TINY-4153
    Fixed table menu selection grid from staying black when using dark skins, now follows border color #TINY-4153
    Fixed Oxide using the wrong text color variable for menubar button focused state #TINY-4146
    Fixed the autoresize plugin not keeping the selection in view when resizing #TINY-4094
    Fixed textpattern plugin throwing exceptions when using `forced_root_block: false` #TINY-4172
    Fixed missing CSS fill styles for toolbar button icon active state #TINY-4147
    Fixed an issue where the editor selection could end up inside a short ended element (such as `br`) #TINY-3999
    Fixed browser selection being lost in inline mode when opening split dropdowns #TINY-4197
    Fixed backspace throwing an exception when using `forced_root_block: false` #TINY-4099
    Fixed floating toolbar drawer expanding outside the bounds of the editor #TINY-3941
    Fixed the autocompleter not activating immediately after a `br` or `contenteditable=false` element #TINY-4194
    Fixed an issue where the autocompleter would incorrectly close on IE 11 in certain edge cases #TINY-4205
Version 5.0.16 (2019-09-24)
    Added new `referrer_policy` setting to add the `referrerpolicy` attribute when loading scripts or stylesheets #TINY-3978
    Added a slight background color to dialog tab links when focused to aid keyboard navigation #TINY-3877
    Fixed media poster value not updating on change #TINY-4013
    Fixed openlink was not registered as a toolbar button #TINY-4024
    Fixed failing to initialize if a script tag was used inside a SVG #TINY-4087
    Fixed double top border showing on toolbar without menubar when toolbar_drawer is enabled #TINY-4118
    Fixed unable to drag inline dialogs to the bottom of the screen when scrolled #TINY-4154
    Fixed notifications appearing on top of the toolbar when scrolled in inline mode #TINY-4159
    Fixed notifications displaying incorrectly on IE 11 #TINY-4169
Version 5.0.15 (2019-09-02)
    Added a dark `content_css` skin to go with the dark UI skin #TINY-3743
    Changed the enabled state on toolbar buttons so they don't get the hover effect #TINY-3974
    Fixed missing CSS active state on toolbar buttons #TINY-3966
    Fixed `onChange` callback not firing for the colorinput dialog component #TINY-3968
    Fixed context toolbars not showing in fullscreen mode #TINY-4023
Version 5.0.14 (2019-08-19)
    Added an API to reload the autocompleter menu with additional fetch metadata #MENTIONS-17
    Fixed missing toolbar button border styling options #TINY-3965
    Fixed image upload progress notification closing before the upload is complete #TINY-3963
    Fixed inline dialogs not closing on escape when no dialog component is in focus #TINY-3936
    Fixed plugins not being filtered when defaulting to mobile on phones #TINY-3537
    Fixed toolbar more drawer showing the content behind it when transitioning between opened and closed states #TINY-3878
    Fixed focus not returning to the dialog after pressing the "Replace all" button in the search and replace dialog #TINY-3961
    Removed Oxide variable `@menubar-select-disabled-border-color` and replaced it with `@menubar-select-disabled-border` #TINY-3965
Version 5.0.13 (2019-08-06)
    Changed modal dialogs to prevent dragging by default and added new `draggable_modal` setting to restore dragging #TINY-3873
    Changed the nonbreaking plugin to insert nbsp characters wrapped in spans to aid in filtering. This can be disabled using the `nonbreaking_wrap` setting #TINY-3647
    Changed backspace behaviour in lists to outdent nested list items when the cursor is at the start of the list item #TINY-3651
    Fixed sidebar growing beyond editor bounds in IE 11 #TINY-3937
    Fixed issue with being unable to keyboard navigate disabled toolbar buttons #TINY-3350
    Fixed issues with backspace and delete in nested contenteditable true and false elements #TINY-3868
    Fixed issue with losing keyboard navigation in dialogs due to disabled buttons #TINY-3914
    Fixed `MouseEvent.mozPressure is deprecated` warning in Firefox #TINY-3919
    Fixed `default_link_target` not being respected when `target_list` is disabled #TINY-3757
    Fixed mobile plugin filter to only apply to the mobile theme, rather than all mobile platforms #TINY-3405
    Fixed focus switching to another editor during mode changes #TINY-3852
    Fixed an exception being thrown when clicking on an uninitialized inline editor #TINY-3925
    Fixed unable to keyboard navigate to dialog menu buttons #TINY-3933
    Fixed dialogs being able to be dragged outside the window viewport #TINY-3787
    Fixed inline dialogs appearing above modal dialogs #TINY-3932
Version 5.0.12 (2019-07-18)
    Added ability to utilize UI dialog panels inside other panels #TINY-3305
    Added help dialog tab explaining keyboard navigation of the editor #TINY-3603
    Changed the "Find and Replace" design to an inline dialog #TINY-3054
    Fixed issue where autolink spacebar event was not being fired on Edge #TINY-3891
    Fixed table selection missing the background color #TINY-3892
    Fixed removing shortcuts not working for function keys #TINY-3871
    Fixed non-descriptive UI component type names #TINY-3349
    Fixed UI registry components rendering as the wrong type when manually specifying a different type #TINY-3385
    Fixed an issue where dialog checkbox, input, selectbox, textarea and urlinput components couldn't be disabled #TINY-3708
    Fixed the context toolbar not using viable screen space in inline/distraction free mode #TINY-3717
    Fixed the context toolbar overlapping the toolbar in various conditions #TINY-3205
    Fixed IE11 edge case where items were being inserted into the wrong location #TINY-3884
Version 5.0.11 (2019-07-04)
    Fixed packaging errors caused by a rollup treeshaking bug (https://github.com/rollup/rollup/issues/2970) #TINY-3866
    Fixed the customeditor component not able to get data from the dialog api #TINY-3866
    Fixed collection component tooltips not being translated #TINY-3855
Version 5.0.10 (2019-07-02)
    Added support for all HTML color formats in `color_map` setting #TINY-3837
    Changed backspace key handling to outdent content in appropriate circumstances #TINY-3685
    Changed default palette for forecolor and backcolor to include some lighter colors suitable for highlights #TINY-2865
    Changed the search and replace plugin to cycle through results #TINY-3800
    Fixed inconsistent types causing some properties to be unable to be used in dialog components #TINY-3778
    Fixed an issue in the Oxide skin where dialog content like outlines and shadows were clipped because of overflow hidden #TINY-3566
    Fixed the search and replace plugin not resetting state when changing the search query #TINY-3800
    Fixed backspace in lists not creating an undo level #TINY-3814
    Fixed the editor to cancel loading in quirks mode where the UI is not supported #TINY-3391
    Fixed applying fonts not working when the name contained spaces and numbers #TINY-3801
    Fixed so that initial content is retained when initializing on list items #TINY-3796
    Fixed inefficient font name and font size current value lookup during rendering #TINY-3813
    Fixed mobile font copied into the wrong folder for the oxide-dark skin #TINY-3816
    Fixed an issue where resizing the width of tables would produce inaccurate results #TINY-3827
    Fixed a memory leak in the Silver theme #TINY-3797
    Fixed alert and confirm dialogs using incorrect markup causing inconsistent padding #TINY-3835
    Fixed an issue in the Table plugin with `table_responsive_width` not enforcing units when resizing #TINY-3790
    Fixed leading, trailing and sequential spaces being lost when pasting plain text #TINY-3726
    Fixed exception being thrown when creating relative URIs #TINY-3851
    Fixed focus is no longer set to the editor content during mode changes unless the editor already had focus #TINY-3852
Version 5.0.9 (2019-06-26)
    Fixed print plugin not working in Firefox #TINY-3834
Version 5.0.8 (2019-06-18)
    Added back support for multiple toolbars #TINY-2195
    Added support for .m4a files to the media plugin #TINY-3750
    Added new base_url and suffix editor init options #TINY-3681
    Fixed incorrect padding for select boxes with visible values #TINY-3780
    Fixed selection incorrectly changing when programmatically setting selection on contenteditable false elements #TINY-3766
    Fixed sidebar background being transparent #TINY-3727
    Fixed the build to remove duplicate iife wrappers #TINY-3689
    Fixed bogus autocompleter span appearing in content when the autocompleter menu is shown #TINY-3752
    Fixed toolbar font size select not working with legacyoutput plugin #TINY-2921
    Fixed the legacyoutput plugin incorrectly aligning images #TINY-3660
    Fixed remove color not working when using the legacyoutput plugin #TINY-3756
    Fixed the font size menu applying incorrect sizes when using the legacyoutput plugin #TINY-3773
    Fixed scrollIntoView not working when the parent window was out of view #TINY-3663
    Fixed the print plugin printing from the wrong window in IE11 #TINY-3762
    Fixed content CSS loaded over CORS not loading in the preview plugin with content_css_cors enabled #TINY-3769
    Fixed the link plugin missing the default "None" option for link list #TINY-3738
    Fixed small dot visible with menubar and toolbar disabled in inline mode #TINY-3623
    Fixed space key properly inserts a nbsp before/after block elements #TINY-3745
    Fixed native context menu not showing with images in IE11 #TINY-3392
    Fixed inconsistent browser context menu image selection #TINY-3789
Version 5.0.7 (2019-06-05)
    Added new toolbar button and menu item for inserting tables via dialog #TINY-3636
    Added new API for adding/removing/changing tabs in the Help dialog #TINY-3535
    Added highlighting of matched text in autocompleter items #TINY-3687
    Added the ability for autocompleters to work with matches that include spaces #TINY-3704
    Added new `imagetools_fetch_image` callback to allow custom implementations for cors loading of images #TINY-3658
    Added `'http'` and `https` options to `link_assume_external_targets` to prepend `http://` or `https://` prefixes when URL does not contain a protocol prefix. Patch contributed by francoisfreitag. #GH-4335
    Changed annotations navigation to work the same as inline boundaries #TINY-3396
    Changed tabpanel API by adding a `name` field and changing relevant methods to use it #TINY-3535
    Fixed text color not updating all color buttons when choosing a color #TINY-3602
    Fixed the autocompleter not working with fragmented text #TINY-3459
    Fixed the autosave plugin no longer overwrites window.onbeforeunload #TINY-3688
    Fixed infinite loop in the paste plugin when IE11 takes a long time to process paste events. Patch contributed by lRawd. #GH-4987
    Fixed image handle locations when using `fixed_toolbar_container`. Patch contributed by t00. #GH-4966
    Fixed the autoresize plugin not firing `ResizeEditor` events #TINY-3587
    Fixed editor in fullscreen mode not extending to the bottom of the screen #TINY-3701
    Fixed list removal when pressing backspace after the start of the list item #TINY-3697
    Fixed autocomplete not triggering from compositionend events #TINY-3711
    Fixed `file_picker_callback` could not set the caption field on the insert image dialog #TINY-3172
    Fixed the autocompleter menu showing up after a selection had been made #TINY-3718
    Fixed an exception being thrown when a file or number input has focus during initialization. Patch contributed by t00 #GH-2194
Version 5.0.6 (2019-05-22)
    Added `icons_url` editor settings to enable icon packs to be loaded from a custom url #TINY-3585
    Added `image_uploadtab` editor setting to control the visibility of the upload tab in the image dialog #TINY-3606
    Added new api endpoints to the wordcount plugin and improved character count logic #TINY-3578
    Changed plugin, language and icon loading errors to log in the console instead of a notification #TINY-3585
    Fixed the textpattern plugin not working with fragmented text #TINY-3089
    Fixed various toolbar drawer accessibility issues and added an animation #TINY-3554
    Fixed issues with selection and ui components when toggling readonly mode #TINY-3592
    Fixed so readonly mode works with inline editors #TINY-3592
    Fixed docked inline toolbar positioning when scrolled #TINY-3621
    Fixed initial value not being set on bespoke select in quickbars and toolbar drawer #TINY-3591
    Fixed so that nbsp entities aren't trimmed in white-space: pre-line elements #TINY-3642
    Fixed `mceInsertLink` command inserting spaces instead of url encoded characters #GH-4990
    Fixed text content floating on top of dialogs in IE11 #TINY-3640
Version 5.0.5 (2019-05-09)
    Added menu items to match the forecolor/backcolor toolbar buttons #TINY-2878
    Added default directionality based on the configured language #TINY-2621
    Added styles, icons and tests for rtl mode #TINY-2621
    Fixed autoresize not working with floating elements or when media elements finished loading #TINY-3545
    Fixed incorrect vertical caret positioning in IE 11 #TINY-3188
    Fixed submenu anchoring hiding overflowed content #TINY-3564
    Removed unused and hidden validation icons to avoid displaying phantom tooltips #TINY-2329
Version 5.0.4 (2019-04-23)
    Added back URL dialog functionality, which is now available via `editor.windowManager.openUrl()` #TINY-3382
    Added the missing throbber functionality when calling `editor.setProgressState(true)` #TINY-3453
    Added function to reset the editor content and undo/dirty state via `editor.resetContent()` #TINY-3435
    Added the ability to set menu buttons as active #TINY-3274
    Added `editor.mode` API, featuring a custom editor mode API #TINY-3406
    Added better styling to floating toolbar drawer #TINY-3479
    Added the new premium plugins to the Help dialog plugins tab #TINY-3496
    Added the linkchecker context menu items to the default configuration #TINY-3543
    Fixed image context menu items showing on placeholder images #TINY-3280
    Fixed dialog labels and text color contrast within notifications/alert banners to satisfy WCAG 4.5:1 contrast ratio for accessibility #TINY-3351
    Fixed selectbox and colorpicker items not being translated #TINY-3546
    Fixed toolbar drawer sliding mode to correctly focus the editor when tabbing via keyboard navigation #TINY-3533
    Fixed positioning of the styleselect menu in iOS while using the mobile theme #TINY-3505
    Fixed the menubutton `onSetup` callback to be correctly executed when rendering the menu buttons #TINY-3547
    Fixed `default_link_target` setting to be correctly utilized when creating a link #TINY-3508
    Fixed colorpicker floating marginally outside its container #TINY-3026
    Fixed disabled menu items displaying as active when hovered #TINY-3027
    Removed redundant mobile wrapper #TINY-3480
Version 5.0.3 (2019-03-19)
    Changed empty nested-menu items within the style formats menu to be disabled or hidden if the value of `style_formats_autohide` is `true` #TINY-3310
    Changed the entire phrase 'Powered by Tiny' in the status bar to be a link instead of just the word 'Tiny' #TINY-3366
    Changed `formatselect`, `styleselect` and `align` menus to use the `mceToggleFormat` command internally #TINY-3428
    Fixed toolbar keyboard navigation to work as expected when `toolbar_drawer` is configured #TINY-3432
    Fixed text direction buttons to display the correct pressed state in selections that have no explicit `dir` property #TINY-3138
    Fixed the mobile editor to clean up properly when removed #TINY-3445
    Fixed quickbar toolbars to add an empty box to the screen when it is set to `false` #TINY-3439
    Fixed an issue where pressing the **Delete/Backspace** key at the edge of tables was creating incorrect selections #TINY-3371
    Fixed an issue where dialog collection items (emoticon and special character dialogs) couldn't be selected with touch devices #TINY-3444
    Fixed a type error introduced in TinyMCE version 5.0.2 when calling `editor.getContent()` with nested bookmarks #TINY-3400
    Fixed an issue that prevented default icons from being overridden #TINY-3449
    Fixed an issue where **Home/End** keys wouldn't move the caret correctly before or after `contenteditable=false` inline elements #TINY-2995
    Fixed styles to be preserved in IE 11 when editing via the `fullpage` plugin #TINY-3464
    Fixed the `link` plugin context toolbar missing the open link button #TINY-3461
    Fixed inconsistent dialog component spacing #TINY-3436
Version 5.0.2 (2019-03-05)
    Added presentation and document presets to `htmlpanel` dialog component #TINY-2694
    Added missing fixed_toolbar_container setting has been reimplemented in the Silver theme #TINY-2712
    Added a new toolbar setting `toolbar_drawer` that moves toolbar groups which overflow the editor width into either a `sliding` or `floating` toolbar section #TINY-2874
    Updated the build process to include package lock files in the dev distribution archive #TINY-2870
    Fixed inline dialogs did not have aria attributes #TINY-2694
    Fixed default icons are now available in the UI registry, allowing use outside of toolbar buttons #TINY-3307
    Fixed a memory leak related to select toolbar items #TINY-2874
    Fixed a memory leak due to format changed listeners that were never unbound #TINY-3191
    Fixed an issue where content may have been lost when using permanent bookmarks #TINY-3400
    Fixed the quicklink toolbar button not rendering in the quickbars plugin #TINY-3125
    Fixed an issue where menus were generating invalid HTML in some cases #TINY-3323
    Fixed an issue that could cause the mobile theme to show a blank white screen when the editor was inside an `overflow:hidden` element #TINY-3407
    Fixed mobile theme using a transparent background and not taking up the full width on iOS #TINY-3414
    Fixed the template plugin dialog missing the description field #TINY-3337
    Fixed input dialog components using an invalid default type attribute #TINY-3424
    Fixed an issue where backspace/delete keys after/before pagebreak elements wouldn't move the caret #TINY-3097
    Fixed an issue in the table plugin where menu items and toolbar buttons weren't showing correctly based on the selection #TINY-3423
    Fixed inconsistent button focus styles in Firefox #TINY-3377
    Fixed the resize icon floating left when all status bar elements were disabled #TINY-3340
    Fixed the resize handle to not show in fullscreen mode #TINY-3404
Version 5.0.1 (2019-02-21)
    Removed paste as text notification banner and paste_plaintext_inform setting #POW-102
    Fixed an issue where adding links to images would replace the image with text #TINY-3356
    Fixed an issue where the inline editor could use fractional pixels for positioning #TINY-3202
    Fixed an issue where uploading non-image files in the Image Plugin upload tab threw an error. #TINY-3244
    Added H1-H6 toggle button registration to the silver theme #TINY-3070
    Fixed an issue in the media plugin that was causing the source url and height/width to be lost in certain circumstances #TINY-2858
    Fixed an issue with the Context Toolbar not being removed when clicking outside of the editor #TINY-2804
    Fixed an issue where clicking 'Remove link' wouldn't remove the link in certain circumstances #TINY-3199
    Added code sample toolbar button will now toggle on when the cursor is in a code section #TINY-3040
    Fixed an issue where the media plugin would fail when parsing dialog data #TINY-3218
    Fixed an issue where retrieving the selected content as text didn't create newlines #TINY-3197
    Fixed incorrect keyboard shortcuts in the Help dialog for Windows #TINY-3292
    Fixed an issue where JSON serialization could produce invalid JSON #TINY-3281
    Fixed production CSS including references to source maps #TINY-3920
    Fixed development CSS was not included in the development zip #TINY-3920
    Fixed the autocompleter matches predicate not matching on the start of words by default #TINY-3306
    Added new settings to the emoticons plugin to allow additional emoticons to be added #TINY-3088
    Fixed an issue where the page could be scrolled with modal dialogs open #TINY-2252
    Fixed an issue where autocomplete menus would show an icon margin when no items had icons #TINY-3329
    Fixed an issue in the quickbars plugin where images incorrectly showed the text selection toolbar #TINY-3338
    Fixed an issue that caused the inline editor to fail to render when the target element already had focus #TINY-3353
Version 5.0.0 (2019-02-04)
    Full documentation for the version 5 features and changes is available at https://www.tiny.cloud/docs/release-notes/

    Changes since RC2:
    Fixed an issue where tab panel heights weren't sizing properly on smaller screens and weren't updating on resize #TINY-3242
    Added links and registered names with * to denote premium plugins in Plugins tab of Help dialog #TINY-3223
    Changed Tiny 5 mobile skin to look more uniform with desktop #TINY-2650
    Fixed image tools not having any padding between the label and slider #TINY-3220
    Blacklisted table, th and td as inline editor target #TINY-717
    Fixed context toolbar toggle buttons not showing the correct state #TINY-3022
    Fixed missing separators in the spellchecker context menu between the suggestions and actions #TINY-3217
    Fixed notification icon positioning in alert banners #TINY-2196
    Fixed a typo in the word count plugin name #TINY-3062
    Fixed charmap and emoticons dialogs not having a primary button #TINY-3233
    Fixed an issue where resizing wouldn't work correctly depending on the box-sizing model #TINY-3278
Version 5.0.0-rc-2 (2019-01-22)
    Fixed the link dialog such that it will now retain class attributes when updating links #TINY-2825
    Added screen reader accessibility for sidebar and statusbar #TINY-2699
    Updated Emoticons and Charmap dialogs to be screen reader accessible #TINY-2693
    Fixed "Find and replace" not showing in the "Edit" menu by default #TINY-3061
    Updated the textpattern plugin to properly support nested patterns and to allow running a command with a value for a pattern with a start and an end #TINY-2991
    Removed unnecessary 'flex' and unused 'colspan' properties from the new dialog APIs #TINY-2973
    Changed checkboxes to use a boolean for its state, instead of a string #TINY-2848
    Fixed dropdown buttons missing the 'type' attribute, which could cause forms to be incorrectly submitted #TINY-2826
    Fixed emoticon and charmap search not returning expected results in certain cases #TINY-3084
    Changed formatting menus so they are registered and made the align toolbar button use an icon instead of text #TINY-2880
    Fixed blank rel_list values throwing an exception in the link plugin #TINY-3149
Version 5.0.0-rc-1 (2019-01-08)
    Updated the font select dropdown logic to try to detect the system font stack and show "System Font" as the font name #TINY-2710
    Fixed readonly mode not fully disabling editing content #TINY-2287
    Updated the autocompleter to only show when it has matched items #TINY-2350
    Added editor settings functionality to specify title attributes for toolbar groups #TINY-2690
    Added icons instead of button text to improve Search and Replace dialog footer appearance #TINY-2654
    Added `tox-dialog__table` instead of `mce-table-striped` class to enhance Help dialog appearance #TINY-2360
    Added title attribute to iframes so, screen readers can announce iframe labels #TINY-2692
    Updated SizeInput labels to "Height" and "Width" instead of Dimensions #TINY-2833
    Fixed accessibility issues with the font select, font size, style select and format select toolbar dropdowns #TINY-2713
    Fixed accessibility issues with split dropdowns #TINY-2697
    Added a wordcount menu item, that defaults to appearing in the tools menu #TINY-2877
    Fixed the legacyoutput plugin to be compatible with TinyMCE 5.0 #TINY-2301
    Updated the build process to minify and generate ASCII only output for the emoticons database #TINY-2744
    Fixed icons not showing correctly in the autocompleter popup #TINY-3029
    Fixed an issue where preview wouldn't show anything in Edge under certain circumstances #TINY-3035
    Fixed the height being incorrectly calculated for the autoresize plugin #TINY-2807
Version 5.0.0-beta-1 (2018-11-30)
    Changed the name of the "inlite" plugin to "quickbars" #TINY-2831
    Fixed an inline mode issue where the save plugin upon saving can cause content loss #TINY-2659
    Changed the background color icon to highlight background icon #TINY-2258
    Added a new `addNestedMenuItem()` UI registry function and changed all nested menu items to use the new registry functions #TINY-2230
    Changed Help dialog to be accessible to screen readers #TINY-2687
    Changed the color swatch to save selected custom colors to local storage for use across sessions #TINY-2722
    Added title attribute to color swatch colors #TINY-2669
    Added anchorbar component to anchor inline toolbar dialogs to instead of the toolbar #TINY-2040
    Added support for toolbar<n> and toolbar array config options to be squashed into a single toolbar and not create multiple toolbars #TINY-2195
    Added error handling for when forced_root_block config option is set to true #TINY-2261
    Added functionality for the removed_menuitems config option #TINY-2184
    Fixed an issue in IE 11 where calling selection.getContent() would return an empty string when the editor didn't have focus #TINY-2325
    Added the ability to use a string to reference menu items in menu buttons and submenu items #TINY-2253
    Removed compat3x plugin #TINY-2815
    Changed `WindowManager` API - methods `getParams`, `setParams` and `getWindows`, and the legacy `windows` property, have been removed. `alert` and `confirm` dialogs are no longer tracked in the window list. #TINY-2603
Version 5.0.0-preview-4 (2018-11-12)
    Fixed distraction free plugin #AP-470
    Removed the tox-custom-editor class that was added to the wrapping element of codemirror #TINY-2211
    Fixed contents of the input field being selected on focus instead of just recieving an outline highlight #AP-464
    Added width and height placeholder text to image and media dialog dimensions input #AP-296
    Fixed styling issues with dialogs and menus in IE 11 #AP-456
    Fixed custom style format control not honoring custom formats #AP-393
    Fixed context menu not appearing when clicking an image with a caption #AP-382
    Fixed directionality of UI when using an RTL language #AP-423
    Fixed page responsiveness with multiple inline editors #AP-430
    Added the ability to keyboard navigate through menus, toolbars, sidebar and the status bar sequentially #AP-381
    Fixed empty toolbar groups appearing through invalid configuration of the `toolbar` property #AP-450
    Fixed text not being retained when updating links through the link dialog #AP-293
    Added translation capability back to the editor's UI #AP-282
    Fixed edit image context menu, context toolbar and toolbar items being incorrectly enabled when selecting invalid images #AP-323
    Fixed emoji type ahead being shown when typing URLs #AP-366
    Fixed toolbar configuration properties incorrectly expecting string arrays instead of strings #AP-342
    Changed the editor resize handle so that it should be disabled when the autoresize plugin is turned on #AP-424
    Fixed the block formatting toolbar item not showing a "Formatting" title when there is no selection #AP-321
    Fixed clicking disabled toolbar buttons hiding the toolbar in inline mode #AP-380
    Fixed `EditorResize` event not being fired upon editor resize #AP-327
    Fixed tables losing styles when updating through the dialog #AP-368
    Fixed context toolbar positioning to be more consistent near the edges of the editor #AP-318
    Added `label` component type for dialogs to group components under a label
    Fixed table of contents plugin now works with v5 toolbar APIs correctly #AP-347
    Fixed the `link_context_toolbar` configuration not disabling the context toolbar #AP-458
    Fixed the link context toolbar showing incorrect relative links #AP-435
    Fixed the alignment of the icon in alert banner dialog components #TINY-2220
    Changed UI text for microcopy improvements #TINY-2281
    Fixed the visual blocks and visual char menu options not displaying their toggled state #TINY-2238
    Fixed the editor not displaying as fullscreen when toggled #TINY-2237
Version 5.0.0-preview-3 (2018-10-18)
    Changed editor layout to use modern CSS properties over manually calculating dimensions #AP-324
    Changed `autoresize_min_height` and `autoresize_max_height` configurations to `min_height` and `max_height` #AP-324
    Fixed bugs with editor width jumping when resizing and the iframe not resizing to smaller than 150px in height #AP-324
    Fixed mobile theme bug that prevented the editor from loading #AP-404
    Fixed long toolbar groups extending outside of the editor instead of wrapping
    Changed `Whole word` label in Search and Replace dialog to `Find whole words only` #AP-387
    Fixed dialog titles so they are now proper case #AP-384
    Fixed color picker default to be #000000 instead of #ff00ff #AP-216
    Fixed "match case" option on the Find and Replace dialog is no longer selected by default #AP-298
    Fixed vertical alignment of toolbar icons #DES-134
    Fixed toolbar icons not appearing on IE11 #DES-133
Version 5.0.0-preview-2 (2018-10-10)
    Changed configuration of color options has been simplified to `color_map`, `color_cols`, and `custom_colors` #AP-328
    Added swatch is now shown for colorinput fields, instead of the colorpicker directly #AP-328
    Removed `colorpicker` plugin, it is now in the theme #AP-328
    Removed `textcolor` plugin, it is now in the theme #AP-328
    Fixed styleselect not updating the displayed item as the cursor moved #AP-388
    Changed `height` configuration to apply to the editor frame (including menubar, toolbar, status bar) instead of the content area #AP-324
    Added fontformats and fontsizes menu items #AP-390
    Fixed preview iframe not expanding to the dialog size #AP-252
    Fixed 'meta' shortcuts not translated into platform-specific text #AP-270
    Fixed tabbed dialogs (Charmap and Emoticons) shrinking when no search results returned
    Fixed a bug where alert banner icons were not retrieved from icon pack. #AP-330
    Fixed component styles to flex so they fill large dialogs. #AP-252
    Fixed editor flashing unstyled during load (still in progress). #AP-349
Version 5.0.0-preview-1 (2018-10-01)
    Developer preview 1
    Initial list of features and changes is available at https://tiny.cloud/docs-preview/release-notes/new-features/
Version 4.9.3 (2019-01-31)
    Added a visualchars_default_state setting to the Visualchars Plugin. Patch contributed by mat3e.
    Fixed a bug where scrolling on a page with more than one editor would cause a ResizeWindow event to fire. #TINY-3247
    Fixed a bug where if a plugin threw an error during initialisation the whole editor would fail to load. #TINY-3243
    Fixed a bug where getContent would include bogus elements when valid_elements setting was set up in a specific way. #TINY-3213
    Fixed a bug where only a few function key names could be used when creating keyboard shortcuts. #TINY-3146
    Fixed a bug where it wasn't possible to enter spaces into an editor after pressing shift+enter. #TINY-3099
    Fixed a bug where no caret would be rendered after backspacing to a contenteditable false element. #TINY-2998
    Fixed a bug where deletion to/from indented lists would leave list fragments in the editor. #TINY-2981
Version 4.9.2 (2018-12-17)
    Fixed a bug with pressing the space key on IE 11 would result in nbsp characters being inserted between words at the end of a block. #TINY-2996
    Fixed a bug where character composition using quote and space on US International keyboards would produce a space instead of a quote. #TINY-2999
    Fixed a bug where remove format wouldn't remove the inner most inline element in some situations. #TINY-2982
    Fixed a bug where outdenting an list item would affect attributes on other list items within the same list. #TINY-2971
    Fixed a bug where the DomParser filters wouldn't be applied for elements created when parsing invalid html. #TINY-2978
    Fixed a bug where setProgressState wouldn't automatically close floating ui elements like menus. #TINY-2896
    Fixed a bug where it wasn't possible to navigate out of a figcaption element using the arrow keys. #TINY-2894
    Fixed a bug where enter key before an image inside a link would remove the image. #TINY-2780
Version 4.9.1 (2018-12-04)
    Added functionality to insert html to the replacement feature of the Textpattern Plugin. #TINY-2839
    Fixed a bug where `editor.selection.getContent({format: 'text'})` didn't work as expected in IE11 on an unfocused editor. #TINY-2862
    Fixed a bug in the Textpattern Plugin where the editor would get an incorrect selection after inserting a text pattern on Safari. #TINY-2838
    Fixed a bug where the space bar didn't work correctly in editors with the forced_root_block setting set to false. #TINY-2816
Version 4.9.0 (2018-11-27)
    Added a replace feature to the Textpattern Plugin. #TINY-1908
    Added functionality to the Lists Plugin that improves the indentation logic. #TINY-1790
    Fixed a bug where it wasn't possible to delete/backspace when the caret was between a contentEditable=false element and a BR. #TINY-2372
    Fixed a bug where copying table cells without a text selection would fail to copy anything. #TINY-1789
    Implemented missing `autosave_restore_when_empty` functionality in the Autosave Plugin. Patch contributed by gzzo. #GH-4447
    Reduced insertion of unnecessary nonbreaking spaces in the editor. #TINY-1879
Version 4.8.5 (2018-10-30)
    Added a content_css_cors setting to the editor that adds the crossorigin="anonymous" attribute to link tags added by the StyleSheetLoader. #TINY-1909
    Fixed a bug where trying to remove formatting with a collapsed selection range would throw an exception. #GH-4636
    Fixed a bug in the image plugin that caused updating figures to split contenteditable elements. #GH-4563
    Fixed a bug that was causing incorrect viewport calculations for fixed position UI elements. #TINY-1897
    Fixed a bug where inline formatting would cause the delete key to do nothing. #TINY-1900
Version 4.8.4 (2018-10-23)
    Added support for the HTML5 `main` element. #TINY-1877
    Changed the keyboard shortcut to move focus to contextual toolbars to Ctrl+F9. #TINY-1812
    Fixed a bug where content css could not be loaded from another domain. #TINY-1891
    Fixed a bug on FireFox where the cursor would get stuck between two contenteditable false inline elements located inside of the same block element divided by a BR. #TINY-1878
    Fixed a bug with the insertContent method where nonbreaking spaces would be inserted incorrectly. #TINY-1868
    Fixed a bug where the toolbar of the inline editor would not be visible in some scenarios. #TINY-1862
    Fixed a bug where removing the editor while more than one notification was open would throw an error. #TINY-1845
    Fixed a bug where the menubutton would be rendered on top of the menu if the viewport didn't have enough height. #TINY-1678
    Fixed a bug with the annotations api where annotating collapsed selections caused problems. #TBS-2449
    Fixed a bug where wbr elements were being transformed into whitespace when using the Paste Plugin's paste as text setting. #GH-4638
    Fixed a bug where the Search and Replace didn't replace spaces correctly. #GH-4632
    Fixed a bug with sublist items not persisting selection. #GH-4628
    Fixed a bug with mceInsertRawHTML command not working as expected. #GH-4625
Version 4.8.3 (2018-09-13)
    Fixed a bug where the Wordcount Plugin didn't correctly count words within tables on IE11. #TINY-1770
    Fixed a bug where it wasn't possible to move the caret out of a table on IE11 and Firefox. #TINY-1682
    Fixed a bug where merging empty blocks didn't work as expected, sometimes causing content to be deleted. #TINY-1781
    Fixed a bug where the Textcolor Plugin didn't show the correct current color. #TINY-1810
    Fixed a bug where clear formatting with a collapsed selection would sometimes clear formatting from more content than expected. #TINY-1813 #TINY-1821
    Fixed a bug with the Table Plugin where it wasn't possible to keyboard navigate to the caption. #TINY-1818
Version 4.8.2 (2018-08-09)
    Moved annotator from "experimental" to "annotator" object on editor. #TBS-2398
    Improved the multiclick normalization across browsers. #TINY-1788
    Fixed a bug where running getSelectedBlocks with a collapsed selection between block elements would produce incorrect results. #TINY-1787
    Fixed a bug where the ScriptLoaders loadScript method would not work as expected in FireFox when loaded on the same page as a ShadowDOM polyfill. #TINY-1786
    Removed reference to ShadowDOM event.path as Blink based browsers now support event.composedPath. #TINY-1785
    Fixed a bug where a reference to localStorage would throw an "access denied" error in IE11 with strict security settings. #TINY-1782
    Fixed a bug where pasting using the toolbar button on an inline editor in IE11 would cause a looping behaviour. #TINY-1768
Version 4.8.1 (2018-07-26)
    Fixed a bug where the content of inline editors was being cleaned on every call of `editor.save()`. #TINY-1783
    Fixed a bug where the arrow of the Inlite Theme toolbar was being rendered incorrectly in RTL mode. #TINY-1776
    Fixed a bug with the Paste Plugin where pasting after inline contenteditable false elements moved the caret to the end of the line. #TINY-1758
Version 4.8.0 (2018-06-27)
    Added new "experimental" object in editor, with initial Annotator API. #TBS-2374
    Fixed a bug where deleting paragraphs inside of table cells would delete the whole table cell. #TINY-1759
    Fixed a bug in the Table Plugin where removing row height set on the row properties dialog did not update the table. #TINY-1730
    Fixed a bug with the font select toolbar item didn't update correctly. #TINY-1683
    Fixed a bug where all bogus elements would not be deleted when removing an inline editor. #TINY-1669
Version 4.7.13 (2018-05-16)
    Fixed a bug where Edge 17 wouldn't be able to select images or tables. #TINY-1679
    Fixed issue where whitespace wasn't preserved when the editor was initialized on pre elements. #TINY-1649
    Fixed a bug with the fontselect dropdowns throwing an error if the editor was hidden in Firefox. #TINY-1664
    Fixed a bug where it wasn't possible to merge table cells on IE 11. #TINY-1671
    Fixed a bug where textcolor wasn't applying properly on IE 11 in some situations. #TINY-1663
    Fixed a bug where the justifyfull command state wasn't working correctly. #TINY-1677
    Fixed a bug where the styles wasn't updated correctly when resizing some tables. #TINY-1668
    Added missing code menu item from the default menu config. #TINY-1648
    Added new align button for combining the separate align buttons into a menu button. #TINY-1652
Version 4.7.12 (2018-05-03)
    Added an option to filter out image svg data urls.
    Added support for html5 details and summary elements.
    Changed so the mce-abs-layout-item css rule targets html instead of body. Patch contributed by nazar-pc.
    Fixed a bug where the "read" step on the mobile theme was still present on android mobile browsers.
    Fixed a bug where all images in the editor document would reload on any editor change.
    Fixed a bug with the Table Plugin where ObjectResized event wasn't being triggered on column resize.
    Fixed so the selection is set to the first suitable caret position after editor.setContent called.
    Fixed so links with xlink:href attributes are filtered correctly to prevent XSS.
    Fixed a bug on IE11 where pasting content into an inline editor initialized on a heading element would create new editable elements.
    Fixed a bug where readonly mode would not work as expected when the editor contained contentEditable=true elements.
    Fixed a bug where the Link Plugin would throw an error when used together with the webcomponents polyfill. Patch contributed by 4esnog.
    Fixed a bug where the "Powered by TinyMCE" branding link would break on XHTML pages. Patch contributed by tistre.
    Fixed a bug where the same id would be used in the blobcache for all pasted images. Patch contributed by thorn0.
Version 4.7.11 (2018-04-11)
    Added a new imagetools_credentials_hosts option to the Imagetools Plugin.
    Fixed a bug where toggling a list containing empty LIs would throw an error. Patch contributed by bradleyke.
    Fixed a bug where applying block styles to a text with the caret at the end of the paragraph would select all text in the paragraph.
    Fixed a bug where toggling on the Spellchecker Plugin would trigger isDirty on the editor.
    Fixed a bug where it was possible to enter content into selection bookmark spans.
    Fixed a bug where if a non paragraph block was configured in forced_root_block the editor.getContent method would return incorrect values with an empty editor.
    Fixed a bug where dropdown menu panels stayed open and fixed in position when dragging dialog windows.
    Fixed a bug where it wasn't possible to extend table cells with the space button in Safari.
    Fixed a bug where the setupeditor event would thrown an error when using the Compat3x Plugin.
    Fixed a bug where an error was thrown in FontInfo when called on a detached element.
Version 4.7.10 (2018-04-03)
    Removed the "read" step from the mobile theme.
    Added normalization of triple clicks across browsers in the editor.
    Added a `hasFocus` method to the editor that checks if the editor has focus.
    Added correct icon to the Nonbreaking Plugin menu item.
    Fixed so the `getContent`/`setContent` methods work even if the editor is not initialized.
    Fixed a bug with the Media Plugin where query strings were being stripped from youtube links.
    Fixed a bug where image styles were changed/removed when opening and closing the Image Plugin dialog.
    Fixed a bug in the Table Plugin where some table cell styles were not correctly added to the content html.
    Fixed a bug in the Spellchecker Plugin where it wasn't possible to change the spellchecker language.
    Fixed so the the unlink action in the Link Plugin has a menu item and can be added to the contextmenu.
    Fixed a bug where it wasn't possible to keyboard navigate to the start of an inline element on a new line within the same block element.
    Fixed a bug with the Text Color Plugin where if used with an inline editor located at the bottom of the screen the colorpicker could appear off screen.
    Fixed a bug with the UndoManager where undo levels were being added for nbzwsp characters.
    Fixed a bug with the Table Plugin where the caret would sometimes be lost when keyboard navigating up through a table.
    Fixed a bug where FontInfo.getFontFamily would throw an error when called on a removed editor.
    Fixed a bug in Firefox where undo levels were not being added correctly for some specific operations.
    Fixed a bug where initializing an inline editor inside of a table would make the whole table resizeable.
    Fixed a bug where the fake cursor that appears next to tables on Firefox was positioned incorrectly when switching to fullscreen.
    Fixed a bug where zwsp's weren't trimmed from the output from `editor.getContent({ format: 'text' })`.
    Fixed a bug where the fontsizeselect/fontselect toolbar items showed the body info rather than the first possible caret position info on init.
    Fixed a bug where it wasn't possible to select all content if the editor only contained an inline boundary element.
    Fixed a bug where `content_css` urls with query strings wasn't working.
    Fixed a bug in the Table Plugin where some table row styles were removed when changing other styles in the row properties dialog.
Version 4.7.9 (2018-02-27)
    Fixed a bug where the editor target element didn't get the correct style when removing the editor.
Version 4.7.8 (2018-02-26)
    Fixed an issue with the Help Plugin where the menuitem name wasn't lowercase.
    Fixed an issue on MacOS where text and bold text did not have the same line-height in the autocomplete dropdown in the Link Plugin dialog.
    Fixed a bug where the "paste as text" option in the Paste Plugin didn't work.
    Fixed a bug where dialog list boxes didn't get positioned correctly in documents with scroll.
    Fixed a bug where the Inlite Theme didn't use the Table Plugin api to insert correct tables.
    Fixed a bug where the Inlite Theme panel didn't hide on blur in a correct way.
    Fixed a bug where placing the cursor before a table in Firefox would scroll to the bottom of the table.
    Fixed a bug where selecting partial text in table cells with rowspans and deleting would produce faulty tables.
    Fixed a bug where the Preview Plugin didn't work on Safari due to sandbox security.
    Fixed a bug where table cell selection using the keyboard threw an error.
    Fixed so the font size and font family doesn't toggle the text but only sets the selected format on the selected text.
    Fixed so the built-in spellchecking on Chrome and Safari creates an undo level when replacing words.
Version 4.7.7 (2018-02-19)
    Added a border style selector to the advanced tab of the Image Plugin.
    Added better controls for default table inserted by the Table Plugin.
    Added new `table_responsive_width` option to the Table Plugin that controls whether to use pixel or percentage widths.
    Fixed a bug where the Link Plugin text didn't update when a URL was pasted using the context menu.
    Fixed a bug with the Spellchecker Plugin where using "Add to dictionary" in the context menu threw an error.
    Fixed a bug in the Media Plugin where the preview node for iframes got default width and height attributes that interfered with width/height styles.
    Fixed a bug where backslashes were being added to some font family names in Firefox in the fontselect toolbar item.
    Fixed a bug where errors would be thrown when trying to remove an editor that had not yet been fully initialized.
    Fixed a bug where the Imagetools Plugin didn't update the images atomically.
    Fixed a bug where the Fullscreen Plugin was throwing errors when being used on an inline editor.
    Fixed a bug where drop down menus weren't positioned correctly in inline editors on scroll.
    Fixed a bug with a semicolon missing at the end of the bundled javascript files.
    Fixed a bug in the Table Plugin with cursor navigation inside of tables where the cursor would sometimes jump into an incorrect table cells.
    Fixed a bug where indenting a table that is a list item using the "Increase indent" button would create a nested table.
    Fixed a bug where text nodes containing only whitespace were being wrapped by paragraph elements.
    Fixed a bug where whitespace was being inserted after br tags inside of paragraph tags.
    Fixed a bug where converting an indented paragraph to a list item would cause the list item to have extra padding.
    Fixed a bug where Copy/Paste in an editor with a lot of content would cause the editor to scroll to the top of the content in IE11.
    Fixed a bug with a memory leak in the DragHelper. Path contributed by ben-mckernan.
    Fixed a bug where the advanced tab in the Media Plugin was being shown even if it didn't contain anything. Patch contributed by gabrieeel.
    Fixed an outdated eventname in the EventUtils. Patch contributed by nazar-pc.
    Fixed an issue where the Json.parse function would throw an error when being used on a page with strict CSP settings.
    Fixed so you can place the curser before and after table elements within the editor in Firefox and Edge/IE.
Version 4.7.6 (2018-01-29)
    Fixed a bug in the jquery integration where it threw an error saying that "global is not defined".
    Fixed a bug where deleting a table cell whose previous sibling was set to contenteditable false would create a corrupted table.
    Fixed a bug where highlighting text in an unfocused editor did not work correctly in IE11/Edge.
    Fixed a bug where the table resize handles were not being repositioned when activating the Fullscreen Plugin.
    Fixed a bug where the Imagetools Plugin dialog didn't honor editor RTL settings.
    Fixed a bug where block elements weren't being merged correctly if you deleted from after a contenteditable false element to the beginning of another block element.
    Fixed a bug where TinyMCE didn't work with module loaders like webpack.
Version 4.7.5 (2018-01-22)
    Fixed bug with the Codesample Plugin where it wasn't possible to edit codesamples when the editor was in inline mode.
    Fixed bug where focusing on the status bar broke the keyboard navigation functionality.
    Fixed bug where an error would be thrown on Edge by the Table Plugin when pasting using the PowerPaste Plugin.
    Fixed bug in the Table Plugin where selecting row border style from the dropdown menu in advanced row properties would throw an error.
    Fixed bug with icons being rendered incorrectly on Chrome on Mac OS.
    Fixed bug in the Textcolor Plugin where the font color and background color buttons wouldn't trigger an ExecCommand event.
    Fixed bug in the Link Plugin where the url field wasn't forced LTR.
    Fixed bug where the Nonbreaking Plugin incorrectly inserted spaces into tables.
    Fixed bug with the inline theme where the toolbar wasn't repositioned on window resize.
Version 4.7.4 (2017-12-05)
    Fixed bug in the Nonbreaking Plugin where the nonbreaking_force_tab setting was being ignored.
    Fixed bug in the Table Plugin where changing row height incorrectly converted column widths to pixels.
    Fixed bug in the Table Plugin on Edge and IE11 where resizing the last column after resizing the table would cause invalid column heights.
    Fixed bug in the Table Plugin where keyboard navigation was not normalized between browsers.
    Fixed bug in the Table Plugin where the colorpicker button would show even without defining the colorpicker_callback.
    Fixed bug in the Table Plugin where it wasn't possible to set the cell background color.
    Fixed bug where Firefox would throw an error when intialising an editor on an element that is hidden or not yet added to the DOM.
    Fixed bug where Firefox would throw an error when intialising an editor inside of a hidden iframe.
Version 4.7.3 (2017-11-23)
    Added functionality to open the Codesample Plugin dialog when double clicking on a codesample. Patch contributed by dakuzen.
    Fixed bug where undo/redo didn't work correctly with some formats and caret positions.
    Fixed bug where the color picker didn't show up in Table Plugin dialogs.
    Fixed bug where it wasn't possible to change the width of a table through the Table Plugin dialog.
    Fixed bug where the Charmap Plugin couldn't insert some special characters.
    Fixed bug where editing a newly inserted link would not actually edit the link but insert a new link next to it.
    Fixed bug where deleting all content in a table cell made it impossible to place the caret into it.
    Fixed bug where the vertical alignment field in the Table Plugin cell properties dialog didn't do anything.
    Fixed bug where an image with a caption showed two sets of resize handles in IE11.
    Fixed bug where pressing the enter button inside of an h1 with contenteditable set to true would sometimes produce a p tag.
    Fixed bug with backspace not working as expected before a noneditable element.
    Fixed bug where operating on tables with invalid rowspans would cause an error to be thrown.
    Fixed so a real base64 representation of the image is available on the blobInfo that the images_upload_handler gets called with.
    Fixed so the image upload tab is available when the images_upload_handler is defined (and not only when the images_upload_url is defined).
Version 4.7.2 (2017-11-07)
    Added newly rewritten Table Plugin.
    Added support for attributes with colon in valid_elements and addValidElements.
    Added support for dailymotion short url in the Media Plugin. Patch contributed by maat8.
    Added support for converting to half pt when converting font size from px to pt. Patch contributed by danny6514.
    Added support for location hash to the Autosave plugin to make it work better with SPAs using hash routing.
    Added support for merging table cells when pasting a table into another table.
    Changed so the language packs are only loaded once. Patch contributed by 0xor1.
    Simplified the css for inline boundaries selection by switching to an attribute selector.
    Fixed bug where an error would be thrown on editor initialization if the window.getSelection() returned null.
    Fixed bug where holding down control or alt keys made the keyboard navigation inside an inline boundary not work as expected.
    Fixed bug where applying formats in IE11 produced extra, empty paragraphs in the editor.
    Fixed bug where the Word Count Plugin didn't count some mathematical operators correctly.
    Fixed bug where removing an inline editor removed the element that the editor had been initialized on.
    Fixed bug where setting the selection to the end of an editable container caused some formatting problems.
    Fixed bug where an error would be thrown sometimes when an editor was removed because of the selection bookmark was being stored asynchronously.
    Fixed a bug where an editor initialized on an empty list did not contain any valid cursor positions.
    Fixed a bug with the Context Menu Plugin and webkit browsers on Mac where right-clicking inside a table would produce an incorrect selection.
    Fixed bug where the Image Plugin constrain proportions setting wasn't working as expected.
    Fixed bug where deleting the last character in a span with decorations produced an incorrect element when typing.
    Fixed bug where focusing on inline editors made the toolbar flicker when moving between elements quickly.
    Fixed bug where the selection would be stored incorrectly in inline editors when the mouseup event was fired outside the editor body.
    Fixed bug where toggling bold at the end of an inline boundary would toggle off the whole word.
    Fixed bug where setting the skin to false would not stop the loading of some skin css files.
    Fixed bug in mobile theme where pinch-to-zoom would break after exiting the editor.
    Fixed bug where sublists of a fully selected list would not be switched correctly when changing list style.
    Fixed bug where inserting media by source would break the UndoManager.
    Fixed bug where inserting some content into the editor with a specific selection would replace some content incorrectly.
    Fixed bug where selecting all content with ctrl+a in IE11 caused problems with untoggling some formatting.
    Fixed bug where the Search and Replace Plugin left some marker spans in the editor when undoing and redoing after replacing some content.
    Fixed bug where the editor would not get a scrollbar when using the Fullscreen and Autoresize plugins together.
    Fixed bug where the font selector would stop working correctly after selecting fonts three times.
    Fixed so pressing the enter key inside of an inline boundary inserts a br after the inline boundary element.
    Fixed a bug where it wasn't possible to use tab navigation inside of a table that was inside of a list.
    Fixed bug where end_container_on_empty_block would incorrectly remove elements.
    Fixed bug where content_styles weren't added to the Preview Plugin iframe.
    Fixed so the beforeSetContent/beforeGetContent events are preventable.
    Fixed bug where changing height value in Table Plugin advanced tab didn't do anything.
    Fixed bug where it wasn't possible to remove formatting from content in beginning of table cell.
Version 4.7.1 (2017-10-09)
    Fixed bug where theme set to false on an inline editor produced an extra div element after the target element.
    Fixed bug where the editor drag icon was misaligned with the branding set to false.
    Fixed bug where doubled menu items were not being removed as expected with the removed_menuitems setting.
    Fixed bug where the Table of contents plugin threw an error when initialized.
    Fixed bug where it wasn't possible to add inline formats to text selected right to left.
    Fixed bug where the paste from plain text mode did not work as expected.
    Fixed so the style previews do not set color and background color when selected.
    Fixed bug where the Autolink plugin didn't work as expected with some formats applied on an empty editor.
    Fixed bug where the Textpattern plugin were throwing errors on some patterns.
    Fixed bug where the Save plugin saved all editors instead of only the active editor. Patch contributed by dannoe.
Version 4.7.0 (2017-10-03)
    Added new mobile ui that is specifically designed for mobile devices.
    Updated the default skin to be more modern and white since white is preferred by most implementations.
    Restructured the default menus to be more similar to common office suites like Google Docs.
    Fixed so theme can be set to false on both inline and iframe editor modes.
    Fixed bug where inline editor would add/remove the visualblocks css multiple times.
    Fixed bug where selection wouldn't be properly restored when editor lost focus and commands where invoked.
    Fixed bug where toc plugin would generate id:s for headers even though a toc wasn't inserted into the content.
    Fixed bug where is wasn't possible to drag/drop contents within the editor if paste_data_images where set to true.
    Fixed bug where getParam and close in WindowManager would get the first opened window instead of the last opened window.
    Fixed bug where delete would delete between cells inside a table in Firefox.
Version 4.6.7 (2017-09-18)
    Fixed bug where paste wasn't working in IOS.
    Fixed bug where the Word Count Plugin didn't count some mathematical operators correctly.
    Fixed bug where inserting a list in a table caused the cell to expand in height.
    Fixed bug where pressing enter in a list located inside of a table deleted list items instead of inserting new list item.
    Fixed bug where copy and pasting table cells produced inconsistent results.
    Fixed bug where initializing an editor with an ID of 'length' would throw an exception.
    Fixed bug where it was possible to split a non merged table cell.
    Fixed bug where copy and pasting a list with a very specific selection into another list would produce a nested list.
    Fixed bug where copy and pasting ordered lists sometimes produced unordered lists.
    Fixed bug where padded elements inside other elements would be treated as empty.
    Added some missing translations to Image, Link and Help plugins.
    Fixed so you can resize images inside a figure element.
    Fixed bug where an inline TinyMCE editor initialized on a table did not set selection on load in Chrome.
    Fixed the positioning of the inlite toolbar when the target element wasn't big enough to fit the toolbar.
Version 4.6.6 (2017-08-30)
    Fixed so that notifications wrap long text content instead of bleeding outside the notification element.
    Fixed so the content_style css is added after the skin and custom stylesheets.
    Fixed bug where it wasn't possible to remove a table with the Cut button.
    Fixed bug where the center format wasn't getting the same font size as the other formats in the format preview.
    Fixed bug where the wordcount plugin wasn't counting hyphenated words correctly.
    Fixed bug where all content pasted into the editor was added to the end of the editor.
    Fixed bug where enter keydown on list item selection only deleted content and didn't create a new line.
    Fixed bug where destroying the editor while the content css was still loading caused error notifications on Firefox.
    Fixed bug where undoing cut operation in IE11 left some unwanted html in the editor content.
    Fixed bug where enter keydown would throw an error in IE11.
    Fixed bug where duplicate instances of an editor were added to the editors array when using the createEditor API.
    Fixed bug where the formatter applied formats on the wrong content when spellchecker was activated.
    Fixed bug where switching formats would reset font size on child nodes.
    Fixed bug where the table caption element weren't always the first descendant to the table tag.
    Fixed bug where pasting some content into the editor on chrome some newlines were removed.
    Fixed bug where it wasn't possible to remove a list if a list item was a table element.
    Fixed bug where copy/pasting partial selections of tables wouldn't produce a proper table.
    Fixed bug where the searchreplace plugin could not find consecutive spaces.
    Fixed bug where background color wasn't applied correctly on some partially selected contents.
Version 4.6.5 (2017-08-02)
    Added new inline_boundaries_selector that allows you to specify the elements that should have boundaries.
    Added new local upload feature this allows the user to upload images directly from the image dialog.
    Added a new api for providing meta data for plugins. It will show up in the help dialog if it's provided.
    Fixed so that the notifications created by the notification manager are more screen reader accessible.
    Fixed bug where changing the list format on multiple selected lists didn't change all of the lists.
    Fixed bug where the nonbreaking plugin would insert multiple undo levels when pressing the tab key.
    Fixed bug where delete/backspace wouldn't render a caret when all editor contents where deleted.
    Fixed bug where delete/backspace wouldn't render a caret if the deleted element was a single contentEditable false element.
    Fixed bug where the wordcount plugin wouldn't count words correctly if word where typed after applying a style format.
    Fixed bug where the wordcount plugin would count mathematical formulas as multiple words for example 1+1=2.
    Fixed bug where formatting of triple clicked blocks on Chrome/Safari would result in styles being added outside the visual selection.
    Fixed bug where paste would add the contents to the end of the editor area when inline mode was used.
    Fixed bug where toggling off bold formatting on text entered in a new paragraph would add an extra line break.
    Fixed bug where autolink plugin would only produce a link on every other consecutive link on Firefox.
    Fixed bug where it wasn't possible to select all contents if the content only had one pre element.
    Fixed bug where sizzle would produce lagging behavior on some sites due to repaints caused by feature detection.
    Fixed bug where toggling off inline formats wouldn't include the space on selected contents with leading or trailing spaces.
    Fixed bug where the cut operation in UI wouldn't work in Chrome.
    Fixed bug where some legacy editor initialization logic would throw exceptions about editor settings not being defined.
    Fixed bug where it wasn't possible to apply text color to links if they where part of a non collapsed selection.
    Fixed bug where an exception would be thrown if the user selected a video element and then moved the focus outside the editor.
    Fixed bug where list operations didn't work if there where block elements inside the list items.
    Fixed bug where applying block formats to lists wrapped in block elements would apply to all elements in that wrapped block.
Version 4.6.4 (2017-06-13)
    Fixed bug where the editor would move the caret when clicking on the scrollbar next to a content editable false block.
    Fixed bug where the text color select dropdowns wasn't placed correctly when they didn't fit the width of the screen.
    Fixed bug where the default editor line height wasn't working for mixed font size contents.
    Fixed bug where the content css files for inline editors were loaded multiple times for multiple editor instances.
    Fixed bug where the initial value of the font size/font family dropdowns wasn't displayed.
    Fixed bug where the I18n api was not supporting arrays as the translation replacement values.
    Fixed bug where chrome would display "The given range isn't in document." errors for invalid ranges passed to setRng.
    Fixed bug where the compat3x plugin wasn't working since the global tinymce references wasn't resolved correctly.
    Fixed bug where the preview plugin wasn't encoding the base url passed into the iframe contents producing a xss bug.
    Fixed bug where the dom parser/serializer wasn't handling some special elements like noframes, title and xmp.
    Fixed bug where the dom parser/serializer wasn't handling cdata sections with comments inside.
    Fixed bug where the editor would scroll to the top of the editable area if a dialog was closed in inline mode.
    Fixed bug where the link dialog would not display the right rel value if rel_list was configured.
    Fixed bug where the context menu would select images on some platforms but not others.
    Fixed bug where the filenames of images were not retained on dragged and drop into the editor from the desktop.
    Fixed bug where the paste plugin would misrepresent newlines when pasting plain text and having forced_root_block configured.
    Fixed so that the error messages for the imagetools plugin is more human readable.
    Fixed so the internal validate setting for the parser/serializer can't be set from editor initialization settings.
Version 4.6.3 (2017-05-30)
    Fixed bug where the arrow keys didn't work correctly when navigating on nested inline boundary elements.
    Fixed bug where delete/backspace didn't work correctly on nested inline boundary elements.
    Fixed bug where image editing didn't work on subsequent edits of the same image.
    Fixed bug where charmap descriptions wouldn't properly wrap if they exceeded the width of the box.
    Fixed bug where the default image upload handler only accepted 200 as a valid http status code.
    Fixed so rel on target=_blank links gets forced with only noopener instead of both noopener and noreferrer.
Version 4.6.2 (2017-05-23)
    Fixed bug where the SaxParser would run out of memory on very large documents.
    Fixed bug with formatting like font size wasn't applied to del elements.
    Fixed bug where various api calls would be throwing exceptions if they where invoked on a removed editor instance.
    Fixed bug where the branding position would be incorrect if the editor was inside a hidden tab and then later showed.
    Fixed bug where the color levels feature in the imagetools dialog wasn't working properly.
    Fixed bug where imagetools dialog wouldn't pre-load images from CORS domains, before trying to prepare them for editing.
    Fixed bug where the tab key would move the caret to the next table cell if being pressed inside a list inside a table.
    Fixed bug where the cut/copy operations would loose parent context like the current format etc.
    Fixed bug with format preview not working on invalid elements excluded by valid_elements.
    Fixed bug where blocks would be merged in incorrect order on backspace/delete.
    Fixed bug where zero length text nodes would cause issues with the undo logic if there where iframes present.
    Fixed bug where the font size/family select lists would throw errors if the first node was a comment.
    Fixed bug with csp having to allow local script evaluation since it was used to detect global scope.
    Fixed bug where CSP required a relaxed option for javascript: URLs in unsupported legacy browsers.
    Fixed bug where a fake caret would be rendered for td with the contenteditable=false.
    Fixed bug where typing would be blocked on IE 11 when within a nested contenteditable=true/false structure.
Version 4.6.1 (2017-05-10)
    Added configuration option to list plugin to disable tab indentation.
    Fixed bug where format change on very specific content could cause the selection to change.
    Fixed bug where TinyMCE could not be lazyloaded through jquery integration.
    Fixed bug where entities in style attributes weren't decoded correctly on paste in webkit.
    Fixed bug where fontsize_formats option had been renamed incorrectly.
    Fixed bug with broken backspace/delete behaviour between contenteditable=false blocks.
    Fixed bug where it wasn't possible to backspace to the previous line with the inline boundaries functionality turned on.
    Fixed bug where is wasn't possible to move caret left and right around a linked image with the inline boundaries functionality turned on.
    Fixed bug where pressing enter after/before hr element threw exception. Patch contributed bradleyke.
    Fixed so the CSS in the visualblocks plugin doesn't overwrite background color. Patch contributed by Christian Rank.
    Fixed bug where multibyte characters weren't encoded correctly. Patch contributed by James Tarkenton.
    Fixed bug where shift-click to select within contenteditable=true fields wasn't working.
Version 4.6.0 (2017-05-04)
    Dropped support for IE 8-10 due to market share and lack of support from Microsoft. See tinymce docs for details.
    Added an inline boundary caret position feature that makes it easier to type at the beginning/end of links/code elements.
    Added a help plugin that adds a button and a dialog showing the editor shortcuts and loaded plugins.
    Added an inline_boundaries option that allows you to disable the inline boundary feature if it's not desired.
    Added a new ScrollIntoView event that allows you to override the default scroll to element behavior.
    Added role and aria- attributes as valid elements in the default valid elements config.
    Added new internal flag for PastePreProcess/PastePostProcess this is useful to know if the paste was coming from an external source.
    Added new ignore function to UndoManager this works similar to transact except that it doesn't add an undo level by default.
    Fixed so that urls gets retained for images when being edited. This url is then passed on to the upload handler.
    Fixed so that the editors would be initialized on readyState interactive instead of complete.
    Fixed so that the init event of the editor gets fired once all contentCSS files have been properly loaded.
    Fixed so that width/height of the editor gets taken from the textarea element if it's explicitly specified in styles.
    Fixed so that keep_styles set to false no longer clones class/style from the previous paragraph on enter.
    Fixed so that the default line-height is 1.2em to avoid zwnbsp characters from producing text rendering glitches on Windows.
    Fixed so that loading errors of content css gets presented by a notification message.
    Fixed so figure image elements can be linked when selected this wraps the figure image in a anchor element.
    Fixed bug where it wasn't possible to copy/paste rows with colspans by using the table copy/paste feature.
    Fixed bug where the protect setting wasn't properly applied to header/footer parts when using the fullpage plugin.
    Fixed bug where custom formats that specified upper case element names where not applied correctly.
    Fixed bug where some screen readers weren't reading buttons due to an aria specific fix for IE 8.
    Fixed bug where cut wasn't working correctly on iOS due to it's clipboard API not working correctly.
    Fixed bug where Edge would paste div elements instead of paragraphs when pasting plain text.
    Fixed bug where the textpattern plugin wasn't dealing with trailing punctuations correctly.
    Fixed bug where image editing would some times change the image format from jpg to png.
    Fixed bug where some UI elements could be inserted into the toolbar even if they where not registered.
    Fixed bug where it was possible to click the TD instead of the character in the character map and that caused an exception.
    Fixed bug where the font size/font family dropdowns would sometimes show an incorrect value due to css not being loaded in time.
    Fixed bug with the media plugin inserting undefined instead of retaining size when media_dimensions was set to false.
    Fixed bug with deleting images when forced_root_blocks where set to false.
    Fixed bug where input focus wasn't properly handled on nested content editable elements.
    Fixed bug where Chrome/Firefox would throw an exception when selecting images due to recent change of setBaseAndExtent support.
    Fixed bug where malformed blobs would throw exceptions now they are simply ignored.
    Fixed bug where backspace/delete wouldn't work properly in some cases where all contents was selected in WebKit.
    Fixed bug with Angular producing errors since it was expecting events objects to be patched with their custom properties.
    Fixed bug where the formatter would apply formatting to spellchecker errors now all bogus elements are excluded.
    Fixed bug with backspace/delete inside table caption elements wouldn't behave properly on IE 11.
    Fixed bug where typing after a contenteditable false inline element could move the caret to the end of that element.
    Fixed bug where backspace before/after contenteditable false blocks wouldn't properly remove the right element.
    Fixed bug where backspace before/after contenteditable false inline elements wouldn't properly empty the current block element.
    Fixed bug where vertical caret navigation with a custom line-height would sometimes match incorrect positions.
    Fixed bug with paste on Edge where character encoding wasn't handled properly due to a browser bug.
    Fixed bug with paste on Edge where extra fragment data was inserted into the contents when pasting.
    Fixed bug with pasting contents when having a whole block element selected on WebKit could cause WebKit spans to appear.
    Fixed bug where the visualchars plugin wasn't working correctly showing invisible nbsp characters.
    Fixed bug where browsers would hang if you tried to load some malformed html contents.
    Fixed bug where the init call promise wouldn't resolve if the specified selector didn't find any matching elements.
    Fixed bug where the Schema isValidChild function was case sensitive.
Version 4.5.3 (2017-02-01)
    Added keyboard navigation for menu buttons when the menu is in focus.
    Added api to the list plugin for setting custom classes/attributes on lists.
    Added validation for the anchor plugin input field according to W3C id naming specifications.
    Fixed bug where media placeholders were removed after resize with the forced_root_block setting set to false.
    Fixed bug where deleting selections with similar sibling nodes sometimes deleted the whole document.
    Fixed bug with inlite theme where several toolbars would appear scrolling when more than one instance of the editor was in use.
    Fixed bug where the editor would throw error with the fontselect plugin on hidden editor instances in Firefox.
    Fixed bug where the background color would not stretch to the font size.
    Fixed bug where font size would be removed when changing background color.
    Fixed bug where the undomanager trimmed away whitespace between nodes on undo/redo.
    Fixed bug where media_dimensions=false in media plugin caused the editor to throw an error.
    Fixed bug where IE was producing font/u elements within links on paste.
    Fixed bug where some button tooltips were broken when compat3x was in use.
    Fixed bug where backspace/delete/typeover would remove the caption element.
    Fixed bug where powerspell failed to function when compat3x was enabled.
    Fixed bug where it wasn't possible to apply sub/sup on text with large font size.
    Fixed bug where pre tags with spaces weren't treated as content.
    Fixed bug where Meta+A would select the entire document instead of all contents in nested ce=true elements.
Version 4.5.2 (2017-01-04)
    Added missing keyboard shortcut description for the underline menu item in the format menu.
    Fixed bug where external blob urls wasn't properly handled by editor upload logic. Patch contributed by David Oviedo.
    Fixed bug where urls wasn't treated as a single word by the wordcount plugin.
    Fixed bug where nbsp characters wasn't treated as word delimiters by the wordcount plugin.
    Fixed bug where editor instance wasn't properly passed to the format preview logic. Patch contributed by NullQuery.
    Fixed bug where the fake caret wasn't hidden when you moved selection to a cE=false element.
    Fixed bug where it wasn't possible to edit existing code sample blocks.
    Fixed bug where it wasn't possible to delete editor contents if the selection included an empty block.
    Fixed bug where the formatter wasn't expanding words on some international characters. Patch contributed by Martin Larochelle.
    Fixed bug where the open link feature wasn't working correctly on IE 11.
    Fixed bug where enter before/after a cE=false block wouldn't properly padd the paragraph with an br element.
    Fixed so font size and font family select boxes always displays a value by using the runtime style as a fallback.
    Fixed so missing plugins will be logged to console as warnings rather than halting the initialization of the editor.
    Fixed so splitbuttons become normal buttons in advlist plugin if styles are empty. Patch contributed by René Schleusner.
    Fixed so you can multi insert rows/cols by selecting table cells and using insert rows/columns.
Version 4.5.1 (2016-12-07)
    Fixed bug where the lists plugin wouldn't initialize without the advlist plugins if served from cdn.
    Fixed bug where selectors with "*" would cause the style format preview to throw an error.
    Fixed bug with toggling lists off on lists with empty list items would throw an error.
    Fixed bug where editing images would produce non existing blob uris.
    Fixed bug where the offscreen toc selection would be treated as the real toc element.
    Fixed bug where the aria level attribute for element path would have an incorrect start index.
    Fixed bug where the offscreen selection of cE=false that where very wide would be shown onscreen. Patch contributed by Steven Bufton.
    Fixed so the default_link_target gets applied to links created by the autolink plugin.
    Fixed so that the name attribute gets removed by the anchor plugin if editing anchors.
Version 4.5.0 (2016-11-23)
    Added new toc plugin allows you to insert table of contents based on editor headings.
    Added new auto complete menu to all url fields. Adds history, link to anchors etc.
    Added new sidebar api that allows you to add custom sidebar panels and buttons to toggle these.
    Added new insert menu button that allows you to have multiple insert functions under the same menu button.
    Added new open link feature to ctrl+click, alt+enter and context menu.
    Added new media_embed_handler option to allow the media plugin to be populated with custom embeds.
    Added new support for editing transparent images using the image tools dialog.
    Added new images_reuse_filename option to allow filenames of images to be retained for upload.
    Added new security feature where links with target="_blank" will by default get rel="noopener noreferrer".
    Added new allow_unsafe_link_target to allow you to opt-out of the target="_blank" security feature.
    Added new style_formats_autohide option to automatically hide styles based on context.
    Added new codesample_content_css option to specify where the code sample prism css is loaded from.
    Added new support for Japanese/Chinese word count following the unicode standards on this.
    Added new fragmented undo levels this dramatically reduces flicker on contents with iframes.
    Added new live previews for complex elements like table or lists.
    Fixed bug where it wasn't possible to properly tab between controls in a dialog with a disabled form item control.
    Fixed bug where firefox would generate a rectangle on elements produced after/before a cE=false elements.
    Fixed bug with advlist plugin not switching list element format properly in some edge cases.
    Fixed bug where col/rowspans wasn't correctly computed by the table plugin in some cases.
    Fixed bug where the table plugin would thrown an error if object_resizing was disabled.
    Fixed bug where some invalid markup would cause issues when running in XHTML mode. Patch contributed by Charles Bourasseau.
    Fixed bug where the fullscreen class wouldn't be removed properly when closing dialogs.
    Fixed bug where the PastePlainTextToggle event wasn't fired by the paste plugin when the state changed.
    Fixed bug where table the row type wasn't properly updated in table row dialog. Patch contributed by Matthias Balmer.
    Fixed bug where select all and cut wouldn't place caret focus back to the editor in WebKit. Patch contributed by Daniel Jalkut.
    Fixed bug where applying cell/row properties to multiple cells/rows would reset other unchanged properties.
    Fixed bug where some elements in the schema would have redundant/incorrect children.
    Fixed bug where selector and target options would cause issues if used together.
    Fixed bug where drag/drop of images from desktop on chrome would thrown an error.
    Fixed bug where cut on WebKit/Blink wouldn't add an undo level.
    Fixed bug where IE 11 would scroll to the cE=false elements when they where selected.
    Fixed bug where keys like F5 wouldn't work when a cE=false element was selected.
    Fixed bug where the undo manager wouldn't stop the typing state when commands where executed.
    Fixed bug where unlink on wrapped links wouldn't work properly.
    Fixed bug with drag/drop of images on WebKit where the image would be deleted form the source editor.
    Fixed bug where the visual characters mode would be disabled when contents was extracted from the editor.
    Fixed bug where some browsers would toggle of formats applied to the caret when clicking in the editor toolbar.
    Fixed bug where the custom theme function wasn't working correctly.
    Fixed bug where image option for custom buttons required you to have icon specified as well.
    Fixed bug where the context menu and contextual toolbars would be visible at the same time and sometimes overlapping.
    Fixed bug where the noneditable plugin would double wrap elements when using the noneditable_regexp option.
    Fixed bug where tables would get padding instead of margin when you used the indent button.
    Fixed bug where the charmap plugin wouldn't properly insert non breaking spaces.
    Fixed bug where the color previews in color input boxes wasn't properly updated.
    Fixed bug where the list items of previous lists wasn't merged in the right order.
    Fixed bug where it wasn't possible to drag/drop inline-block cE=false elements on IE 11.
    Fixed bug where some table cell merges would produce incorrect rowspan/colspan.
    Fixed so the font size of the editor defaults to 14px instead of 11px this can be overridden by custom css.
    Fixed so wordcount is debounced to reduce cpu hogging on larger texts.
    Fixed so tinymce global gets properly exported as a module when used with some module bundlers.
    Fixed so it's possible to specify what css properties you want to preview on specific formats.
    Fixed so anchors are contentEditable=false while within the editor.
    Fixed so selected contents gets wrapped in a inline code element by the codesample plugin.
    Fixed so conditional comments gets properly stripped independent of case. Patch contributed by Georgii Dolzhykov.
    Fixed so some escaped css sequences gets properly handled. Patch contributed by Georgii Dolzhykov.
    Fixed so notifications with the same message doesn't get displayed at the same time.
    Fixed so F10 can be used as an alternative key to focus to the toolbar.
    Fixed various api documentation issues and typos.
    Removed layer plugin since it wasn't really ported from 3.x and there doesn't seem to be much use for it.
    Removed moxieplayer.swf from the media plugin since it wasn't used by the media plugin.
    Removed format state from the advlist plugin to be more consistent with common word processors.
Version 4.4.3 (2016-09-01)
    Fixed bug where copy would produce an exception on Chrome.
    Fixed bug where deleting lists on IE 11 would merge in correct text nodes.
    Fixed bug where deleting partial lists with indentation wouldn't cause proper normalization.
Version 4.4.2 (2016-08-25)
    Added new importcss_exclusive option to disable unique selectors per group.
    Added new group specific selector_converter option to importcss plugin.
    Added new codesample_languages option to apply custom languages to codesample plugin.
    Added new codesample_dialog_width/codesample_dialog_height options.
    Fixed bug where fullscreen button had an incorrect keyboard shortcut.
    Fixed bug where backspace/delete wouldn't work correctly from a block to a cE=false element.
    Fixed bug where smartpaste wasn't detecting links with special characters in them like tilde.
    Fixed bug where the editor wouldn't get proper focus if you clicked on a cE=false element.
    Fixed bug where it wasn't possible to copy/paste table rows that had merged cells.
    Fixed bug where merging cells could some times produce invalid col/rowspan attibute values.
    Fixed bug where getBody would sometimes thrown an exception now it just returns null if the iframe is clobbered.
    Fixed bug where drag/drop of cE=false element wasn't properly constrained to viewport.
    Fixed bug where contextmenu on Mac would collapse any selection to a caret.
    Fixed bug where rtl mode wasn't rendered properly when loading a language pack with the rtl flag.
    Fixed bug where Kamer word bounderies would be stripped from contents.
    Fixed bug where lists would sometimes render two dots or numbers on the same line.
    Fixed bug where the skin_url wasn't used by the inlite theme.
    Fixed so data attributes are ignored when comparing formats in the formatter.
    Fixed so it's possible to disable inline toolbars in the inlite theme.
    Fixed so template dialog gets resized if it doesn't fit the window viewport.
Version 4.4.1 (2016-07-26)
    Added smart_paste option to paste plugin to allow disabling the paste behavior if needed.
    Fixed bug where png urls wasn't properly detected by the smart paste logic.
    Fixed bug where the element path wasn't working properly when multiple editor instances where used.
    Fixed bug with creating lists out of multiple paragraphs would just create one list item instead of multiple.
    Fixed bug where scroll position wasn't properly handled by the inlite theme to place the toolbar properly.
    Fixed bug where multiple instances of the editor using the inlite theme didn't render the toolbar properly.
    Fixed bug where the shortcut label for fullscreen mode didn't match the actual shortcut key.
    Fixed bug where it wasn't possible to select cE=false blocks using touch devices on for example iOS.
    Fixed bug where it was possible to select the child image within a cE=false on IE 11.
    Fixed so inserts of html containing lists doesn't merge with any existing lists unless it's a paste operation.
Version 4.4.0 (2016-06-30)
    Added new inlite theme this is a more lightweight inline UI.
    Added smarter paste logic that auto detects urls in the clipboard and inserts images/links based on that.
    Added a better image resize algorithm for better image quality in the imagetools plugin.
    Fixed bug where it wasn't possible to drag/dropping cE=false elements on FF.
    Fixed bug where backspace/delete before/after a cE=false block would produce a new paragraph.
    Fixed bug where list style type css property wasn't preserved when indenting lists.
    Fixed bug where merging of lists where done even if the list style type was different.
    Fixed bug where the image_dataimg_filter function wasn't used when pasting images.
    Fixed bug where nested editable within a non editable element would cause scroll on focus in Chrome.
    Fixed so invalid targets for inline mode is blocked on initialization. We only support elements that can have children.
Version 4.3.13 (2016-06-08)
    Added characters with a diacritical mark to charmap plugin. Patch contributed by Dominik Schilling.
    Added better error handling if the image proxy service would produce errors.
    Fixed issue with pasting list items into list items would produce nested list rather than a merged list.
    Fixed bug where table selection could get stuck in selection mode for inline editors.
    Fixed bug where it was possible to place the caret inside the resize grid elements.
    Fixed bug where it wasn't possible to place in elements horizontally adjacent cE=false blocks.
    Fixed bug where multiple notifications wouldn't be properly placed on screen.
    Fixed bug where multiple editor instance of the same id could be produces in some specific integrations.
Version 4.3.12 (2016-05-10)
    Fixed bug where focus calls couldn't be made inside the editors PostRender event handler.
    Fixed bug where some translations wouldn't work as expected due to a bug in editor.translate.
    Fixed bug where the node change event could fire with a node out side the root of the editor.
    Fixed bug where Chrome wouldn't properly present the keyboard paste clipboard details when paste was clicked.
    Fixed bug where merged cells in tables couldn't be selected from right to left.
    Fixed bug where insert row wouldn't properly update a merged cells rowspan property.
    Fixed bug where the color input boxes preview field wasn't properly set on initialization.
    Fixed bug where IME composition inside table cells wouldn't work as expected on IE 11.
    Fixed so all shadow dom support is under and experimental flag due to flaky browser support.
Version 4.3.11 (2016-04-25)
    Fixed bug where it wasn't possible to insert empty blocks though the API unless they where padded.
    Fixed bug where you couldn't type the Euro character on Windows.
    Fixed bug where backspace/delete from a cE=false element to a text block didn't work properly.
    Fixed bug where the text color default grid would render incorrectly.
    Fixed bug where the codesample plugin wouldn't load the css in the editor for multiple editors.
    Fixed so the codesample plugin textarea gets focused by default.
Version 4.3.10 (2016-04-12)
    Fixed bug where the key "y" on WebKit couldn't be entered due to conflict with keycode for F10 on keypress.
Version 4.3.9 (2016-04-12)
    Added support for focusing the contextual toolbars using keyboard.
    Added keyboard support for slider UI controls. You can no increase/decrease using arrow keys.
    Added url pattern matching for Dailymotion to media plugin. Patch contributed by Bertrand Darbon.
    Added body_class to template plugin preview. Patch contributed by Milen Petrinski.
    Added options to better override textcolor pickers with custom colors. Patch contributed by Xavier Boubert.
    Added visual arrows to inline contextual toolbars so that they point to the element being active.
    Fixed so toolbars for tables or other larger elements get better positioned below the scrollable viewport.
    Fixed bug where it was possible to click links inside cE=false blocks.
    Fixed bug where event targets wasn't properly handled in Safari Technical Preview.
    Fixed bug where drag/drop text in FF 45 would make the editor caret invisible.
    Fixed bug where the remove state wasn't properly set on editor instances when detected as clobbered.
    Fixed bug where offscreen selection of some cE=false elements would render onscreen. Patch contributed by Steven Bufton
    Fixed bug where enter would clone styles out side the root on editors inside a span. Patch contributed by ChristophKaser.
    Fixed bug where drag/drop of images into the editor didn't work correctly in FF.
    Fixed so the first item in panels for the imagetools dialog gets proper keyboard focus.
    Changed the Meta+Shift+F shortcut to Ctrl+Shift+F since Czech, Slovak, Polish languages used the first one for input.
Version 4.3.8 (2016-03-15)
    Fixed bug where inserting HR at the end of a block element would produce an extra empty block.
    Fixed bug where links would be clickable when readonly mode was enabled.
    Fixed bug where the formatter would normalize to the wrong node on very specific content.
    Fixed bug where some nested list items couldn't be indented properly.
    Fixed bug where links where clickable in the preview dialog.
    Fixed so the alt attribute doesn't get padded with an empty value by default.
    Fixed so nested alignment works more correctly. You will now alter the alignment to the closest block parent.
Version 4.3.7 (2016-03-02)
    Fixed bug where incorrect icons would be rendered for imagetools edit and color levels.
    Fixed bug where navigation using arrow keys inside a SelectBox didn't move up/down.
    Fixed bug where the visualblocks plugin would render borders round internal UI elements.
Version 4.3.6 (2016-03-01)
    Added new paste_remember_plaintext_info option to allow a global disable of the plain text mode notification.
    Added new PastePlainTextToggle event that fires when plain text mode toggles on/off.
    Fixed bug where it wasn't possible to select media elements since the drag logic would snap it to mouse cursor.
    Fixed bug where it was hard to place the caret inside nested cE=true elements when the outer cE=false element was focused.
    Fixed bug where editors wouldn't properly initialize if both selector and mode where used.
    Fixed bug where IME input inside table cells would switch the IME off.
    Fixed bug where selection inside the first table cell would cause the whole table cell to get selected.
    Fixed bug where error handling of images being uploaded wouldn't properly handle faulty statuses.
    Fixed bug where inserting contents before a HR would cause an exception to be thrown.
    Fixed bug where copy/paste of Excel data would be inserted as an image.
    Fixed caret position issues with copy/paste of inline block cE=false elements.
    Fixed issues with various menu item focus bugs in Chrome. Where the focused menu bar item wasn't properly blurred.
    Fixed so the notifications have a solid background since it would be hard to read if there where text under it.
    Fixed so notifications gets animated similar to the ones used by dialogs.
    Fixed so larger images that gets pasted is handled better.
    Fixed so the window close button is more uniform on various platform and also increased it's hit area.
Version 4.3.5 (2016-02-11)
    Npm version bump due to package not being fully updated.
Version 4.3.4 (2016-02-11)
    Added new OpenWindow/CloseWindow events that gets fired when windows open/close.
    Added new NewCell/NewRow events that gets fired when table cells/rows are created.
    Added new Promise return value to tinymce.init makes it easier to handle initialization.
    Removed the jQuery version the jQuery plugin is now moved into the main package.
    Removed jscs from build process since eslint can now handle code style checking.
    Fixed various bugs with drag/drop of contentEditable:false elements.
    Fixed bug where deleting of very specific nested list items would result in an odd list.
    Fixed bug where lists would get merged with adjacent lists outside the editable inline root.
    Fixed bug where MS Edge would crash when closing a dialog then clicking a menu item.
    Fixed bug where table cell selection would add undo levels.
    Fixed bug where table cell selection wasn't removed when inline editor where removed.
    Fixed bug where table cell selection wouldn't work properly on nested tables.
    Fixed bug where table merge menu would be available when merging between thead and tbody.
    Fixed bug where table row/column resize wouldn't get properly removed when the editor was removed.
    Fixed bug where Chrome would scroll to the editor if there where a empty hash value in document url.
    Fixed bug where the cache suffix wouldn't work correctly with the importcss plugin.
    Fixed bug where selection wouldn't work properly on MS Edge on Windows Phone 10.
    Fixed so adjacent pre blocks gets joined into one pre block since that seems like the user intent.
    Fixed so events gets properly dispatched in shadow dom. Patch provided by Nazar Mokrynskyi.
Version 4.3.3 (2016-01-14)
    Added new table_resize_bars configuration setting.  This setting allows you to disable the table resize bars.
    Added new beforeInitialize event to tinymce.util.XHR lets you modify XHR properties before open. Patch contributed by Brent Clintel.
    Added new autolink_pattern setting to autolink plugin. Enables you to override the default autolink formats. Patch contributed by Ben Tiedt.
    Added new charmap option that lets you override the default charmap of the charmap plugin.
    Added new charmap_append option that lets you add new characters to the default charmap of the charmap plugin.
    Added new insertCustomChar event that gets fired when a character is inserted by the charmap plugin.
    Fixed bug where table cells started with a superfluous &nbsp; in IE10+.
    Fixed bug where table plugin would retain all BR tags when cells were merged.
    Fixed bug where media plugin would strip underscores from youtube urls.
    Fixed bug where IME input would fail on IE 11 if you typed within a table.
    Fixed bug where double click selection of a word would remove the space before the word on insert contents.
    Fixed bug where table plugin would produce exceptions when hovering tables with invalid structure.
    Fixed bug where fullscreen wouldn't scroll back to it's original position when untoggled.
    Fixed so the template plugins templates setting can be a function that gets a callback that can provide templates.
Version 4.3.2 (2015-12-14)
    Fixed bug where the resize bars for table cells were not affected by the object_resizing property.
    Fixed bug where the contextual table toolbar would appear incorrectly if TinyMCE was initialized inline inside a table.
    Fixed bug where resizing table cells did not fire a node change event or add an undo level.
    Fixed bug where double click selection of text on IE 11 wouldn't work properly.
    Fixed bug where codesample plugin would incorrectly produce br elements inside code elements.
    Fixed bug where media plugin would strip dashes from youtube urls.
    Fixed bug where it was possible to move the caret into the table resize bars.
    Fixed bug where drag/drop into a cE=false element was possible on IE.
Version 4.3.1 (2015-11-30)
    Fixed so it's possible to disable the table inline toolbar by setting it to false or an empty string.
    Fixed bug where it wasn't possible to resize some tables using the drag handles.
    Fixed bug where unique id:s would clash for multiple editor instances and cE=false selections.
    Fixed bug where the same plugin could be initialized multiple times.
    Fixed bug where the table inline toolbars would be displayed at the same time as the image toolbars.
    Fixed bug where the table selection rect wouldn't be removed when selecting another control element.
Version 4.3.0 (2015-11-23)
    Added new table column/row resize support. Makes it a lot more easy to resize the columns/rows in a table.
    Added new table inline toolbar. Makes it easier to for example add new rows or columns to a table.
    Added new notification API. Lets you display floating notifications to the end user.
    Added new codesample plugin that lets you insert syntax highlighted pre elements into the editor.
    Added new image_caption to images. Lets you create images with captions using a HTML5 figure/figcaption elements.
    Added new live previews of embeded videos. Lets you play the video right inside the editor.
    Added new setDirty method and "dirty" event to the editor. Makes it easier to track the dirty state change.
    Added new setMode method to Editor instances that lets you dynamically switch between design/readonly.
    Added new core support for contentEditable=false elements within the editor overrides the browsers broken behavior.
    Rewrote the noneditable plugin to use the new contentEditable false core logic.
    Fixed so the dirty state doesn't set to false automatically when the undo index is set to 0.
    Fixed the Selection.placeCaretAt so it works better on IE when the coordinate is between paragraphs.
    Fixed bug where data-mce-bogus="all" element contents where counted by the word count plugin.
    Fixed bug where contentEditable=false elements would be indented by the indent buttons.
    Fixed bug where images within contentEditable=false would be selected in WebKit on mouse click.
    Fixed bug in DOMUntils split method where the replacement parameter wouldn't work on specific cases.
    Fixed bug where the importcss plugin would import classes from the skin content css file.
    Fixed so all button variants have a wrapping span for it's text to make it easier to skin.
    Fixed so it's easier to exit pre block using the arrow keys.
    Fixed bug where listboxes with fix widths didn't render correctly.
Version 4.2.8 (2015-11-13)
    Fixed bug where it was possible to delete tables as the inline root element if all columns where selected.
    Fixed bug where the UI buttons active state wasn't properly updated due to recent refactoring of that logic.
Version 4.2.7 (2015-10-27)
    Fixed bug where backspace/delete would remove all formats on the last paragraph character in WebKit/Blink.
    Fixed bug where backspace within a inline format element with a bogus caret container would move the caret.
    Fixed bug where backspace/delete on selected table cells wouldn't add an undo level.
    Fixed bug where script tags embedded within the editor could sometimes get a mce- prefix prepended to them
    Fixed bug where validate: false option could produce an error to be thrown from the Serialization step.
    Fixed bug where inline editing of a table as the root element could let the user delete that table.
    Fixed bug where inline editing of a table as the root element wouldn't properly handle enter key.
    Fixed bug where inline editing of a table as the root element would normalize the selection incorrectly.
    Fixed bug where inline editing of a list as the root element could let the user delete that list.
    Fixed bug where inline editing of a list as the root element could let the user split that list.
    Fixed bug where resize handles would be rendered on editable root elements such as table.
Version 4.2.6 (2015-09-28)
    Added capability to set request headers when using XHRs.
    Added capability to upload local images automatically default delay is set to 30 seconds after editing images.
    Added commands ids mceEditImage, mceAchor and mceMedia to be avaiable from execCommand.
    Added Edge browser to saucelabs grunt task. Patch contributed by John-David Dalton.
    Fixed bug where blob uris not produced by tinymce would produce HTML invalid markup.
    Fixed bug where selection of contents of a nearly empty editor in Edge would sometimes fail.
    Fixed bug where color styles woudln't be retained on copy/paste in Blink/Webkit.
    Fixed bug where the table plugin would throw an error when inserting rows after a child table.
    Fixed bug where the template plugin wouldn't handle functions as variable replacements.
    Fixed bug where undo/redo sometimes wouldn't work properly when applying formatting collapsed ranges.
    Fixed bug where shift+delete wouldn't do a cut operation on Blink/WebKit.
    Fixed bug where cut action wouldn't properly store the before selection bookmark for the undo level.
    Fixed bug where backspace in side an empty list element on IE would loose editor focus.
    Fixed bug where the save plugin wouldn't enable the buttons when a change occurred.
    Fixed bug where Edge wouldn't initialize the editor if a document.domain was specified.
    Fixed bug where enter key before nested images would sometimes not properly expand the previous block.
    Fixed bug where the inline toolbars wouldn't get properly hidden when blurring the editor instance.
    Fixed bug where Edge would paste Chinese characters on some Windows 10 installations.
    Fixed bug where IME would loose focus on IE 11 due to the double trailing br bug fix.
    Fixed bug where the proxy url in imagetools was incorrect. Patch contributed by Wong Ho Wang.
Version 4.2.5 (2015-08-31)
    Added fullscreen capability to embedded youtube and vimeo videos.
    Fixed bug where the uploadImages call didn't work on IE 10.
    Fixed bug where image place holders would be uploaded by uploadImages call.
    Fixed bug where images marked with bogus would be uploaded by the uploadImages call.
    Fixed bug where multiple calls to uploadImages would result in decreased performance.
    Fixed bug where pagebreaks were editable to imagetools patch contributed by Rasmus Wallin.
    Fixed bug where the element path could cause too much recursion exception.
    Fixed bug for domains containing ".min". Patch contributed by Loïc Février.
    Fixed so validation of external links to accept a number after www. Patch contributed by Victor Carvalho.
    Fixed so the charmap is exposed though execCommand. Patch contributed by Matthew Will.
    Fixed so that the image uploads are concurrent for improved performance.
    Fixed various grammar problems in inline documentation. Patches provided by nikolas.
Version 4.2.4 (2015-08-17)
    Added picture as a valid element to the HTML 5 schema. Patch contributed by Adam Taylor.
    Fixed bug where contents would be duplicated on drag/drop within the same editor.
    Fixed bug where floating/alignment of images on Edge wouldn't work properly.
    Fixed bug where it wasn't possible to drag images on IE 11.
    Fixed bug where image selection on Edge would sometimes fail.
    Fixed bug where contextual toolbars icons wasn't rendered properly when using the toolbar_items_size.
    Fixed bug where searchreplace dialog doesn't get prefilled with the selected text.
    Fixed bug where fragmented matches wouldn't get properly replaced by the searchreplace plugin.
    Fixed bug where enter key wouldn't place the caret if was after a trailing space within an inline element.
    Fixed bug where the autolink plugin could produce multiple links for the same text on Gecko.
    Fixed bug where EditorUpload could sometimes throw an exception if the blob wasn't found.
    Fixed xss issues with media plugin not properly filtering out some script attributes.
Version 4.2.3 (2015-07-30)
    Fixed bug where image selection wasn't possible on Edge due to incompatible setBaseAndExtend API.
    Fixed bug where image blobs urls where not properly destroyed by the imagetools plugin.
    Fixed bug where keyboard shortcuts wasn't working correctly on IE 8.
    Fixed skin issue where the borders of panels where not visible on IE 8.
Version 4.2.2 (2015-07-22)
    Fixed bug where float panels were not being hidden on inline editor blur when fixed_toolbar_container config option was in use.
    Fixed bug where combobox states wasn't properly updated if contents where updated without keyboard.
    Fixed bug where pasting into textbox or combobox would move the caret to the end of text.
    Fixed bug where removal of bogus span elements before block elements would remove whitespace between nodes.
    Fixed bug where repositioning of inline toolbars where async and producing errors if the editor was removed from DOM to early. Patch by iseulde.
    Fixed bug where element path wasn't working correctly. Patch contributed by iseulde.
    Fixed bug where menus wasn't rendered correctly when custom images where added to a menu. Patch contributed by Naim Hammadi.
Version 4.2.1 (2015-06-29)
    Fixed bug where back/forward buttons in the browser would render blob images as broken images.
    Fixed bug where Firefox would throw regexp to big error when replacing huge base64 chunks.
    Fixed bug rendering issues with resize and context toolbars not being placed properly until next animation frame.
    Fixed bug where the rendering of the image while cropping would some times not be centered correctly.
    Fixed bug where listbox items with submenus would me selected as active.
    Fixed bug where context menu where throwing an error when rendering.
    Fixed bug where resize both option wasn't working due to resent addClass API change. Patch contributed by Jogai.
    Fixed bug where a hideAll call for container rendered inline toolbars would throw an error.
    Fixed bug where onclick event handler on combobox could cause issues if element.id was a function by some polluting libraries.
    Fixed bug where listboxes wouldn't get proper selected sub menu item when using link_list or image_list.
    Fixed so the UI controls are as wide as 4.1.x to avoid wrapping controls in toolbars.
    Fixed so the imagetools dialog is adaptive for smaller screen sizes.
Version 4.2.0 (2015-06-25)
    Added new flat default skin to make the UI more modern.
    Added new imagetools plugin, lets you crop/resize and apply filters to images.
    Added new contextual toolbars support to the API lets you add floating toolbars for specific CSS selectors.
    Added new promise feature fill as tinymce.util.Promise.
    Added new built in image upload feature lets you upload any base64 encoded image within the editor as files.
    Fixed bug where resize handles would appear in the right position in the wrong editor when switching between resizable content in different inline editors.
    Fixed bug where tables would not be inserted in inline mode due to previous float panel fix.
    Fixed bug where floating panels would remain open when focus was lost on inline editors.
    Fixed bug where cut command on Chrome would thrown a browser security exception.
    Fixed bug where IE 11 sometimes would report an incorrect size for images in the image dialog.
    Fixed bug where it wasn't possible to remove inline formatting at the end of block elements.
    Fixed bug where it wasn't possible to delete table cell contents when cell selection was vertical.
    Fixed bug where table cell wasn't emptied from block elements if delete/backspace where pressed in empty cell.
    Fixed bug where cmd+shift+arrow didn't work correctly on Firefox mac when selecting to start/end of line.
    Fixed bug where removal of bogus elements would sometimes remove whitespace between nodes.
    Fixed bug where the resize handles wasn't updated when the main window was resized.
    Fixed so script elements gets removed by default to prevent possible XSS issues in default config implementations.
    Fixed so the UI doesn't need manual reflows when using non native layout managers.
    Fixed so base64 encoded images doesn't slow down the editor on modern browsers while editing.
    Fixed so all UI elements uses touch events to improve mobile device support.
    Removed the touch click quirks patch for iOS since it did more harm than good.
    Removed the non proportional resize handles since. Unproportional resize can still be done by holding the shift key.
Version 4.1.10 (2015-05-05)
    Fixed bug where plugins loaded with compat3x would sometimes throw errors when loading using the jQuery version.
    Fixed bug where extra empty paragraphs would get deleted in WebKit/Blink due to recent Quriks fix.
    Fixed bug where the editor wouldn't work properly on IE 12 due to some required browser sniffing.
    Fixed bug where formatting shortcut keys where interfering with Mac OS X screenshot keys.
    Fixed bug where the caret wouldn't move to the next/previous line boundary on Cmd+Left/Right on Gecko.
    Fixed bug where it wasn't possible to remove formats from very specific nested contents.
    Fixed bug where undo levels wasn't produced when typing letters using the shift or alt+ctrl modifiers.
    Fixed bug where the dirty state wasn't properly updated when typing using the shift or alt+ctrl modifiers.
    Fixed bug where an error would be thrown if an autofocused editor was destroyed quickly after its initialization. Patch provided by thorn0.
    Fixed issue with dirty state not being properly updated on redo operation.
    Fixed issue with entity decoder not handling incorrectly written numeric entities.
    Fixed issue where some PI element values wouldn't be properly encoded.
Version 4.1.9 (2015-03-10)
    Fixed bug where indentation wouldn't work properly for non list elements.
    Fixed bug with image plugin not pulling the image dimensions out correctly if a custom document_base_url was used.
    Fixed bug where ctrl+alt+[1-9] would conflict with the AltGr+[1-9] on Windows. New shortcuts is ctrl+shift+[1-9].
    Fixed bug with removing formatting on nodes in inline mode would sometimes include nodes outside the editor body.
    Fixed bug where extra nbsp:s would be inserted when you replaced a word surrounded by spaces using insertContent.
    Fixed bug with pasting from Google Docs would produce extra strong elements and line feeds.
Version 4.1.8 (2015-03-05)
    Added new html5 sizes attribute to img elements used together with srcset.
    Added new elementpath option that makes it possible to disable the element path but keep the statusbar.
    Added new option table_style_by_css for the table plugin to set table styling with css rather than table attributes.
    Added new link_assume_external_targets option to prompt the user to prepend http:// prefix if the supplied link does not contain a protocol prefix.
    Added new image_prepend_url option to allow a custom base path/url to be added to images.
    Added new table_appearance_options option to make it possible to disable some options.
    Added new image_title option to make it possible to alter the title of the image, disabled by default.
    Fixed bug where selection starting from out side of the body wouldn't produce a proper selection range on IE 11.
    Fixed bug where pressing enter twice before a table moves the cursor in the table and causes a javascript error.
    Fixed bug where advanced image styles were not respected.
    Fixed bug where the less common Shift+Delete didn't produce a proper cut operation on WebKit browsers.
    Fixed bug where image/media size constrain logic would produce NaN when handling non number values.
    Fixed bug where internal classes where removed by the removeformat command.
    Fixed bug with creating links table cell contents with a specific selection would throw a exceptions on WebKit/Blink.
    Fixed bug where valid_classes option didn't work as expected according to docs. Patch provided by thorn0.
    Fixed bug where jQuery plugin would patch the internal methods multiple times. Patch provided by Drew Martin.
    Fixed bug where backspace key wouldn't delete the current selection of newly formatted content.
    Fixed bug where type over of inline formatting elements wouldn't properly keep the format on WebKit/Blink.
    Fixed bug where selection needed to be properly normalized on modern IE versions.
    Fixed bug where Command+Backspace didn't properly delete the whole line of text but the previous word.
    Fixed bug where UI active states wheren't properly updated on IE if you placed caret within the current range.
    Fixed bug where delete/backspace on WebKit/Blink would remove span elements created by the user.
    Fixed bug where delete/backspace would produce incorrect results when deleting between two text blocks with br elements.
    Fixed bug where captions where removed when pasting from MS Office.
    Fixed bug where lists plugin wouldn't properly remove fully selected nested lists.
    Fixed bug where the ttf font used for icons would throw an warning message on Gecko on Mac OS X.
    Fixed a bug where applying a color to text did not update the undo/redo history.
    Fixed so shy entities gets displayed when using the visualchars plugin.
    Fixed so removeformat removes ins/del by default since these might be used for strikethough.
    Fixed so multiple language packs can be loaded and added to the global I18n data structure.
    Fixed so transparent color selection gets treated as a normal color selection. Patch contributed by Alexander Hofbauer.
    Fixed so it's possible to disable autoresize_overflow_padding, autoresize_bottom_margin options by setting them to false.
    Fixed so the charmap plugin shows the description of the character in the dialog. Patch contributed by Jelle Hissink.
    Removed address from the default list of block formats since it tends to be missused.
    Fixed so the pre block format is called preformatted to make it more verbose.
    Fixed so it's possible to context scope translation strings this isn't needed most of the time.
    Fixed so the max length of the width/height input fields of the media dialog is 5 instead of 3.
    Fixed so drag/dropped contents gets properly processed by paste plugin since it's basically a paste. Patch contributed by Greg Fairbanks.
    Fixed so shortcut keys for headers is ctrl+alt+[1-9] instead of ctrl+[1-9] since these are for switching tabs in the browsers.
    Fixed so "u" doesn't get converted into a span element by the legacy input filter. Since this is now a valid HTML5 element.
    Fixed font families in order to provide appropriate web-safe fonts.
Version 4.1.7 (2014-11-27)
    Added HTML5 schema support for srcset, source and picture. Patch contributed by mattheu.
    Added new cache_suffix setting to enable cache busting by producing unique urls.
    Added new paste_convert_word_fake_lists option to enable users to disable the fake lists convert logic.
    Fixed so advlist style changes adds undo levels for each change.
    Fixed bug where WebKit would sometimes produce an exception when the autolink plugin where looking for URLs.
    Fixed bug where IE 7 wouldn't be rendered properly due to aggressive css compression.
    Fixed bug where DomQuery wouldn't accept window as constructor element.
    Fixed bug where the color picker in 3.x dialogs wouldn't work properly. Patch contributed by Callidior.
    Fixed bug where the image plugin wouldn't respect the document_base_url.
    Fixed bug where the jQuery plugin would fail to append to elements named array prototype names.
Version 4.1.6 (2014-10-08)
    Fixed bug with clicking on the scrollbar of the iframe would cause a JS error to be thrown.
    Fixed bug where null would produce an exception if you passed it to selection.setRng.
    Fixed bug where Ctrl/Cmd+Tab would indent the current list item if you switched tabs in the browser.
    Fixed bug where pasting empty cells from Excel would result in a broken table.
    Fixed bug where it wasn't possible to switch back to default list style type.
    Fixed issue where the select all quirk fix would fire for other modifiers than Ctrl/Cmd combinations.
    Replaced jake with grunt since it is more mainstream and has better plugin support.
Version 4.1.5 (2014-09-09)
    Fixed bug where sometimes the resize rectangles wouldn't properly render on images on WebKit/Blink.
    Fixed bug in list plugin where delete/backspace would merge empty LI elements in lists incorrectly.
    Fixed bug where empty list elements would result in empty LI elements without it's parent container.
    Fixed bug where backspace in empty caret formatted element could produce an type error exception of Gecko.
    Fixed bug where lists pasted from word with a custom start index above 9 wouldn't be properly handled.
    Fixed bug where tabfocus plugin would tab out of the editor instance even if the default action was prevented.
    Fixed bug where tabfocus wouldn't tab properly to other adjacent editor instances.
    Fixed bug where the DOMUtils setStyles wouldn't properly removed or update the data-mce-style attribute.
    Fixed bug where dialog select boxes would be placed incorrectly if document.body wasn't statically positioned.
    Fixed bug where pasting would sometimes scroll to the top of page if the user was using the autoresize plugin.
    Fixed bug where caret wouldn't be properly rendered by Chrome when clicking on the iframes documentElement.
    Fixed so custom images for menubutton/splitbutton can be provided. Patch contributed by Naim Hammadi.
    Fixed so the default action of windows closing can be prevented by blocking the default action of the close event.
    Fixed so nodeChange and focus of the editor isn't automatically performed when opening sub dialogs.
Version 4.1.4 (2014-08-21)
    Added new media_filter_html option to media plugin that blocks any conditional comments, scripts etc within a video element.
    Added new content_security_policy option allows you to set custom policy for iframe contents. Patch contributed by Francois Chagnon.
    Fixed bug where activate/deactivate events wasn't firing properly when switching between editors.
    Fixed bug where placing the caret on iOS was difficult due to a WebKit bug with touch events.
    Fixed bug where the resize helper wouldn't render properly on older IE versions.
    Fixed bug where resizing images inside tables on older IE versions would sometimes fail depending mouse position.
    Fixed bug where editor.insertContent would produce an exception when inserting select/option elements.
    Fixed bug where extra empty paragraphs would be produced if block elements where inserted inside span elements.
    Fixed bug where the spellchecker menu item wouldn't be properly checked if spell checking was started before it was rendered.
    Fixed bug where the DomQuery filter function wouldn't remove non elements from collection.
    Fixed bug where document with custom document.domain wouldn't properly render the editor.
    Fixed bug where IE 8 would throw exception when trying to enter invalid color values into colorboxes.
    Fixed bug where undo manager could incorrectly add an extra undo level when custom resize handles was removed.
    Fixed bug where it wouldn't be possible to alter cell properties properly on table cells on IE 8.
    Fixed so the color picker button in table dialog isn't shown unless you include the colorpicker plugin or add your own custom color picker.
    Fixed so activate/deactivate events fire when windowManager opens a window since.
    Fixed so the table advtab options isn't separated by an underscore to normalize naming with image_advtab option.
    Fixed so the table cell dialog has proper padding when the advanced tab in disabled.
Version 4.1.3 (2014-07-29)
    Added event binding logic to tinymce.util.XHR making it possible to override headers and settings before any request is made.
    Fixed bug where drag events wasn't fireing properly on older IE versions since the event handlers where bound to document.
    Fixed bug where drag/dropping contents within the editor on IE would force the contents into plain text mode even if it was internal content.
    Fixed bug where IE 7 wouldn't open menus properly due to a resize bug in the browser auto closing them immediately.
    Fixed bug where the DOMUtils getPos logic wouldn't produce a valid coordinate inside the body if the body was positioned non static.
    Fixed bug where the element path and format state wasn't properly updated if you had the wordcount plugin enabled.
    Fixed bug where a comment at the beginning of source would produce an exception in the formatter logic.
    Fixed bug where setAttrib/getAttrib on null would throw exception together with any hooked attributes like style.
    Fixed bug where table sizes wasn't properly retained when copy/pasting on WebKit/Blink.
    Fixed bug where WebKit/Blink would produce colors in RGB format instead of the forced HEX format when deleting contents.
    Fixed bug where the width attribute wasn't updated on tables if you changed the size inside the table dialog.
    Fixed bug where control selection wasn't properly handled when the caret was placed directly after an image.
    Fixed bug where selecting the contents of table cells using the selection.select method wouldn't place the caret properly.
    Fixed bug where the selection state for images wasn't removed when placing the caret right after an image on WebKit/Blink.
    Fixed bug where all events wasn't properly unbound when and editor instance was removed or destroyed by some external innerHTML call.
    Fixed bug where it wasn't possible or very hard to select images on iOS when the onscreen keyboard was visible.
    Fixed so auto_focus can take a boolean argument this will auto focus the last initialized editor might be useful for single inits.
    Fixed so word auto detect lists logic works better for faked lists that doesn't have specific markup.
    Fixed so nodeChange gets fired on mouseup as it used to before 4.1.1 we optimized that event to fire less often.
    Removed the finish menu item from spellchecker menu since it's redundant you can stop spellchecking by toggling menu item or button.
Version 4.1.2 (2014-07-15)
    Added offset/grep to DomQuery class works basically the same as it's jQuery equivalent.
    Fixed bug where backspace/delete or setContent with an empty string would remove header data when using the fullpage plugin.
    Fixed bug where tinymce.remove with a selector not matching any editors would remove all editors.
    Fixed bug where resizing of the editor didn't work since the theme was calling setStyles instead of setStyle.
    Fixed bug where IE 7 would fail to append html fragments to iframe document when using DomQuery.
    Fixed bug where the getStyle DOMUtils method would produce an exception if it was called with null as it's element.
    Fixed bug where the paste plugin would remove the element if the none of the paste_webkit_styles rules matched the current style.
    Fixed bug where contextmenu table items wouldn't work properly on IE since it would some times fire an incorrect selection change.
    Fixed bug where the padding/border values wasn't used in the size calculation for the body size when using autoresize. Patch contributed by Matt Whelan.
    Fixed bug where conditional word comments wouldn't be properly removed when pasting plain text.
    Fixed bug where resizing would sometime fail on IE 11 when the mouseup occurred inside the resizable element.
    Fixed so the iframe gets initialized without any inline event handlers for better CSP support. Patch contributed by Matt Whelan.
    Fixed so the tinymce.dom.Sizzle is the latest version of sizzle this resolves the document context bug.
Version 4.1.1 (2014-07-08)
    Fixed bug where pasting plain text on some WebKit versions would result in an empty line.
    Fixed bug where resizing images inside tables on IE 11 wouldn't work properly.
    Fixed bug where IE 11 would sometimes throw "Invalid argument" exception when editor contents was set to an empty string.
    Fixed bug where document.activeElement would throw exceptions on IE 9 when that element was hidden or removed from dom.
    Fixed bug where WebKit/Blink sometimes produced br elements with the Apple-interchange-newline class.
    Fixed bug where table cell selection wasn't properly removed when copy/pasting table cells.
    Fixed bug where pasting nested list items from Word wouldn't produce proper semantic nested lists.
    Fixed bug where right clicking using the contextmenu plugin on WebKit/Blink on Mac OS X would select the target current word or line.
    Fixed bug where it wasn't possible to alter table cell properties on IE 8 using the context menu.
    Fixed bug where the resize helper wouldn't be correctly positioned on older IE versions.
    Fixed bug where fullpage plugin would produce an error if you didn't specify a doctype encoding.
    Fixed bug where anchor plugin would get the name/id of the current element even if it wasn't anchor element.
    Fixed bug where visual aids for tables wouldn't be properly disabled when changing the border size.
    Fixed bug where some control selection events wasn't properly fired on older IE versions.
    Fixed bug where table cell selection on older IE versions would prevent resizing of images.
    Fixed bug with paste_data_images paste option not working properly on modern IE versions.
    Fixed bug where custom elements with underscores in the name wasn't properly parsed/serialized.
    Fixed bug where applying inline formats to nested list elements would produce an incorrect formatting result.
    Fixed so it's possible to hide items from elements path by using preventDefault/stopPropagation.
    Fixed so inline mode toolbar gets rendered right aligned if the editable element positioned to the documents right edge.
    Fixed so empty inline elements inside empty block elements doesn't get removed if configured to be kept intact.
    Fixed so DomQuery parentsUntil/prevUntil/nextUntil supports selectors/elements/filters etc.
    Fixed so legacyoutput plugin overrides fontselect and fontsizeselect controls and handles font elements properly.
Version 4.1.0 (2014-06-18)
    Added new file_picker_callback option to replace the old file_browser_callback the latter will still work though.
    Added new custom colors to textcolor plugin will be displayed if a color picker is provided also shows the latest colors.
    Added new color_picker_callback option to enable you to add custom color pickers to the editor.
    Added new advanced tabs to table/cell/row dialogs to enable you to select colors for border/background.
    Added new colorpicker plugin that lets you select colors from a hsv color picker.
    Added new tinymce.util.Color class to handle color parsing and converting.
    Added new colorpicker UI widget element lets you add a hsv color picker to any form/window.
    Added new textpattern plugin that allows you to use markdown like text patterns to format contents.
    Added new resize helper element that shows the current width & height while resizing.
    Added new "once" method to Editor and EventDispatcher enables since callback execution events.
    Added new jQuery like class under tinymce.dom.DomQuery it's exposed on editor instances (editor.$) and globally under (tinymce.$).
    Fixed so the default resize method for images are proportional shift/ctrl can be used to make an unproportional size.
    Fixed bug where the image_dimensions option of the image plugin would cause exceptions when it tried to update the size.
    Fixed bug where table cell dialog class field wasn't properly updated when editing an a table cell with an existing class.
    Fixed bug where Safari on Mac would produce webkit-fake-url for pasted images so these are now removed.
    Fixed bug where the nodeChange event would get fired before the selection was changed when clicking inside the current selection range.
    Fixed bug where valid_classes option would cause exception when it removed internal prefixed classes like mce-item-.
    Fixed bug where backspace would cause navigation in IE 8 on an inline element and after a caret formatting was applied.
    Fixed so placeholder images produced by the media plugin gets selected when inserted/edited.
    Fixed so it's possible to drag in images when the paste_data_images option is enabled. Might be useful for mail clients.
    Fixed so images doesn't get a width/height applied if the image_dimensions option is set to false useful for responsive contents.
    Fixed so it's possible to pass in an optional arguments object for the nodeChanged function to be passed to all nodechange event listeners.
    Fixed bug where media plugin embed code didn't update correctly.<|MERGE_RESOLUTION|>--- conflicted
+++ resolved
@@ -1,10 +1,7 @@
 Version 5.1.4 (TBD)
-<<<<<<< HEAD
-    Fixed visualchars converting HTML like text to DOM elements in certain cases #TINY-4507
-=======
     Fixed the `legacyoutput` plugin registering legacy formats after init, causing legacy content to be stripped on the initial load #TINY-4447
     Fixed search and replace not cycling through results when using special characters #TINY-4506
->>>>>>> f482a38d
+    Fixed visualchars converting HTML like text to DOM elements in certain cases #TINY-4507
 Version 5.1.3 (2019-12-04)
     Fixed sticky toolbar not undocking when fullscreen mode is activated #TINY-4390
     Fixed the "Current Window" target not applying when updating links using the link dialog #TINY-4063
