import { Pipeline } from '@ephox/agar';
<<<<<<< HEAD
import { UnitTest } from '@ephox/bedrock-client';
=======
import { UnitTest } from '@ephox/bedrock';
import { document } from '@ephox/dom-globals';
>>>>>>> 7ba4761d
import { LegacyUnit } from '@ephox/mcagar';
import { Element, Hierarchy } from '@ephox/sugar';
import FontInfo from 'tinymce/core/fmt/FontInfo';

UnitTest.asynctest('browser.tinymce.core.fmt.FontInfoTest', function (success, failure) {
  const suite = LegacyUnit.createSuite();

  const assertComputedFontProp = function (fontProp, html, path, expected) {
    const div = document.createElement('div');
    const fontGetProp = fontProp === 'fontSize' ? FontInfo.getFontSize : FontInfo.getFontFamily;

    document.body.appendChild(div);
    div.style[fontProp] = expected;
    div.innerHTML = html;
    const elm = Hierarchy.follow(Element.fromDom(div), path).getOrDie('oh no! ' + path.toString() + '  path was bad');
    const actual = fontGetProp(div, elm.dom());
    LegacyUnit.equal(
      actual,
      expected,
      'Doesn\'t match the expected computed runtime style'
    );
    div.parentNode.removeChild(div);
  };

  const assertSpecificFontProp = function (fontProp, html, path, expected) {
    const div = document.createElement('div');
    const fontGetProp = fontProp === 'fontSize' ? FontInfo.getFontSize : FontInfo.getFontFamily;

    document.body.appendChild(div);
    div.innerHTML = html;
    const elm = Hierarchy.follow(Element.fromDom(div), path).getOrDie('oh no! ' + path.toString() + '  path was bad');
    const actual = fontGetProp(div, elm.dom());
    LegacyUnit.equal(
      actual,
      expected,
      'Doesn\'t match the expected specific element style'
    );
    div.parentNode.removeChild(div);
  };

  suite.test('toPt', function () {
    LegacyUnit.equal(FontInfo.toPt('10px'), '8pt');
    LegacyUnit.equal(FontInfo.toPt('10px', 1), '7.5pt');
    LegacyUnit.equal(FontInfo.toPt('11px'), '8pt');
    LegacyUnit.equal(FontInfo.toPt('12px'), '9pt');
    LegacyUnit.equal(FontInfo.toPt('13px', 2), '9.75pt');
    LegacyUnit.equal(FontInfo.toPt('13px', 1), '9.8pt');
    LegacyUnit.equal(FontInfo.toPt('14px'), '11pt');
    LegacyUnit.equal(FontInfo.toPt('36px'), '27pt');
  });

  suite.test('getFontSize', function () {
    assertComputedFontProp('fontSize', '<mark></mark>', [0], '10px');
    assertComputedFontProp('fontSize', '<span><mark></mark></span>', [0, 0], '10px');
    assertSpecificFontProp('fontSize', '<mark style="font-size: 10px"></mark>', [0], '10px');
    assertSpecificFontProp('fontSize', '<mark style="font-size: 14px"></mark>', [0], '14px');
    assertSpecificFontProp('fontSize', '<mark style="font-size: 14pt"></mark>', [0], '14pt');
    assertSpecificFontProp('fontSize', '<mark style="font-size: 14em"></mark>', [0], '14em');
    assertSpecificFontProp('fontSize', '<span style="font-size: 10px"><mark></mark></span>', [0, 0], '10px');
    assertSpecificFontProp('fontSize', '<span style="font-size: 14px"><mark></mark></span>', [0, 0], '14px');
    assertSpecificFontProp('fontSize', '<span style="font-size: 10px"><span><mark></mark></span></span>', [0, 0, 0], '10px');
    assertSpecificFontProp('fontSize', '<span style="font-size: 14px"><span><mark></mark></span></span>', [0, 0, 0], '14px');
    assertSpecificFontProp('fontSize', '<font size="2"></font>', [0], '2');
    assertSpecificFontProp('fontSize', '<font size="4"><mark></mark></font>', [0, 0], '4');
  });

  suite.test('getFontFamily', function () {
    assertComputedFontProp('fontFamily', '<mark></mark>', [0], 'Arial,Verdana');
    assertComputedFontProp('fontFamily', '<span><mark></mark></span>', [0, 0], 'Arial,Helvetica,Verdana');
    assertSpecificFontProp('fontFamily', '<mark style="font-family: Arial, Verdana"></mark>', [0], 'Arial,Verdana');
    assertSpecificFontProp('fontFamily', '<mark style="font-family: Comic Sans MS"></mark>', [0], 'Comic Sans MS');
    assertSpecificFontProp('fontFamily', '<mark style="font-family: Arial, Helvetica, Verdana"></mark>', [0], 'Arial,Helvetica,Verdana');
    assertSpecificFontProp('fontFamily', '<span style="font-family: Arial, Verdana"><mark></mark></span>', [0, 0], 'Arial,Verdana');
    assertSpecificFontProp(
      'fontFamily',
      '<span style="font-family: Arial, Helvetica, Verdana"><mark></mark></span>',
      [0, 0],
      'Arial,Helvetica,Verdana'
    );
    assertSpecificFontProp(
      'fontFamily',
      '<span style="font-family: Arial, Verdana"><span><mark></mark></span>',
      [0, 0, 0],
      'Arial,Verdana'
    );
    assertSpecificFontProp(
      'fontFamily',
      '<span style="font-family: Arial, Helvetica, Verdana"><span><mark></mark></span></span>',
      [0, 0, 0],
      'Arial,Helvetica,Verdana'
    );
    assertSpecificFontProp('fontFamily', '<font face="Comic Sans MS"></font>', [0], 'Comic Sans MS');
    assertSpecificFontProp('fontFamily', '<font face="Arial, Verdana"><mark></mark></font>', [0, 0], 'Arial,Verdana');
  });

  suite.asyncTest('getFontFamily should always return string even if display: none (firefox specific bug)', function (_, done) {
    const iframe = document.createElement('iframe');
    iframe.style.display = 'none';
    document.body.appendChild(iframe);

    iframe.addEventListener('load', function () {
      const fontFamily = FontInfo.getFontFamily(iframe.contentDocument.body, iframe.contentDocument.body.firstChild);
      LegacyUnit.equal(typeof fontFamily, 'string', 'Should always be a string');
      iframe.parentNode.removeChild(iframe);

      done();
    }, false);

    iframe.contentDocument.open();
    iframe.contentDocument.write('<html><body><p>a</p></body></html>');
    iframe.contentDocument.close();
  });

  suite.asyncTest('getFontFamily should return a string when run on element in removed iframe', function (_, done, die) {
    const iframe = document.createElement('iframe');
    iframe.style.display = 'none';
    document.body.appendChild(iframe);

    iframe.addEventListener('load', function () {
      const body = iframe.contentDocument.body;
      const firstChildElement = iframe.contentDocument.body.firstChild;

      iframe.parentNode.removeChild(iframe);

      try {
        const fontFamily = FontInfo.getFontFamily(body, firstChildElement);
        LegacyUnit.equal(typeof fontFamily, 'string', 'Should return a string');
        done();
      } catch (error) {
        die('getFontFamily did not return a string');
      }
    }, false);

    iframe.contentDocument.open();
    iframe.contentDocument.write('<html><body><p>a</p></body></html>');
    iframe.contentDocument.close();
  });

  suite.test('comments should always return empty string', function () {
    assertComputedFontProp('fontFamily', '<!-- comment -->', [0], '');
    assertComputedFontProp('fontSize', '<!-- comment -->', [0], '');
    assertSpecificFontProp('fontFamily', '<!-- comment -->', [0], '');
    assertSpecificFontProp('fontSize', '<!-- comment -->', [0], '');
  });

  suite.test('should not throw error when passed in element without parent', () => {
    const rootDiv = document.createElement('div');
    const element = document.createElement('p');

    const actual = FontInfo.getFontSize(rootDiv, element);

    LegacyUnit.equal('string', typeof actual, 'should return always string');
  });

  Pipeline.async({}, suite.toSteps({}), function () {
    success();
  }, failure);
});<|MERGE_RESOLUTION|>--- conflicted
+++ resolved
@@ -1,10 +1,6 @@
 import { Pipeline } from '@ephox/agar';
-<<<<<<< HEAD
 import { UnitTest } from '@ephox/bedrock-client';
-=======
-import { UnitTest } from '@ephox/bedrock';
 import { document } from '@ephox/dom-globals';
->>>>>>> 7ba4761d
 import { LegacyUnit } from '@ephox/mcagar';
 import { Element, Hierarchy } from '@ephox/sugar';
 import FontInfo from 'tinymce/core/fmt/FontInfo';
