<<<<<<< HEAD
import { Pipeline } from '@ephox/agar';
import { UnitTest } from '@ephox/bedrock-client';
import { document, Element, HTMLIFrameElement, HTMLLinkElement, window } from '@ephox/dom-globals';
import { LegacyUnit } from '@ephox/mcagar';
=======
import { Assert, UnitTest } from '@ephox/bedrock-client';
import { document, Element, HTMLIFrameElement, HTMLLinkElement, HTMLMetaElement, window } from '@ephox/dom-globals';
import Env from 'tinymce/core/api/Env';
>>>>>>> 443aa30d
import DOMUtils from 'tinymce/core/api/dom/DOMUtils';
import Env from 'tinymce/core/api/Env';
import Schema from 'tinymce/core/api/html/Schema';
import Tools from 'tinymce/core/api/util/Tools';
import * as HtmlUtils from '../../module/test/HtmlUtils';
import { Testable } from '@ephox/dispute';

const DOM = DOMUtils(document, { keep_values: true, schema: Schema() });

<<<<<<< HEAD
  suite.test('parseStyle', function () {
    DOM.add(document.body, 'div', { id : 'test' });

    const dom = DOMUtils(document, { hex_colors : true, keep_values : true, url_converter(u) {
=======
UnitTest.test('DOMUtils.parseStyle', () => {
  let dom;

  DOM.add(document.body, 'div', { id: 'test' });

  dom = DOMUtils(document, {
    hex_colors: true, keep_values: true, url_converter(u) {
>>>>>>> 443aa30d
      return 'X' + u + 'Y';
    }
  });

  Assert.eq('incorrect parsing', 'border: 1px solid red; color: green;', dom.serializeStyle(dom.parseStyle('border: 1px solid red; color: green')));

  Assert.eq('incorrect parsing', 'border: 1px solid #00ffff; color: green;', dom.serializeStyle(dom.parseStyle('border: 1px solid rgb(0, 255, 255); color: green')));

  Assert.eq('incorrect parsing', 'border: 1px solid red;', dom.serializeStyle(
    dom.parseStyle('border-top: 1px solid red; border-left: 1px solid red; border-bottom: 1px solid red; border-right: 1px solid red;')
  ));

  Assert.eq('incorrect parsing', 'border: 1pt none black;', dom.serializeStyle(
    dom.parseStyle('border-width: 1pt 1pt 1pt 1pt; border-style: none none none none; border-color: black black black black;')
  ));

  Assert.eq('incorrect parsing', 'border-width: 1pt 4pt 2pt 3pt; border-style: solid dashed dotted none; border-color: black red green blue;', dom.serializeStyle(
    dom.parseStyle('border-width: 1pt 4pt 2pt 3pt; border-style: solid dashed dotted none; border-color: black red green blue;')
  ));

  Assert.eq('incorrect parsing', `background: transparent url('Xtest.gifY');`, dom.serializeStyle(dom.parseStyle('background: transparent url(test.gif);')));

  Assert.eq('incorrect parsing', `background: transparent url('Xhttp://www.site.com/test.gif?a=1&b=2Y');`, dom.serializeStyle(dom.parseStyle('background: transparent url(http://www.site.com/test.gif?a=1&b=2);')));

  dom.setHTML('test', '<span id="test2" style="   margin-left: 1px;    margin-top: 1px;   margin-right: 1px;   margin-bottom: 1px   "></span>');
  Assert.eq('incorrect attribute value', 'margin: 1px;', dom.getAttrib('test2', 'style'));

  dom.setHTML('test', '<span id="test2" style="background-image: url(test.gif);"></span>');
  Assert.eq('incorrect attribute value', `background-image: url('Xtest.gifY');`, dom.getAttrib('test2', 'style'));

  // dom.get('test').innerHTML = '<span id="test2" style="border: 1px solid #00ff00"></span>';
  // equal(dom.getAttrib('test2', 'style'), Env.ue && !window.getSelection ?
  // 'border: #00ff00 1px solid;' : 'border: 1px solid #00ff00;'); // IE has a separate output

  dom.get('test').innerHTML = '<span id="test2" style="background-image: url(http://www.site.com/test.gif);"></span>';
  Assert.eq('incorrect attribute value', `background-image: url('Xhttp://www.site.com/test.gifY');`, dom.getAttrib('test2', 'style'));

  DOM.remove('test');
});

UnitTest.test('DOMUtils.addClass', () => {
  DOM.add(document.body, 'div', { id: 'test' });

  DOM.get('test').className = '';
  DOM.addClass('test', 'abc');
  Assert.eq('incorrect classname', 'abc', DOM.get('test').className);

  DOM.addClass('test', '123');
  Assert.eq('incorrect classname', 'abc 123', DOM.get('test').className);

  DOM.get('test').innerHTML = '<span id="test2"></span><span id="test3"></span><span id="test4"></span>';
  DOM.addClass(DOM.select('span', 'test'), 'abc');
  Assert.eq('incorrect classname', 'abc', DOM.get('test2').className);
  Assert.eq('incorrect classname', 'abc', DOM.get('test3').className);
  Assert.eq('incorrect classname', 'abc', DOM.get('test4').className);
  DOM.get('test').innerHTML = '';

  DOM.remove('test');
});

UnitTest.test('DOMUtils.removeClass', () => {
  DOM.add(document.body, 'div', { id: 'test' });

  DOM.get('test').className = 'abc 123 xyz';
  DOM.removeClass('test', '123');
  Assert.eq('incorrect classname', 'abc xyz', DOM.get('test').className);

  DOM.get('test').innerHTML = (
    '<span id="test2" class="test1"></span><span id="test3" class="test test1 test"></span><span id="test4" class="test1 test"></span>'
  );
  DOM.removeClass(DOM.select('span', 'test'), 'test1');
  Assert.eq('incorrect classname', '', DOM.get('test2').className);
  Assert.eq('incorrect classname', 'test test', DOM.get('test3').className);
  Assert.eq('incorrect classname', 'test', DOM.get('test4').className);

  DOM.get('test').innerHTML = '<span id="test2" class="test"></span>';
  DOM.removeClass('test2', 'test');
  Assert.eq('incorrect classname', '<span id="test2"></span>', HtmlUtils.normalizeHtml(DOM.get('test').innerHTML));

  DOM.remove('test');
});

UnitTest.test('DOMUtils.hasClass', () => {
  DOM.add(document.body, 'div', { id: 'test' });

<<<<<<< HEAD
  suite.test('create', function () {
    const e = DOM.create('span', { class : 'abc 123' }, 'content <b>abc</b>');
=======
  DOM.get('test').className = 'abc 123 xyz';
  Assert.eq('incorrect hasClass result', true, DOM.hasClass('test', 'abc'));
  Assert.eq('incorrect hasClass result', true, DOM.hasClass('test', '123'));
  Assert.eq('incorrect hasClass result', true, DOM.hasClass('test', 'xyz'));
  Assert.eq('incorrect hasClass result', false, DOM.hasClass('test', 'aaa'));

  DOM.get('test').className = 'abc';
  Assert.eq('incorrect hasClass result', true, DOM.hasClass('test', 'abc'));
>>>>>>> 443aa30d

  DOM.get('test').className = 'aaa abc';
  Assert.eq('incorrect hasClass result', true, DOM.hasClass('test', 'abc'));

  DOM.get('test').className = 'abc aaa';
  Assert.eq('incorrect hasClass result', true, DOM.hasClass('test', 'abc'));

  DOM.remove('test');
});

UnitTest.test('DOMUtils.add', () => {
  let e;

  DOM.add(document.body, 'div', { id: 'test' });

  DOM.add('test', 'span', { class: 'abc 123' }, 'content <b>abc</b>');
  e = DOM.get('test').getElementsByTagName('span')[0];
  Assert.eq('incorrect className', 'abc 123', e.className);
  Assert.eq('incorrect innerHTML', 'content <b>abc</b>', e.innerHTML.toLowerCase());
  DOM.remove(e);

  DOM.add('test', 'span', { class: 'abc 123' });
  e = DOM.get('test').getElementsByTagName('span')[0];
  Assert.eq('incorrect classname', 'abc 123', e.className);
  DOM.remove(e);

  DOM.add('test', 'span');
  e = DOM.get('test').getElementsByTagName('span')[0];
  Assert.eq('incorrect nodeName', 'SPAN', e.nodeName);
  DOM.remove(e);

  DOM.get('test').innerHTML = '<span id="test2"></span><span id="test3"></span><span id="test4"></span>';
  DOM.add([ 'test2', 'test3', 'test4' ], 'span', { class: 'abc 123' });
  Assert.eq('incorrect length', 6, DOM.select('span', 'test').length);

  DOM.remove('test');
});

UnitTest.test('DOMUtils.create', () => {
  let e;

  e = DOM.create('span', { class: 'abc 123' }, 'content <b>abc</b>');

  Assert.eq('incorrect nodeName', 'SPAN', e.nodeName);
  Assert.eq('incorrect className', 'abc 123', e.className);
  Assert.eq('innerHTML was wrong', 'content <b>abc</b>', e.innerHTML.toLowerCase());
});

UnitTest.test('DOMUtils.createHTML', () => {
  Assert.eq('', '<span id="id1" class="abc 123">content <b>abc</b></span>', DOM.createHTML('span', {
    id: 'id1',
    class: 'abc 123'
  }, 'content <b>abc</b>'));
  Assert.eq('', '<span id="id1" class="abc 123" />', DOM.createHTML('span', { id: 'id1', class: 'abc 123' }));
  Assert.eq('', '<span />', DOM.createHTML('span', { id: null, class: undefined }));
  Assert.eq('', '<span />', DOM.createHTML('span'));
  Assert.eq('', '<span>content <b>abc</b></span>', DOM.createHTML('span', null, 'content <b>abc</b>'));
});

UnitTest.test('DOMUtils.uniqueId', () => {
  Assert.eq('', 'mce_0', DOM.uniqueId());
  Assert.eq('', 'mce_1', DOM.uniqueId());
  Assert.eq('', 'mce_2', DOM.uniqueId());
});

UnitTest.test('DOMUtils.showHide', () => {
  DOM.add(document.body, 'div', { id: 'test' });

  DOM.show('test');
  Assert.eq('', '', DOM.get('test').style.display);
  Assert.eq('', false, DOM.isHidden('test'));

<<<<<<< HEAD
  suite.test('setGetAttrib', function () {
    DOM.add(document.body, 'div', { id : 'test' });
=======
  DOM.hide('test');
  Assert.eq('', 'none', DOM.get('test').style.display);
  Assert.eq('', true, DOM.isHidden('test'));

  // Cleanup
  DOM.setAttrib('test', 'style', '');
>>>>>>> 443aa30d

  DOM.remove('test');
});

UnitTest.test('DOMUtils.select', () => {
  DOM.add(document.body, 'div', { id: 'test' });

  DOM.setHTML('test', '<div>test 1</div><div>test 2 <div>test 3</div></div><div>test 4</div>');
  Assert.eq('', 4, DOM.select('div', 'test').length);
  Assert.eq('', true, DOM.select('div', 'test').reverse !== undefined);

  DOM.setHTML('test', '<div class="test1 test2 test3">test 1</div><div class="test2">test 2 <div>test 3</div></div><div>test 4</div>');
  Assert.eq('', 2, DOM.select('div.test2', 'test').length);

<<<<<<< HEAD
    const dom = DOMUtils(document, { keep_values : true, url_converter(u, n) {
      return '&<>"' + u + '&<>"' + n;
    } });
=======
  DOM.setHTML('test', '<div class="test1 test2 test3">test 1</div><div class="test2">test 2 <div>test 3</div></div><div>test 4</div>');
  Assert.eq('', 1, DOM.select('div div', 'test').length); // Issue: http://bugs.webkit.org/show_bug.cgi?id=17461
  // alert(DOM.select('div div', 'test').length +","+DOM.get('test').querySelectorAll('div div').length);
>>>>>>> 443aa30d

  DOM.remove('test');
});

UnitTest.test('DOMUtils.is', () => {
  DOM.add(document.body, 'div', { id: 'test' });
  DOM.setHTML('test', '<div id="textX" class="test">test 1</div>');

  Assert.eq('', true, DOM.is(DOM.get('textX'), 'div'));
  Assert.eq('', true, DOM.is(DOM.get('textX'), 'div#textX.test'));
  Assert.eq('', false, DOM.is(DOM.get('textX'), 'div#textX2'));
  Assert.eq('', false, DOM.is(null, 'div#textX2'));

  DOM.remove('test');
});

UnitTest.test('DOMUtils.encode', () => {
  Assert.eq('', 'abc&lt;&gt;&quot;&amp;&#39;\u00e5\u00e4\u00f6', DOM.encode(`abc<>"&'\u00e5\u00e4\u00f6`));
});

UnitTest.test('DOMUtils.setGetAttrib', () => {
  let dom;

  DOM.add(document.body, 'div', { id: 'test' });

  DOM.setAttrib('test', 'class', 'test 123');
  Assert.eq('', 'test 123', DOM.getAttrib('test', 'class'));

  DOM.setAttrib('test', 'src', 'url');
  Assert.eq('', 'url', DOM.getAttrib('test', 'src'));
  Assert.eq('', 'url', DOM.getAttrib('test', 'data-mce-src'));
  Assert.eq('', '', DOM.getAttrib('test', 'abc'));

  DOM.setAttribs('test', { class: '123', title: 'abc' });
  Assert.eq('', '123', DOM.getAttrib('test', 'class'));
  Assert.eq('', 'abc', DOM.getAttrib('test', 'title'));

  DOM.setAttribs('test', {});
  Assert.eq('', '123', DOM.getAttrib('test', 'class'));
  Assert.eq('', 'abc', DOM.getAttrib('test', 'title'));

  dom = DOMUtils(document, {
    keep_values: true, url_converter(u, n) {
      return '&<>"' + u + '&<>"' + n;
    }
  });

  dom.setAttribs('test', { src: '123', href: 'abc' });
  Assert.eq('', '&<>"123&<>"src', DOM.getAttrib('test', 'src'));
  Assert.eq('', '&<>"abc&<>"href', DOM.getAttrib('test', 'href'));

  Assert.eq('', '', DOM.getAttrib(document, 'test'));
  Assert.eq('', '', DOM.getAttrib(document, 'test', ''));
  Assert.eq('', 'x', DOM.getAttrib(document, 'test', 'x'));

  DOM.remove('test');
});

UnitTest.test('DOMUtils.setGetAttrib on null', () => {
  Assert.eq('', '', DOM.getAttrib(null, 'test'));
  DOM.setAttrib(null, 'test', null);
});

UnitTest.test('DOMUtils.getAttribs', () => {
  const check = (obj, val) => {
    let count = 0;

    val = val.split(',');

    Tools.each(obj, (o) => {
      if (Tools.inArray(val, o.nodeName.toLowerCase()) !== -1 && o.specified) {
        count++;
      }
    });

    return count === obj.length;
  };

  DOM.add(document.body, 'div', { id: 'test' });

  DOM.get('test').innerHTML = '<span id="test2" class="test"></span>';
  Assert.eq('', true, check(DOM.getAttribs('test2'), 'id,class'));

  DOM.get('test').innerHTML = '<input id="test2" type="checkbox" name="test" value="1" disabled readonly checked></span>';
  Assert.eq('', true, check(DOM.getAttribs('test2'), 'id,type,name,value,disabled,readonly,checked'));

  DOM.remove('test');
});

UnitTest.test('DOMUtils.setGetStyles', () => {
  DOM.add(document.body, 'div', { id: 'test' });

  DOM.setStyle('test', 'font-size', '20px');
  Assert.eq('', '20px', DOM.getStyle('test', 'font-size'));

  DOM.setStyle('test', 'fontSize', '21px');
  Assert.eq('', '21px', DOM.getStyle('test', 'fontSize'));

  DOM.setStyles('test', { fontSize: '22px', display: 'inline' });
  Assert.eq('', '22px', DOM.getStyle('test', 'fontSize'));
  Assert.eq('', 'inline', DOM.getStyle('test', 'display'));

  DOM.setStyle('test', 'fontSize', 23);
  Assert.eq('', '23px', DOM.getStyle('test', 'fontSize'));

  DOM.setStyle('test', 'fontSize', 23);
  DOM.setStyle('test', 'fontSize', '');
  Assert.eq('', '', DOM.getStyle('test', 'fontSize'));

  DOM.setStyle('test', 'fontSize', 23);
  DOM.setStyle('test', 'fontSize', null);
  Assert.eq('', '', DOM.getStyle('test', 'fontSize'));

  DOM.setAttrib('test', 'style', '');
  Assert.eq('', 'undefined', typeof DOM.getStyle(null, 'fontSize'));

  DOM.remove('test');
});

UnitTest.test('DOMUtils.getPos', () => {
  DOM.add(document.body, 'div', { id: 'test' });

  DOM.setStyles('test', { position: 'absolute', left: 100, top: 110 });
  Assert.eq('', 100, Math.round(DOM.getPos('test').x));
  Assert.eq('', 110, Math.round(DOM.getPos('test').y));

  DOM.setAttrib('test', 'style', '');

  DOM.remove('test');
});

<<<<<<< HEAD
  suite.test('getViewPort', function () {
    const wp = DOM.getViewPort();
    LegacyUnit.equal(wp.x, 0);
    LegacyUnit.equal(wp.y, 0);
    LegacyUnit.equal(wp.w > 0, true);
    LegacyUnit.equal(wp.h > 0, true);
  });
=======
const eqNodeName = (name) => (n) => n.nodeName === name;

UnitTest.test('DOMUtils.getParent', () => {
  DOM.add(document.body, 'div', { id: 'test' });
>>>>>>> 443aa30d

  DOM.get('test').innerHTML = '<div><span>ab<a id="test2" href="">abc</a>c</span></div>';

  Assert.eq('', 'SPAN', DOM.getParent('test2', eqNodeName('SPAN')).nodeName);
  Assert.eq('', 'BODY', DOM.getParent('test2', eqNodeName('BODY')).nodeName);
  Assert.eq('', null, DOM.getParent('test2', eqNodeName('BODY'), document.body));
  Assert.eq('', null, DOM.getParent('test2', eqNodeName('X')));
  Assert.eq('', 'SPAN', DOM.getParent('test2', 'SPAN').nodeName);
  Assert.eq('', null, DOM.getParent('test2', 'body', DOM.get('test')));

  DOM.get('test').innerHTML = '';

  DOM.remove('test');
});

UnitTest.test('DOMUtils.getParents', () => {
  DOM.add(document.body, 'div', { id: 'test' });
  DOM.get('test').innerHTML = '<div><span class="test">ab<span><a id="test2" href="">abc</a>c</span></span></div>';

  Assert.eq('', 2, DOM.getParents('test2', eqNodeName('SPAN')).length);
  Assert.eq('', 2, DOM.getParents('test2', 'span').length);
  Assert.eq('', 1, DOM.getParents('test2', 'span.test').length);
  Assert.eq('', 0, DOM.getParents('test2', 'body', DOM.get('test')).length);

  DOM.remove('test');
});

UnitTest.test('DOMUtils.is', () => {
  DOM.add(document.body, 'div', { id: 'test' });
  DOM.get('test').innerHTML = '<div><span class="test">ab<span><a id="test2" href="">abc</a>c</span></span></div>';

  Assert.eq('', true, DOM.is(DOM.select('span', 'test'), 'span'));
  Assert.eq('', true, DOM.is(DOM.select('#test2', 'test'), '#test2'));

  DOM.remove('test');
});

UnitTest.test('DOMUtils.getViewPort', () => {
  let wp;

  wp = DOM.getViewPort();
  Assert.eq('', 0, wp.x);
  Assert.eq('', 0, wp.y);
  Assert.eq('', true, wp.w > 0);
  Assert.eq('', true, wp.h > 0);
});

UnitTest.test('DOMUtils.getRect', () => {
  let r;

  DOM.add(document.body, 'div', { id: 'test' });

  DOM.setStyles('test', { position: 'absolute', left: 100, top: 110, width: 320, height: 240 });
  r = DOM.getRect('test');
  Assert.eq('', 100, Math.round(r.x));
  Assert.eq('', 110, Math.round(r.y));
  Assert.eq('', 320, Math.round(r.w));
  Assert.eq('', 240, Math.round(r.h));

  DOM.setAttrib('test', 'style', '');

  DOM.get('test').innerHTML = '<div style="width:320px;height:240px"><div id="test2" style="width:50%;height:240px"></div></div>';
  r = DOM.getRect('test2');
  Assert.eq('', 160, r.w);

  DOM.remove('test');
});

UnitTest.test('DOMUtils.getSize', () => {
  let r;

  DOM.add(document.body, 'div', { id: 'test' });

  DOM.get('test').innerHTML = '<div style="width:320px;height:240px"><div id="test2" style="width:50%;height:240px"></div></div>';
  r = DOM.getSize('test2');
  Assert.eq('', 160, r.w);

  DOM.get('test').innerHTML = '<div style="width:320px;height:240px"><div id="test2" style="width:100px;height:240px"></div></div>';
  r = DOM.getSize('test2');
  Assert.eq('', 100, r.w);

  DOM.remove('test');
});

// TODO: Add test comments
UnitTest.test('DOMUtils.getNext', () => {
  DOM.add(document.body, 'div', { id: 'test' });

  DOM.get('test').innerHTML = '<strong>A</strong><span>B</span><em>C</em>';
  Assert.eq('', 'SPAN', DOM.getNext(DOM.get('test').firstChild, '*').nodeName);
  Assert.eq('', 'EM', DOM.getNext(DOM.get('test').firstChild, 'em').nodeName);
  Assert.eq('', null, DOM.getNext(DOM.get('test').firstChild, 'div'));
  Assert.eq('', null, DOM.getNext(null, 'div'));
  Assert.eq('', 'EM', DOM.getNext(DOM.get('test').firstChild, eqNodeName('EM')).nodeName);

  DOM.remove('test');
});

UnitTest.test('DOMUtils.getPrev', () => {
  DOM.add(document.body, 'div', { id: 'test' });

  DOM.get('test').innerHTML = '<strong>A</strong><span>B</span><em>C</em>';
  Assert.eq('', 'SPAN', DOM.getPrev(DOM.get('test').lastChild, '*').nodeName);
  Assert.eq('', 'STRONG', DOM.getPrev(DOM.get('test').lastChild, 'strong').nodeName);
  Assert.eq('', null, DOM.getPrev(DOM.get('test').lastChild, 'div'));
  Assert.eq('', null, DOM.getPrev(null, 'div'));
  Assert.eq('', 'STRONG', DOM.getPrev(DOM.get('test').lastChild, eqNodeName('STRONG')).nodeName);

  DOM.remove('test');
});

UnitTest.test('DOMUtils.loadCSS', () => {
  let c = 0;

  DOM.loadCSS('tinymce/dom/test.css?a=1,tinymce/dom/test.css?a=2,tinymce/dom/test.css?a=3');

  Tools.each(document.getElementsByTagName('link'), (n: HTMLLinkElement) => {
    if (n.href.indexOf('test.css?a=') !== -1 && !n.crossOrigin) {
      c++;
    }
  });

  Assert.eq('', 3, c);
});

UnitTest.test('DOMUtils.loadCSS contentCssCors enabled', () => {
  let c = 0;

  // The crossorigin attribute isn't supported in IE11
  if (Env.ie < 12) {
    return;
  }

  // Create an iframe to load in, so that we are using a different document. Otherwise DOMUtils will fallback to using the default.
  const iframe = DOM.create('iframe', { src: `javascript=''` }) as HTMLIFrameElement;
  DOM.add(document.body, iframe);

  const iframeDoc = iframe.contentWindow.document;
  iframeDoc.open();
  iframeDoc.write('<html><body></body></html>');
  iframeDoc.close();

  const CustomDOM = DOMUtils(iframeDoc, { keep_values: true, schema: Schema(), contentCssCors: true });
  CustomDOM.loadCSS('tinymce/dom/test_cors.css?a=1,tinymce/dom/test_cors.css?a=2,tinymce/dom/test_cors.css?a=3');

  Tools.each(iframeDoc.getElementsByTagName('link'), (n: HTMLLinkElement) => {
    if (n.href.indexOf('test_cors.css?a=') !== -1 && n.crossOrigin === 'anonymous') {
      c++;
    }
  });

  DOM.remove(iframe);

  Assert.eq('', 3, c);
});

UnitTest.test('DOMUtils.insertAfter', () => {
  DOM.add(document.body, 'div', { id: 'test' });

  DOM.setHTML('test', '<span id="test2"></span>');
  DOM.insertAfter(DOM.create('br'), 'test2');
  Assert.eq('', 'BR', DOM.get('test2').nextSibling.nodeName);

  DOM.setHTML('test', '<span>test</span><span id="test2"></span><span>test</span>');
  DOM.insertAfter(DOM.create('br'), 'test2');
  Assert.eq('', 'BR', DOM.get('test2').nextSibling.nodeName);

  DOM.remove('test');
});

UnitTest.test('DOMUtils.isBlock', () => {
  Assert.eq('', true, DOM.isBlock(DOM.create('div')));
  Assert.eq('', true, DOM.isBlock('DIV'));
  Assert.eq('', false, DOM.isBlock('SPAN'));
  Assert.eq('', true, DOM.isBlock('div'));
});

UnitTest.test('DOMUtils.remove', () => {
  DOM.add(document.body, 'div', { id: 'test' });

  DOM.setHTML('test', '<span id="test2"><span>test</span><span>test2</span></span>');
  DOM.remove('test2', true);
  Assert.eq('', '<span>test</span><span>test2</span>', DOM.get('test').innerHTML.toLowerCase());

  DOM.setHTML('test', '<span id="test2"><span>test</span><span>test2</span></span>');
  Assert.eq('', 'SPAN', DOM.remove('test2').nodeName);

  DOM.remove('test');
});

UnitTest.test('DOMUtils.replace', () => {
  DOM.add(document.body, 'div', { id: 'test' });

  DOM.setHTML('test', '<span id="test2"><span>test</span><span>test2</span></span>');
  DOM.replace(DOM.create('div', { id: 'test2' }), 'test2', true);
  Assert.eq('', '<span>test</span><span>test2</span>', DOM.get('test2').innerHTML.toLowerCase());

  DOM.setHTML('test', '<span id="test2"><span>test</span><span>test2</span></span>');
  DOM.replace(DOM.create('div', { id: 'test2' }), 'test2');
  Assert.eq('', '', DOM.get('test2').innerHTML);

  DOM.remove('test');
});

UnitTest.test('DOMUtils.toHex', () => {
  Assert.eq('', '#00ffff', DOM.toHex('rgb(0, 255, 255)'));
  Assert.eq('', '#ff0000', DOM.toHex('rgb(255, 0, 0)'));
  Assert.eq('', '#0000ff', DOM.toHex('rgb(0, 0, 255)'));
  Assert.eq('', '#0000ff', DOM.toHex('rgb  (  0  , 0  , 255  )  '));
  Assert.eq('', '#0000ff', DOM.toHex('   RGB  (  0  , 0  , 255  )  '));
});

UnitTest.test('DOMUtils.getOuterHTML', () => {
  DOM.add(document.body, 'div', { id: 'test' });

  DOM.setHTML('test', '<span id="test2"><span>test</span><span>test2</span></span>');
  Assert.eq('', '<span id=test2><span>test</span><span>test2</span></span>', DOM.getOuterHTML('test2').toLowerCase().replace(/\"/g, ''));

  DOM.setHTML('test', '<span id="test2"><span>test</span><span>test2</span></span>');
  DOM.setOuterHTML('test2', '<div id="test2">123</div>');
  Assert.eq('', '<div id=test2>123</div>', Tools.trim(DOM.getOuterHTML('test2') || '').toLowerCase().replace(/\"/g, ''));

  DOM.setHTML('test', '<span id="test2"><span>test</span><span>test2</span></span>');
  DOM.setOuterHTML('test2', '<div id="test2">123</div><div id="test3">abc</div>');
  Assert.eq('', '<div id=test2>123</div><div id=test3>abc</div>', Tools.trim(DOM.get('test').innerHTML).toLowerCase().replace(/>\s+</g, '><').replace(/\"/g, ''));

  DOM.setHTML('test', 'test');
  Assert.eq('', 'test', Tools.trim(DOM.getOuterHTML(DOM.get('test').firstChild as Element)));

  DOM.remove('test');
});

UnitTest.test('DOMUtils.encodeDecode', () => {
  Assert.eq('', '\u00e5\u00e4\u00f6&amp;&lt;&gt;&quot;', DOM.encode('\u00e5\u00e4\u00f6&<>"'));
  Assert.eq('', '\u00e5\u00e4\u00f6&<>"', DOM.decode('&aring;&auml;&ouml;&amp;&lt;&gt;&quot;'));
});

UnitTest.test('DOMUtils.split', () => {
  let point, parent;
  DOM.add(document.body, 'div', { id: 'test' });

  DOM.setHTML('test', '<p><b>text1<span>inner</span>text2</b></p>');
  parent = DOM.select('p', DOM.get('test'))[0];
  point = DOM.select('span', DOM.get('test'))[0];
  DOM.split(parent, point);
  Assert.eq('', '<p><b>text1</b></p><span>inner</span><p><b>text2</b></p>', DOM.get('test').innerHTML.toLowerCase().replace(/\s+/g, ''));

  DOM.setHTML('test', '<ul><li>first line<br><ul><li><span>second</span> <span>line</span></li><li>third line<br></li></ul></li></ul>');
  parent = DOM.select('li:nth-child(1)', DOM.get('test'))[0];
  point = DOM.select('ul li:nth-child(2)', DOM.get('test'))[0];
  DOM.split(parent, point);
  Assert.eq('', '<ul><li>first line<br><ul><li><span>second</span> <span>line</span></li></ul></li><li>third line<br></li></ul>', HtmlUtils.cleanHtml(DOM.get('test').innerHTML));

  DOM.remove('test');
});

UnitTest.test('DOMUtils.nodeIndex', () => {
  DOM.add(document.body, 'div', { id: 'test' }, 'abc<b>abc</b>abc');

  Assert.eq('', 0, DOM.nodeIndex(DOM.get('test').childNodes[0]));
  Assert.eq('', 1, DOM.nodeIndex(DOM.get('test').childNodes[1]));
  Assert.eq('', 2, DOM.nodeIndex(DOM.get('test').childNodes[2]));

  DOM.get('test').insertBefore(DOM.doc.createTextNode('a'), DOM.get('test').firstChild);
  DOM.get('test').insertBefore(DOM.doc.createTextNode('b'), DOM.get('test').firstChild);

  Assert.eq('', 4, DOM.nodeIndex(DOM.get('test').lastChild));
  Assert.eq('', 2, DOM.nodeIndex(DOM.get('test').lastChild, true));

  DOM.remove('test');
});

UnitTest.test('DOMUtils.isEmpty without defined schema', () => {
  DOM.add(document.body, 'div', { id: 'test' }, '');

  const domUtils = DOMUtils(document);

  DOM.setHTML('test', '<hr>');
  Assert.eq('', false, domUtils.isEmpty(DOM.get('test')));

  DOM.setHTML('test', '<p><br></p>');
  Assert.eq('', true, domUtils.isEmpty(DOM.get('test')));

  DOM.remove('test');
});

UnitTest.test('DOMUtils.isEmpty', () => {
  DOM.schema = Schema(); // A schema will be added when used within a editor instance
  DOM.add(document.body, 'div', { id: 'test' }, '');

  Assert.eq('', true, DOM.isEmpty(DOM.get('test')));

  DOM.setHTML('test', '<br />');
  Assert.eq('', true, DOM.isEmpty(DOM.get('test')));

  DOM.setHTML('test', '<br /><br />');
  Assert.eq('', false, DOM.isEmpty(DOM.get('test')));

  DOM.setHTML('test', 'text');
  Assert.eq('', false, DOM.isEmpty(DOM.get('test')));

  DOM.setHTML('test', '<span>text</span>');
  Assert.eq('', false, DOM.isEmpty(DOM.get('test')));

  DOM.setHTML('test', '<span></span>');
  Assert.eq('', true, DOM.isEmpty(DOM.get('test')));

  DOM.setHTML('test', '<div><span><b></b></span><b></b><em></em></div>');
  Assert.eq('', true, DOM.isEmpty(DOM.get('test')));

  DOM.setHTML('test', '<div><span><b></b></span><b></b><em>X</em></div>');
  Assert.eq('', false, DOM.isEmpty(DOM.get('test')));

  DOM.setHTML('test', '<div><span><b></b></span><b></b><em> </em></div>');
  Assert.eq('', true, DOM.isEmpty(DOM.get('test')));

  DOM.setHTML('test', '<div><span><b></b></span><b></b><em><a name="x"></a></em></div>');
  Assert.eq('', false, DOM.isEmpty(DOM.get('test')));

  DOM.setHTML('test', '<img src="tinymce/ui/img/raster.gif">');
  Assert.eq('', false, DOM.isEmpty(DOM.get('test')));

  DOM.setHTML('test', '<span data-mce-bookmark="1"></span>');
  Assert.eq('', false, DOM.isEmpty(DOM.get('test')));

  DOM.setHTML('test', '<span data-mce-style="color:Red"></span>');
  Assert.eq('', true, DOM.isEmpty(DOM.get('test')));

  DOM.setHTML('test', '<div><!-- comment --></div>');
  Assert.eq('', false, DOM.isEmpty(DOM.get('test')));

  DOM.setHTML('test', '<span data-mce-bogus="1"></span>');
  Assert.eq('', true, DOM.isEmpty(DOM.get('test')));

  DOM.setHTML('test', '<span data-mce-bogus="1">a</span>');
  Assert.eq('', false, DOM.isEmpty(DOM.get('test')));

  DOM.setHTML('test', '<span data-mce-bogus="all">a</span>');
  Assert.eq('', true, DOM.isEmpty(DOM.get('test')));

  DOM.setHTML('test', '<span data-mce-bogus="all">a</span>b');
  Assert.eq('', false, DOM.isEmpty(DOM.get('test')));

  DOM.setHTML('test', '<code> </code>');
  Assert.eq('', false, DOM.isEmpty(DOM.get('test')));

  DOM.setHTML('test', '<pre> </pre>');
  Assert.eq('', false, DOM.isEmpty(DOM.get('test')));

  DOM.setHTML('test', '<code></code>');
  Assert.eq('', false, DOM.isEmpty(DOM.get('test')));

  DOM.setHTML('test', '<pre></pre>');
  Assert.eq('', false, DOM.isEmpty(DOM.get('test')));

  DOM.remove('test');
});

UnitTest.test('DOMUtils.isEmpty with list of elements considered non-empty', () => {
  const elm = DOM.create('p', null, '<img>');
  Assert.eq('', DOM.isEmpty(elm, { img: true }), false);
});

UnitTest.test('DOMUtils.isEmpty on pre', () => {
  const elm = DOM.create('pre', null, '  ');
  Assert.eq('', DOM.isEmpty(elm), false);
});

UnitTest.test('DOMUtils.isEmpty with list of elements considered non-empty without schema', () => {
  const domWithoutSchema = DOMUtils(document, { keep_values: true });

  const elm = domWithoutSchema.create('p', null, '<img>');
  Assert.eq('', domWithoutSchema.isEmpty(elm, { img: true }), false);
});

UnitTest.test('DOMUtils.isEmpty on P with BR in EM', () => {
  const elm = DOM.create('p', null, '<em><br></em>');
  Assert.eq('', true, DOM.isEmpty(elm));
});

UnitTest.test('DOMUtils.isEmpty on P with two BR in EM', () => {
  const elm = DOM.create('p', null, '<em><br><br></em>');
  Assert.eq('', DOM.isEmpty(elm), false);
});

UnitTest.test('DOMUtils.bind/unbind/fire', () => {
  let count = 0;

  DOM.bind(document, 'click', () => {
    count++;
  });
  DOM.fire(document, 'click');
  DOM.unbind(document, 'click');
  Assert.eq('', 1, count);

  count = 0;
  DOM.bind([ document, window ], 'click', (e) => {
    e.stopPropagation();
    count++;
  });
  DOM.fire(document, 'click');
  DOM.fire(window, 'click');
  DOM.unbind([ document, window ], 'click');
  Assert.eq('', 2, count);

  count = 0;
  DOM.fire(document, 'click');
  DOM.fire(window, 'click');
  Assert.eq('', 0, count);
});

UnitTest.test('DOMUtils.get - by id in head', () => {
  const DOM = DOMUtils(document, { keep_values: true, schema: Schema() });

  const meta: HTMLMetaElement = document.createElement('meta');
  meta.setAttribute('id', 'myid');
  document.head.appendChild(meta);

  Assert.eq('get meta', meta, DOM.get('myid'), Testable.tStrict);
  document.head.removeChild(meta);
});

UnitTest.test('DOMUtils.get - does not find element by name in head', () => {
  const DOM = DOMUtils(document, { keep_values: true, schema: Schema() });

  const meta: HTMLMetaElement = document.createElement('meta');
  meta.setAttribute('name', 'myname');
  document.head.appendChild(meta);

  Assert.eq('get meta', null, DOM.get('myname'), Testable.tStrict);
  document.head.removeChild(meta);
});

UnitTest.test('DOMUtils.get - does not find element by name in body', () => {
  const DOM = DOMUtils(document, { keep_values: true, schema: Schema() });

  const meta: HTMLMetaElement = document.createElement('meta');
  meta.setAttribute('name', 'myname');
  document.body.appendChild(meta);

  Assert.eq('get meta', null, DOM.get('myname'), Testable.tStrict);
  document.body.removeChild(meta);
});

UnitTest.test('DOMUtils.get - finds element by id in body, not element by name in head', () => {
  const DOM = DOMUtils(document, { keep_values: true, schema: Schema() });

  const meta = document.createElement('meta');
  meta.setAttribute('name', 'myname');
  document.head.appendChild(meta);

  const div = document.createElement('div');
  div.setAttribute('id', 'myname');
  document.body.appendChild(div);

  Assert.eq('get div', div, DOM.get('myname'), Testable.tStrict);
  document.head.removeChild(meta);
  document.body.removeChild(div);
});

UnitTest.test('DOMUtils.get - returns element', () => {
  const DOM = DOMUtils(document, { keep_values: true, schema: Schema() });
  const e = document.createElement('div');
  Assert.eq('get', e, DOM.get(e), Testable.tStrict);
});<|MERGE_RESOLUTION|>--- conflicted
+++ resolved
@@ -1,36 +1,19 @@
-<<<<<<< HEAD
-import { Pipeline } from '@ephox/agar';
-import { UnitTest } from '@ephox/bedrock-client';
-import { document, Element, HTMLIFrameElement, HTMLLinkElement, window } from '@ephox/dom-globals';
-import { LegacyUnit } from '@ephox/mcagar';
-=======
 import { Assert, UnitTest } from '@ephox/bedrock-client';
+import { Testable } from '@ephox/dispute';
 import { document, Element, HTMLIFrameElement, HTMLLinkElement, HTMLMetaElement, window } from '@ephox/dom-globals';
-import Env from 'tinymce/core/api/Env';
->>>>>>> 443aa30d
 import DOMUtils from 'tinymce/core/api/dom/DOMUtils';
 import Env from 'tinymce/core/api/Env';
 import Schema from 'tinymce/core/api/html/Schema';
 import Tools from 'tinymce/core/api/util/Tools';
 import * as HtmlUtils from '../../module/test/HtmlUtils';
-import { Testable } from '@ephox/dispute';
 
 const DOM = DOMUtils(document, { keep_values: true, schema: Schema() });
 
-<<<<<<< HEAD
-  suite.test('parseStyle', function () {
-    DOM.add(document.body, 'div', { id : 'test' });
-
-    const dom = DOMUtils(document, { hex_colors : true, keep_values : true, url_converter(u) {
-=======
 UnitTest.test('DOMUtils.parseStyle', () => {
-  let dom;
-
-  DOM.add(document.body, 'div', { id: 'test' });
-
-  dom = DOMUtils(document, {
+  DOM.add(document.body, 'div', { id: 'test' });
+
+  const dom = DOMUtils(document, {
     hex_colors: true, keep_values: true, url_converter(u) {
->>>>>>> 443aa30d
       return 'X' + u + 'Y';
     }
   });
@@ -116,10 +99,6 @@
 UnitTest.test('DOMUtils.hasClass', () => {
   DOM.add(document.body, 'div', { id: 'test' });
 
-<<<<<<< HEAD
-  suite.test('create', function () {
-    const e = DOM.create('span', { class : 'abc 123' }, 'content <b>abc</b>');
-=======
   DOM.get('test').className = 'abc 123 xyz';
   Assert.eq('incorrect hasClass result', true, DOM.hasClass('test', 'abc'));
   Assert.eq('incorrect hasClass result', true, DOM.hasClass('test', '123'));
@@ -128,7 +107,6 @@
 
   DOM.get('test').className = 'abc';
   Assert.eq('incorrect hasClass result', true, DOM.hasClass('test', 'abc'));
->>>>>>> 443aa30d
 
   DOM.get('test').className = 'aaa abc';
   Assert.eq('incorrect hasClass result', true, DOM.hasClass('test', 'abc'));
@@ -168,9 +146,7 @@
 });
 
 UnitTest.test('DOMUtils.create', () => {
-  let e;
-
-  e = DOM.create('span', { class: 'abc 123' }, 'content <b>abc</b>');
+  const e = DOM.create('span', { class: 'abc 123' }, 'content <b>abc</b>');
 
   Assert.eq('incorrect nodeName', 'SPAN', e.nodeName);
   Assert.eq('incorrect className', 'abc 123', e.className);
@@ -201,17 +177,12 @@
   Assert.eq('', '', DOM.get('test').style.display);
   Assert.eq('', false, DOM.isHidden('test'));
 
-<<<<<<< HEAD
-  suite.test('setGetAttrib', function () {
-    DOM.add(document.body, 'div', { id : 'test' });
-=======
   DOM.hide('test');
   Assert.eq('', 'none', DOM.get('test').style.display);
   Assert.eq('', true, DOM.isHidden('test'));
 
   // Cleanup
   DOM.setAttrib('test', 'style', '');
->>>>>>> 443aa30d
 
   DOM.remove('test');
 });
@@ -226,15 +197,9 @@
   DOM.setHTML('test', '<div class="test1 test2 test3">test 1</div><div class="test2">test 2 <div>test 3</div></div><div>test 4</div>');
   Assert.eq('', 2, DOM.select('div.test2', 'test').length);
 
-<<<<<<< HEAD
-    const dom = DOMUtils(document, { keep_values : true, url_converter(u, n) {
-      return '&<>"' + u + '&<>"' + n;
-    } });
-=======
   DOM.setHTML('test', '<div class="test1 test2 test3">test 1</div><div class="test2">test 2 <div>test 3</div></div><div>test 4</div>');
   Assert.eq('', 1, DOM.select('div div', 'test').length); // Issue: http://bugs.webkit.org/show_bug.cgi?id=17461
   // alert(DOM.select('div div', 'test').length +","+DOM.get('test').querySelectorAll('div div').length);
->>>>>>> 443aa30d
 
   DOM.remove('test');
 });
@@ -256,8 +221,6 @@
 });
 
 UnitTest.test('DOMUtils.setGetAttrib', () => {
-  let dom;
-
   DOM.add(document.body, 'div', { id: 'test' });
 
   DOM.setAttrib('test', 'class', 'test 123');
@@ -276,7 +239,7 @@
   Assert.eq('', '123', DOM.getAttrib('test', 'class'));
   Assert.eq('', 'abc', DOM.getAttrib('test', 'title'));
 
-  dom = DOMUtils(document, {
+  const dom = DOMUtils(document, {
     keep_values: true, url_converter(u, n) {
       return '&<>"' + u + '&<>"' + n;
     }
@@ -366,20 +329,10 @@
   DOM.remove('test');
 });
 
-<<<<<<< HEAD
-  suite.test('getViewPort', function () {
-    const wp = DOM.getViewPort();
-    LegacyUnit.equal(wp.x, 0);
-    LegacyUnit.equal(wp.y, 0);
-    LegacyUnit.equal(wp.w > 0, true);
-    LegacyUnit.equal(wp.h > 0, true);
-  });
-=======
 const eqNodeName = (name) => (n) => n.nodeName === name;
 
 UnitTest.test('DOMUtils.getParent', () => {
   DOM.add(document.body, 'div', { id: 'test' });
->>>>>>> 443aa30d
 
   DOM.get('test').innerHTML = '<div><span>ab<a id="test2" href="">abc</a>c</span></div>';
 
@@ -418,9 +371,7 @@
 });
 
 UnitTest.test('DOMUtils.getViewPort', () => {
-  let wp;
-
-  wp = DOM.getViewPort();
+  const wp = DOM.getViewPort();
   Assert.eq('', 0, wp.x);
   Assert.eq('', 0, wp.y);
   Assert.eq('', true, wp.w > 0);
