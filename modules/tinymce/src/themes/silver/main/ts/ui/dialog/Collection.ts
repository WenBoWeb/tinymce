--- conflicted
+++ resolved
@@ -83,18 +83,8 @@
     AlloyEvents.run<EventArgs>(NativeEvents.mouseover(), runOnItem((comp, se, tgt) => {
       Focus.focus(tgt);
     })),
-<<<<<<< HEAD
-    AlloyEvents.run<EventArgs>(SystemEvents.tapOrClick(), runOnItem((comp, se, tgt, itemValue) => {
-      se.stop();
-      AlloyTriggers.emitWith(comp, formActionEvent, {
-        name: spec.name,
-        value: itemValue
-      });
-    })),
-=======
-    AlloyEvents.run<SugarEvent>(NativeEvents.click(), onClick),
-    AlloyEvents.run<SugarEvent>(SystemEvents.tap(), onClick),
->>>>>>> 56f3efbc
+    AlloyEvents.run<EventArgs>(NativeEvents.click(), onClick),
+    AlloyEvents.run<EventArgs>(SystemEvents.tap(), onClick),
     AlloyEvents.run(NativeEvents.focusin(), runOnItem((comp, se, tgt) => {
       SelectorFind.descendant(comp.element(), '.' + ItemClasses.activeClass).each((currentActive) => {
         Class.remove(currentActive, ItemClasses.activeClass);
