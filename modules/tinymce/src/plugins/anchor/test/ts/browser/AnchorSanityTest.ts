import { Pipeline, Step, Waiter, Log } from '@ephox/agar';
import { TinyApis, TinyLoader, TinyUi } from '@ephox/mcagar';
import AnchorPlugin from 'tinymce/plugins/anchor/Plugin';
import SilverTheme from 'tinymce/themes/silver/Theme';
import { UnitTest } from '@ephox/bedrock-client';
import { document } from '@ephox/dom-globals';

UnitTest.asynctest('browser.tinymce.plugins.anchor.AnchorSanityTest', (success, failure) => {
  AnchorPlugin();
  SilverTheme();

  const sType = (text: string) =>
    Log.step('TBA', 'Add anchor id', Step.sync(() => {
      const elm: any = document.querySelector('div[role="dialog"].tox-dialog  input');
      elm.value = text;
    }));

  const sAddAnchor = (tinyApis: TinyApis, tinyUi: TinyUi, id: string, numAnchors = 1) =>
    Log.stepsAsStep('TBA', 'Add anchor', [
      tinyUi.sClickOnToolbar('click anchor button', 'button[aria-label="Anchor"]'),
      tinyUi.sWaitForPopup('wait for window', 'div[role="dialog"].tox-dialog  input'),
      sType(id),
      tinyUi.sClickOnUi('click on Save btn', 'div.tox-dialog__footer button.tox-button:not(.tox-button--secondary)'),
      Waiter.sTryUntil('wait for anchor',
        tinyApis.sAssertContentPresence(
          { 'a.mce-item-anchor': numAnchors }
        )
      ),
    ]);

  TinyLoader.setupLight((editor, onSuccess, onFailure) => {
    const tinyUi = TinyUi(editor);
    const tinyApis = TinyApis(editor);

    Pipeline.async({}, [
      Log.stepsAsStep('TBA', 'Anchor: Add text and anchor, then check if that anchor is present in the editor', [
        tinyApis.sSetContent('abc'),
        tinyApis.sFocus(),
<<<<<<< HEAD
        tinyUi.sClickOnToolbar('click anchor button', 'button[aria-label="Anchor"]'),
        tinyUi.sWaitForPopup('wait for window', 'div[role="dialog"].tox-dialog  input'),
        sType('abc'),
        tinyUi.sClickOnUi('click on Save btn', 'div.tox-dialog__footer button.tox-button:not(.tox-button--secondary)'),
        Waiter.sTryUntil('wait for anchor',
          tinyApis.sAssertContentPresence(
            { 'a.mce-item-anchor': 1 }
          )
        )
      ])
      , onSuccess, onFailure);
=======
        sAddAnchor(tinyApis, tinyUi, 'abc'),
        tinyApis.sAssertContent('<p><a id="abc"></a>abc</p>')
      ]),
      Log.stepsAsStep('TINY-2788', 'Anchor: Add anchor to empty editor, then check if that anchor is present in the editor', [
        tinyApis.sSetContent(''),
        tinyApis.sFocus(),
        sAddAnchor(tinyApis, tinyUi, 'abc'),
        tinyApis.sAssertContent('<p><a id="abc"></a></p>')
      ]),
      Log.stepsAsStep('TINY-2788', 'Anchor: Add anchor to empty line, then check if that anchor is present in the editor', [
        tinyApis.sSetContent('<p>abc</p><p></p><p>def</p>'),
        tinyApis.sFocus(),
        tinyApis.sSetCursor([1], 0),
        sAddAnchor(tinyApis, tinyUi, 'abc'),
        tinyApis.sAssertContent('<p>abc</p>\n<p><a id="abc"></a></p>\n<p>def</p>')
      ]),
      Log.stepsAsStep('TINY-2788', 'Anchor: Add two anchors side by side, then check if they are present in the editor', [
        tinyApis.sSetContent(''),
        tinyApis.sFocus(),
        sAddAnchor(tinyApis, tinyUi, 'abc'),
        tinyApis.sAssertContent('<p><a id="abc"></a></p>'),
        sAddAnchor(tinyApis, tinyUi, 'def', 2),
        tinyApis.sAssertContent('<p><a id="abc"></a><a id="def"></a></p>'),
      ])
    ], onSuccess, onFailure);
>>>>>>> 47537dd8
  }, {
    theme: 'silver',
    plugins: 'anchor',
    toolbar: 'anchor',
    base_url: '/project/tinymce/js/tinymce',
  }, success, failure);
});<|MERGE_RESOLUTION|>--- conflicted
+++ resolved
@@ -36,19 +36,6 @@
       Log.stepsAsStep('TBA', 'Anchor: Add text and anchor, then check if that anchor is present in the editor', [
         tinyApis.sSetContent('abc'),
         tinyApis.sFocus(),
-<<<<<<< HEAD
-        tinyUi.sClickOnToolbar('click anchor button', 'button[aria-label="Anchor"]'),
-        tinyUi.sWaitForPopup('wait for window', 'div[role="dialog"].tox-dialog  input'),
-        sType('abc'),
-        tinyUi.sClickOnUi('click on Save btn', 'div.tox-dialog__footer button.tox-button:not(.tox-button--secondary)'),
-        Waiter.sTryUntil('wait for anchor',
-          tinyApis.sAssertContentPresence(
-            { 'a.mce-item-anchor': 1 }
-          )
-        )
-      ])
-      , onSuccess, onFailure);
-=======
         sAddAnchor(tinyApis, tinyUi, 'abc'),
         tinyApis.sAssertContent('<p><a id="abc"></a>abc</p>')
       ]),
@@ -61,7 +48,7 @@
       Log.stepsAsStep('TINY-2788', 'Anchor: Add anchor to empty line, then check if that anchor is present in the editor', [
         tinyApis.sSetContent('<p>abc</p><p></p><p>def</p>'),
         tinyApis.sFocus(),
-        tinyApis.sSetCursor([1], 0),
+        tinyApis.sSetCursor([ 1 ], 0),
         sAddAnchor(tinyApis, tinyUi, 'abc'),
         tinyApis.sAssertContent('<p>abc</p>\n<p><a id="abc"></a></p>\n<p>def</p>')
       ]),
@@ -74,7 +61,6 @@
         tinyApis.sAssertContent('<p><a id="abc"></a><a id="def"></a></p>'),
       ])
     ], onSuccess, onFailure);
->>>>>>> 47537dd8
   }, {
     theme: 'silver',
     plugins: 'anchor',
