--- conflicted
+++ resolved
@@ -18,18 +18,10 @@
     "LICENSE.txt"
   ],
   "dependencies": {
-<<<<<<< HEAD
-    "@ephox/boss": "^3.1.8",
-    "@ephox/katamari": "^6.1.1",
-    "@ephox/polaris": "^3.0.52",
-    "tslib": "^2.0.0"
-=======
     "@ephox/boss": "^3.1.9",
-    "@ephox/dom-globals": "^1.1.2",
     "@ephox/katamari": "^6.1.2",
     "@ephox/polaris": "^3.0.53",
-    "tslib": "^1.9.3"
->>>>>>> 02702c62
+    "tslib": "^2.0.0"
   },
   "devDependencies": {
     "@ephox/katamari-assertions": "^1.0.9"
