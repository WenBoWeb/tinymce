# List of packages to bump:
# Format: [package_name]@[new_version]
<<<<<<< HEAD
snooker@6.0.0
sugar@6.2.0
=======
agar@4.18.0
darwin@4.1.0
>>>>>>> b5631533
<|MERGE_RESOLUTION|>--- conflicted
+++ resolved
@@ -1,9 +1,6 @@
 # List of packages to bump:
 # Format: [package_name]@[new_version]
-<<<<<<< HEAD
-snooker@6.0.0
-sugar@6.2.0
-=======
 agar@4.18.0
 darwin@4.1.0
->>>>>>> b5631533
+snooker@6.0.0
+sugar@6.2.0