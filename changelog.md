# Changelog
All notable changes to this project will be documented in this file.

The format is based on [Keep a Changelog](http://keepachangelog.com/en/1.0.0/)
and this project adheres to [Semantic Versioning](http://semver.org/spec/v2.0.0.html).

## [Unreleased]

<<<<<<< HEAD
## [3.48.0] - 2018-10-16
### Fixed
 - Backspace keys are no longer swallowed in content-editable sections

## [3.47.0] - 2018-10-10
=======
## [3.48.0] - 2019-10-17
### Added
 - positionWithin API to Positioning behaviour and showWithin API to InlineView sketcher, allowing positioning within bounds without prior configuration

## [3.47.0] - 2019-10-10
>>>>>>> 4ea4e8d0
### Added
 - layouts property to dropdown, split dropdown and type ahead specs, to modify the position of the resulting menu of these components.

## [3.46.0] - 2018-09-28
### Added
 - useMinWidth property to dropdown and split dropdown specs, to modify matchWidth's behaviour. When true, matchWidth sets min-width, when false it sets width.

## [3.45.6] - 2018-09-28
### Remove
 - Hard-coded background color of blocker

## [3.45.4] - 2018-09-25
### Fixed
 - Origins are calculated after preprocessing both the positioning container and the component to be placed

## [3.45.2] - 2018-09-25
### Fixed
 - East and West layouts now have a top value

## [3.45.0] - 2018-09-24
### Changed
 - When previewing in a typeahead, pressing *enter* fires an execute

## [3.44.0] - 2018-09-21
### Fixed
 - Keyboard navigating through the toolbar now skips disabled buttons.

## [3.43.0] - 2018-09-21
### Added
 - ModalDialog blocker part now can take components to put *before* dialog

### Changed
 - Group Part types now use a factory if present

## [3.42.0] - 2018-09-20
### Added
 - Alloy listens to the keyup event

### Changed
 - Keying behaviours that handle space cancel space on keyup. Helps to prevent a firefox issue with buttons

## [3.41.0] - 2018-09-20
### Added
 - Exposed Layout and Bubble through Main
 - Additional Layout options: east and west
 - Configuration classes for different bubbles positions

### Changed
 - Layout names in the private API have changed
 - Bubble data structure format

## [3.40.0] - 2018-09-20
### Changed
 - Positioning logic refactor.

## [3.39.3] - 2018-09-19
### Fixed
 - Correct argument is passed through for `item` in itemExecute in Typeahead
 - Internal event Typeahead itemExecute is handled when dismissOnBlur is false

## [3.39.0] - 2018-09-17
### Removed
 - Shorthands `type` and `placeholder` from Input

## [3.38.0] - 2018-09-17
### Added
 - Function `onItemExecute` to Typeahead

## [3.37.0] - 2018-09-17
### Added
 - Event `focusout` to NativeEvents

## [3.36.0] - 2018-09-14
### Added
 - InlineView has new API method: setContent

## [3.35.0] - 2018-09-14
### Changed
 - Typeahead now lets `onEscape` and `onEnter` events bubble when sandbox is closed

## [3.34.0] - 2018-09-13
### Added
 - Function `attachSystemAfter` to Attachment so a `GuiSystem` can be attached as a sibling

## [3.33.0] - 2018-09-12
### Added
 - Group parts have a `preprocess` configuration

### Fixed
 - Sliding listens to transition events from itself, not the animation root

### Changed
 - Modal Dialog busy container is now inside the Modal Dialog container
 - ModalDialog callback in `setBusy` API is no longer passed the existing dialog styles

### Removed
 - Menu movement configuration options for laying out item components. Use group `preprocess` instead


## [3.32.0] - 2018-09-11
### Fixed
 - Sliding behaviour now handles rapidly switching between expanding and shrinking

## [3.31.0] - 2018-09-11
### Changed
 - `text` property is now in `meta` for Items

## [3.30.0] - 2018-09-10
### Added
 - Created a Dropdown API with isOpen, close, expand, open
 - New event `focusShifted` that is fired by the FocusManager in Keying
 - Representing config to the Dropdown sandbox to store the triggering Dropdown

### Changed
 - Hover behaviour on menus now shows the expanded menu, but doesn't focus it
 - Renamed unused config `openImmediately` to `highlightImmediately` and made TieredMenus always open

## [3.29.0] - 2018-09-07
### Added
 - Docking.refresh() to recalculate the component's position and visibility

## [3.28.0] - 2018-09-06
### Added
- Expanded the SlotContainer API to add:
  - getSlotNames
  - isShowing
  - hideAllSlots
### Fixed
 - Sandbox cloaking no longer enforces position when no position attributes are applied.

## [3.27.0] - 2018-09-06
### Fixed
 - Fixed Sliding behaviour responding to transitionend on nested elements
 - Fixed types on Sliding behavior API

## [3.26.0] - 2018-09-05
### Added
 - data alloy identifiers to the DOM nodes themselves. They are no longer in the
 visible HTML

## [3.25.0] - 2018-09-05
### Added
 - dynamic configuration of debugging modes

## [3.24.0] - 2018-09-04
### Added
 - InlineView.showMenuAt() to special-case positioning for inline menus
 - Sandboxing.openWhileCloaked() convenience method

## [3.23.0] - 2018-08-31
### Added
 - eventOrder for Dropdowns
 - extra debugging information

## [3.22.0] - 2018-08-29
### Added
 - dragging behaviour flag for repositionTarget (defaults to true)
 - dragging behaviour handler (onDrag)

## [3.21.0] - 2018-08-29
### Added
 - onChoose event to Sliders

## [3.20.0] - 2018-08-28
### Added
 - Replacing.replaceAt and Replacing.replaceBy

## [3.19.0] - 2018-08-23
### Added
 - Tooltipping API access to hideAllExclusive, and tooltipComponents in config
 - DomFactory.simple and DomFactory.dom for quick generation of basic AlloySpec objects
 - InlineView API: getContent
 - Readable state for Flatgrid Keying types
 - Support for matrix-style menus
 - Consistent definitions for itemBehaviours and widgetBehaviours
 - IgnoreFocus capability for item widgets
 - Exposing onChangeTab and onDismissTab through TabSectionTypes
 - Chain methods for TestStore

## [3.18.0] - 2018-08-20
### Added
 - selectClasses and selectAttributes to HtmlSelect sketcher

## [3.17.0] - 2018-08-10
### Added
 - Configuration for InlineView: fireDismissalEventInstead
 - SystemEvents.dismissRequested()

## [3.16.0] - 2018-08-08
### Added
- Reflecting behaviour
- ModalDialog getFooter API
- Exported AlloyComponent and renamed MomentoRecord to MementoRecord

## [3.15.0] - 2018-08-03
### Added
- Typeahead, SplitDropdown: getHotspot option

## [3.14.0] - 2018-08-01
### Added
- SlotContainer: new sketcher

## [3.13.0] - 2018-08-01
### Added
- ModalDialog setIdle and setBusy API

## [3.12.0] - 2018-08-01
### Added
- Alloy listens to paste event

## [3.11.0] - 2018-07-31
### Added
- Highlighting.getCandidates API
- TabSection showTab API

## [3.10.0] - 2018-07-31
### Added
- Changelog.
- The capability to set dropdown anchor points to something other than the drop button.<|MERGE_RESOLUTION|>--- conflicted
+++ resolved
@@ -6,19 +6,15 @@
 
 ## [Unreleased]
 
-<<<<<<< HEAD
-## [3.48.0] - 2018-10-16
+## [3.49.0] - 2018-10-18
 ### Fixed
  - Backspace keys are no longer swallowed in content-editable sections
 
-## [3.47.0] - 2018-10-10
-=======
 ## [3.48.0] - 2019-10-17
 ### Added
  - positionWithin API to Positioning behaviour and showWithin API to InlineView sketcher, allowing positioning within bounds without prior configuration
 
 ## [3.47.0] - 2019-10-10
->>>>>>> 4ea4e8d0
 ### Added
  - layouts property to dropdown, split dropdown and type ahead specs, to modify the position of the resulting menu of these components.
 
