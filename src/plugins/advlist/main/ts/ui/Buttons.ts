/**
 * Buttons.js
 *
 * Released under LGPL License.
 * Copyright (c) 1999-2017 Ephox Corp. All rights reserved
 *
 * License: http://www.tinymce.com/license
 * Contributing: http://www.tinymce.com/contributing
 */

import Tools from 'tinymce/core/api/util/Tools';
import Settings from '../api/Settings';
import Actions from '../core/Actions';
import ListUtils from '../core/ListUtils';
import { Editor } from '../../../../../core/main/ts/api/Editor';

const enum ListType {
  OrderedList = 'OL',
  UnorderedList = 'UL'
}

const findIndex = function (list, predicate) {
  for (let index = 0; index < list.length; index++) {
    const element = list[index];

    if (predicate(element)) {
      return index;
    }
  }
  return -1;
};

<<<<<<< HEAD
const listState = function (editor, listName) {
  return function (e) {
    const ctrl = e.control;

    editor.on('NodeChange', function (e) {
      const tableCellIndex = findIndex(e.parents, ListUtils.isTableCellNode);
      const parents = tableCellIndex !== -1 ? e.parents.slice(0, tableCellIndex) : e.parents;
      const lists = Tools.grep(parents, ListUtils.isListNode(editor));
      ctrl.active(lists.length > 0 && lists[0].nodeName === listName);
    });
  };
};

=======
// <ListStyles>
>>>>>>> 3771ff68
const styleValueToText = function (styleValue) {
  return styleValue.replace(/\-/g, ' ').replace(/\b\w/g, function (chr) {
    return chr.toUpperCase();
  });
};

const isWithinList = (editor: Editor, e, nodeName) => {
  const tableCellIndex = findIndex(e.parents, ListUtils.isTableCellNode);
  const parents = tableCellIndex !== -1 ? e.parents.slice(0, tableCellIndex) : e.parents;
  const lists = Tools.grep(parents, ListUtils.isListNode(editor));
  return lists.length > 0 && lists[0].nodeName === nodeName;
};

const addSplitButton = function (editor, id, tooltip, cmd, nodeName, styles) {
  editor.ui.registry.addSplitButton(id, {
    type: 'splitbutton',
    active: false,
    tooltip,
    icon: nodeName === ListType.OrderedList ? 'ordered-list' : 'unordered-list',
    presets: 'toolbar',
    columns: 3,
    fetch: (callback) => {
      const items = Tools.map(styles, (styleValue) => {
        const iconStyle = nodeName === ListType.OrderedList ? 'num' : 'bull';
        const iconName = styleValue === 'disc' || styleValue === 'decimal' ? 'default' : styleValue;
        const itemValue = styleValue === 'default' ? '' : styleValue;
        const displayText = styleValueToText(styleValue);
        return {
          type: 'choiceitem',
          value: itemValue,
          icon: 'list-' +  iconStyle + '-' + iconName,
          text: displayText,
          ariaLabel: displayText
        };
      });
      callback(items);
    },
    onAction: () => editor.execCommand(cmd),
    onItemAction: (splitButtonApi, value) => {
      Actions.applyListFormat(editor, nodeName, value);
    },
    select: (value) => {
      const listStyleType = ListUtils.getSelectedStyleType(editor);
      return listStyleType.map((listStyle) => {
        return value === listStyle;
      }).getOr(false);
    },
    onSetup: (api) => {
      const nodeChangeHandler = (e) => {
        api.setActive(isWithinList(editor, e, nodeName));
      };
      editor.on('nodeChange', nodeChangeHandler);

      return () => editor.off('nodeChange', nodeChangeHandler);
    }
  });
};

const addButton = function (editor, id, tooltip, cmd, nodeName, styles) {
  editor.ui.registry.addToggleButton(id, {
    active: false,
    tooltip,
    icon: nodeName === ListType.OrderedList ? 'ordered-list' : 'unordered-list',
    onSetup: (api) => {
      const nodeChangeHandler = (e) => {
        api.setActive(isWithinList(editor, e, nodeName));
      };
      editor.on('nodeChange', nodeChangeHandler);

      return () => editor.off('nodeChange', nodeChangeHandler);
    },
    onAction: () => editor.execCommand(cmd)
  });
};

const addControl = function (editor, id, tooltip, cmd, nodeName, styles) {
  if (styles.length > 0) {
    addSplitButton(editor, id, tooltip, cmd, nodeName, styles);
  } else {
    addButton(editor, id, tooltip, cmd, nodeName, styles);
  }
};

const register = function (editor) {
  addControl(editor, 'numlist', 'Numbered list', 'InsertOrderedList', ListType.OrderedList, Settings.getNumberStyles(editor));
  addControl(editor, 'bullist', 'Bullet list', 'InsertUnorderedList', ListType.UnorderedList, Settings.getBulletStyles(editor));
};

export default {
  register
};<|MERGE_RESOLUTION|>--- conflicted
+++ resolved
@@ -30,23 +30,7 @@
   return -1;
 };
 
-<<<<<<< HEAD
-const listState = function (editor, listName) {
-  return function (e) {
-    const ctrl = e.control;
-
-    editor.on('NodeChange', function (e) {
-      const tableCellIndex = findIndex(e.parents, ListUtils.isTableCellNode);
-      const parents = tableCellIndex !== -1 ? e.parents.slice(0, tableCellIndex) : e.parents;
-      const lists = Tools.grep(parents, ListUtils.isListNode(editor));
-      ctrl.active(lists.length > 0 && lists[0].nodeName === listName);
-    });
-  };
-};
-
-=======
 // <ListStyles>
->>>>>>> 3771ff68
 const styleValueToText = function (styleValue) {
   return styleValue.replace(/\-/g, ' ').replace(/\b\w/g, function (chr) {
     return chr.toUpperCase();
