--- conflicted
+++ resolved
@@ -27,13 +27,8 @@
       assert.eq(['bengt@mail.se'], getWords('bengt@mail.se'));
       assert.eq(['bengt@mail.se', 'abc'], getWords('bengt@mail.se abc'));
       assert.eq(['http://www.google.com', 'abc'], getWords('http://www.google.com abc'));
-
-<<<<<<< HEAD
       assert.eq(['ab'], getWords('a\ufeffb'));
-=======
-
       assert.eq(['1+1*1/1⋉1=1'], getWords('1+1*1/1⋉1=1'));
->>>>>>> a1504384
     };
 
     testGetWords();
