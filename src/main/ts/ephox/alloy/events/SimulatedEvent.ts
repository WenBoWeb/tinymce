import { Cell, Fun } from '@ephox/katamari';
<<<<<<< HEAD

const fromSource = function (event, source) {
  const stopper = Cell(false);

  const cutter = Cell(false);

=======
import { SugarElement, SugarEvent } from '../alien/TypeDefinitions';
import { AlloyComponent } from '../api/component/ComponentApi';

export interface SimulatedEvent {
  stop: () => void;
  cut: () => void;
  isStopped: () => boolean;
  isCut: () => boolean;
  event: () => AnyEvent;

  getSource: (element: SugarElement) => AlloyComponent;
  setSource: (element: SugarElement) => void;
}

export type AnyEvent = SimulatedEventTargets | SugarEvent;

export interface SimulatedEventTargets {
  target: () => SugarElement;
  [key: string]: () => any;
}

const fromSource = function (event, source) {
  const stopper = Cell(false);

  const cutter = Cell(false);

>>>>>>> c7e92c3c
  const stop = function () {
    stopper.set(true);
  };

  const cut = function () {
    cutter.set(true);
  };

  return {
    stop,
    cut,
    isStopped: stopper.get,
    isCut: cutter.get,
    event: Fun.constant(event),
    // Used only for tiered menu at the moment. It is an element, not a component
    setSource: source.set,
    getSource: source.get
  };
};

// Events that come from outside of the alloy root (e.g. window scroll)
const fromExternal = function (event) {
  const stopper = Cell(false);

  const stop = function () {
    stopper.set(true);
  };

  return {
    stop,
    cut: Fun.noop, // cutting has no meaning for a broadcasted event
    isStopped: stopper.get,
    isCut: Fun.constant(false),
    event: Fun.constant(event),
    // Nor do targets really
    setTarget: Fun.die('Cannot set target of a broadcasted event'),
    getTarget: Fun.die('Cannot get target of a broadcasted event')
  };
};

const fromTarget = function (event, target) {
  const source = Cell(target);
  return fromSource(event, source);
};

export {
  fromSource,
  fromExternal,
  fromTarget
};<|MERGE_RESOLUTION|>--- conflicted
+++ resolved
@@ -1,12 +1,4 @@
 import { Cell, Fun } from '@ephox/katamari';
-<<<<<<< HEAD
-
-const fromSource = function (event, source) {
-  const stopper = Cell(false);
-
-  const cutter = Cell(false);
-
-=======
 import { SugarElement, SugarEvent } from '../alien/TypeDefinitions';
 import { AlloyComponent } from '../api/component/ComponentApi';
 
@@ -33,7 +25,6 @@
 
   const cutter = Cell(false);
 
->>>>>>> c7e92c3c
   const stop = function () {
     stopper.set(true);
   };
