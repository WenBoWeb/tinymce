import { Fun, Merger, Obj } from '@ephox/katamari';
<<<<<<< HEAD

import SystemEvents from './SystemEvents';

const emit = function (component, event) {
  dispatchWith(component, component.element(), event, { });
};

const emitWith = function (component, event, properties) {
  dispatchWith(component, component.element(), event, properties);
};

const emitExecute = function (component) {
  emit(component, SystemEvents.execute());
};

const dispatch = function (component, target, event) {
  dispatchWith(component, target, event, { });
};

const dispatchWith = function (component, target, event, properties) {
=======

import * as SystemEvents from './SystemEvents';
import { AlloyComponent } from '../../api/component/ComponentApi';
import { SugarElement } from '../../alien/TypeDefinitions';
import { SimulatedEvent } from '../../events/SimulatedEvent';

const emit = function (component: AlloyComponent, event: string): void {
  dispatchWith(component, component.element(), event, { });
};

const emitWith = function (component: AlloyComponent, event: string, properties: {}): void {
  dispatchWith(component, component.element(), event, properties);
};

const emitExecute = function (component: AlloyComponent): void {
  emit(component, SystemEvents.execute());
};

const dispatch = function (component: AlloyComponent, target: SugarElement, event: string): void {
  dispatchWith(component, target, event, { });
};

const dispatchWith = function (component: AlloyComponent, target: SugarElement, event: string, properties: {}): void {
>>>>>>> c7e92c3c
  const data = Merger.deepMerge({
    target
  }, properties);
  component.getSystem().triggerEvent(event, target, Obj.map(data, Fun.constant));
};

<<<<<<< HEAD
const dispatchEvent = function (component, target, event, simulatedEvent) {
  component.getSystem().triggerEvent(event, target, simulatedEvent.event());
};

const dispatchFocus = function (component, target) {
=======
const dispatchEvent = function (component: AlloyComponent, target: SugarElement, event: string, simulatedEvent: SimulatedEvent): void {
  component.getSystem().triggerEvent(event, target, simulatedEvent.event());
};

const dispatchFocus = function (component: AlloyComponent, target: SugarElement): void {
>>>>>>> c7e92c3c
  component.getSystem().triggerFocus(target, component.element());
};

export {
  emit,
  emitWith,
  emitExecute,
  dispatch,
  dispatchWith,
  dispatchEvent,
  dispatchFocus
};<|MERGE_RESOLUTION|>--- conflicted
+++ resolved
@@ -1,26 +1,4 @@
 import { Fun, Merger, Obj } from '@ephox/katamari';
-<<<<<<< HEAD
-
-import SystemEvents from './SystemEvents';
-
-const emit = function (component, event) {
-  dispatchWith(component, component.element(), event, { });
-};
-
-const emitWith = function (component, event, properties) {
-  dispatchWith(component, component.element(), event, properties);
-};
-
-const emitExecute = function (component) {
-  emit(component, SystemEvents.execute());
-};
-
-const dispatch = function (component, target, event) {
-  dispatchWith(component, target, event, { });
-};
-
-const dispatchWith = function (component, target, event, properties) {
-=======
 
 import * as SystemEvents from './SystemEvents';
 import { AlloyComponent } from '../../api/component/ComponentApi';
@@ -44,26 +22,17 @@
 };
 
 const dispatchWith = function (component: AlloyComponent, target: SugarElement, event: string, properties: {}): void {
->>>>>>> c7e92c3c
   const data = Merger.deepMerge({
     target
   }, properties);
   component.getSystem().triggerEvent(event, target, Obj.map(data, Fun.constant));
 };
 
-<<<<<<< HEAD
-const dispatchEvent = function (component, target, event, simulatedEvent) {
-  component.getSystem().triggerEvent(event, target, simulatedEvent.event());
-};
-
-const dispatchFocus = function (component, target) {
-=======
 const dispatchEvent = function (component: AlloyComponent, target: SugarElement, event: string, simulatedEvent: SimulatedEvent): void {
   component.getSystem().triggerEvent(event, target, simulatedEvent.event());
 };
 
 const dispatchFocus = function (component: AlloyComponent, target: SugarElement): void {
->>>>>>> c7e92c3c
   component.getSystem().triggerFocus(target, component.element());
 };
 
