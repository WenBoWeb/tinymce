import { FieldSchema, Objects } from '@ephox/boulder';
import { Fun, Option } from '@ephox/katamari';
<<<<<<< HEAD

import * as Behaviour from '../../api/behaviour/Behaviour';
import { Composing } from '../../api/behaviour/Composing';
import { Focusing } from '../../api/behaviour/Focusing';
import { Highlighting } from '../../api/behaviour/Highlighting';
import { Keying } from '../../api/behaviour/Keying';
import { Representing } from '../../api/behaviour/Representing';
import SketchBehaviours from '../../api/component/SketchBehaviours';
import * as Fields from '../../data/Fields';
import PartType from '../../parts/PartType';
import * as ButtonBase from '../common/ButtonBase';

=======

import * as Behaviour from '../../api/behaviour/Behaviour';
import { Composing } from '../../api/behaviour/Composing';
import { Focusing } from '../../api/behaviour/Focusing';
import { Highlighting } from '../../api/behaviour/Highlighting';
import { Keying } from '../../api/behaviour/Keying';
import { Representing } from '../../api/behaviour/Representing';
import * as SketchBehaviours from '../../api/component/SketchBehaviours';
import * as Fields from '../../data/Fields';
import * as PartType from '../../parts/PartType';
import * as ButtonBase from '../common/ButtonBase';

>>>>>>> c7e92c3c
const schema = Fun.constant([
  FieldSchema.strict('choices'),
  SketchBehaviours.field('chooserBehaviours', [ Keying, Highlighting, Composing, Representing ]),
  Fields.markers([ 'choiceClass', 'selectedClass' ])
]);

const parts = Fun.constant([
  PartType.required({
    name: 'legend',
    defaults (detail) {
      return {
        dom: {
          tag: 'legend'
        }
      };
    }
  }),

  PartType.group({
    factory: {
      sketch (spec) {
        return Objects.exclude(spec, [ 'value' ]);
      }
    },
    name: 'choices',
    unit: 'choice',
    overrides (detail, choiceSpec) {
      return {
        dom: {
          // Consider making a domModification, although we probably do not want it overwritten.
          attributes: {
            role: 'radio'
          }
        },
        behaviours: Behaviour.derive([
          Representing.config({
            store: {
              mode: 'memory',
              initialValue: choiceSpec.value
            }
          }),
          Focusing.config({ })
        ]),

        domModification: {
          classes: [ detail.markers().choiceClass() ]
        },
        events: ButtonBase.events(Option.none())
      };
    }
  })
]);

const name = Fun.constant('FormChooser');

export {
  name,
  schema,
  parts
};<|MERGE_RESOLUTION|>--- conflicted
+++ resolved
@@ -1,19 +1,5 @@
 import { FieldSchema, Objects } from '@ephox/boulder';
 import { Fun, Option } from '@ephox/katamari';
-<<<<<<< HEAD
-
-import * as Behaviour from '../../api/behaviour/Behaviour';
-import { Composing } from '../../api/behaviour/Composing';
-import { Focusing } from '../../api/behaviour/Focusing';
-import { Highlighting } from '../../api/behaviour/Highlighting';
-import { Keying } from '../../api/behaviour/Keying';
-import { Representing } from '../../api/behaviour/Representing';
-import SketchBehaviours from '../../api/component/SketchBehaviours';
-import * as Fields from '../../data/Fields';
-import PartType from '../../parts/PartType';
-import * as ButtonBase from '../common/ButtonBase';
-
-=======
 
 import * as Behaviour from '../../api/behaviour/Behaviour';
 import { Composing } from '../../api/behaviour/Composing';
@@ -26,7 +12,6 @@
 import * as PartType from '../../parts/PartType';
 import * as ButtonBase from '../common/ButtonBase';
 
->>>>>>> c7e92c3c
 const schema = Fun.constant([
   FieldSchema.strict('choices'),
   SketchBehaviours.field('chooserBehaviours', [ Keying, Highlighting, Composing, Representing ]),
