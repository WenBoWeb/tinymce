--- conflicted
+++ resolved
@@ -1,20 +1,11 @@
 import { FieldSchema, Objects } from '@ephox/boulder';
 import { Fun } from '@ephox/katamari';
-<<<<<<< HEAD
-
-import { Composing } from '../../api/behaviour/Composing';
-import { Representing } from '../../api/behaviour/Representing';
-import SketchBehaviours from '../../api/component/SketchBehaviours';
-import PartType from '../../parts/PartType';
-
-=======
 
 import { Composing } from '../../api/behaviour/Composing';
 import { Representing } from '../../api/behaviour/Representing';
 import * as SketchBehaviours from '../../api/component/SketchBehaviours';
 import * as PartType from '../../parts/PartType';
 
->>>>>>> c7e92c3c
 const schema = Fun.constant([
   FieldSchema.defaulted('prefix', 'form-field'),
   SketchBehaviours.field('fieldBehaviours', [ Composing, Representing ])
