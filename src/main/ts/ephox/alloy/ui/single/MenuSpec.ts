import { Fun, Merger } from '@ephox/katamari';
<<<<<<< HEAD

import * as Behaviour from '../../api/behaviour/Behaviour';
import { Composing } from '../../api/behaviour/Composing';
import { Highlighting } from '../../api/behaviour/Highlighting';
import { Keying } from '../../api/behaviour/Keying';
import { Representing } from '../../api/behaviour/Representing';
import SketchBehaviours from '../../api/component/SketchBehaviours';
import * as AlloyEvents from '../../api/events/AlloyEvents';
import * as AlloyTriggers from '../../api/events/AlloyTriggers';
import * as ItemEvents from '../../menu/util/ItemEvents';
import * as MenuEvents from '../../menu/util/MenuEvents';

=======

import * as Behaviour from '../../api/behaviour/Behaviour';
import { Composing } from '../../api/behaviour/Composing';
import { Highlighting } from '../../api/behaviour/Highlighting';
import { Keying } from '../../api/behaviour/Keying';
import { Representing } from '../../api/behaviour/Representing';
import * as SketchBehaviours from '../../api/component/SketchBehaviours';
import * as AlloyEvents from '../../api/events/AlloyEvents';
import * as AlloyTriggers from '../../api/events/AlloyTriggers';
import * as ItemEvents from '../../menu/util/ItemEvents';
import * as MenuEvents from '../../menu/util/MenuEvents';

>>>>>>> c7e92c3c
const make = function (detail, components, spec, externals) {
  return Merger.deepMerge(
    {
      dom: Merger.deepMerge(
        detail.dom(),
        {
          attributes: {
            role: 'menu'
          }
        }
      ),
      uid: detail.uid(),

      behaviours: Merger.deepMerge(
        Behaviour.derive([
          Highlighting.config({
            // Highlighting for a menu is selecting items inside the menu
            highlightClass: detail.markers().selectedItem(),
            itemClass: detail.markers().item(),
            onHighlight: detail.onHighlight()
          }),
          Representing.config({
            store: {
              mode: 'memory',
              initialValue: detail.value()
            }
          }),
          Composing.config({
            find: Fun.identity
          }),
          Keying.config(detail.movement().config()(detail, detail.movement()))
        ]),
        SketchBehaviours.get(detail.menuBehaviours())
      ),
      events: AlloyEvents.derive([
        // This is dispatched from a menu to tell an item to be highlighted.
        AlloyEvents.run(ItemEvents.focus(), function (menu, simulatedEvent) {
          // Highlight the item
          const event = simulatedEvent.event();
          menu.getSystem().getByDom(event.target()).each(function (item) {
            Highlighting.highlight(menu, item);

            simulatedEvent.stop();

            // Trigger the focus event on the menu.
            AlloyTriggers.emitWith(menu, MenuEvents.focus(), { menu, item });
          });
        }),

        // Highlight the item that the cursor is over. The onHighlight
        // code needs to handle updating focus if required
        AlloyEvents.run(ItemEvents.hover(), function (menu, simulatedEvent) {
          const item = simulatedEvent.event().item();
          Highlighting.highlight(menu, item);
        })
      ]),
      components,
      eventOrder: detail.eventOrder()
    }
  );
};

export {
  make
};<|MERGE_RESOLUTION|>--- conflicted
+++ resolved
@@ -1,18 +1,4 @@
 import { Fun, Merger } from '@ephox/katamari';
-<<<<<<< HEAD
-
-import * as Behaviour from '../../api/behaviour/Behaviour';
-import { Composing } from '../../api/behaviour/Composing';
-import { Highlighting } from '../../api/behaviour/Highlighting';
-import { Keying } from '../../api/behaviour/Keying';
-import { Representing } from '../../api/behaviour/Representing';
-import SketchBehaviours from '../../api/component/SketchBehaviours';
-import * as AlloyEvents from '../../api/events/AlloyEvents';
-import * as AlloyTriggers from '../../api/events/AlloyTriggers';
-import * as ItemEvents from '../../menu/util/ItemEvents';
-import * as MenuEvents from '../../menu/util/MenuEvents';
-
-=======
 
 import * as Behaviour from '../../api/behaviour/Behaviour';
 import { Composing } from '../../api/behaviour/Composing';
@@ -25,7 +11,6 @@
 import * as ItemEvents from '../../menu/util/ItemEvents';
 import * as MenuEvents from '../../menu/util/MenuEvents';
 
->>>>>>> c7e92c3c
 const make = function (detail, components, spec, externals) {
   return Merger.deepMerge(
     {
