import { Fun, Merger, Option } from '@ephox/katamari';
import { Value } from '@ephox/sugar';
<<<<<<< HEAD

import * as Behaviour from '../../api/behaviour/Behaviour';
import { Composing } from '../../api/behaviour/Composing';
import { Coupling } from '../../api/behaviour/Coupling';
import { Focusing } from '../../api/behaviour/Focusing';
import { Highlighting } from '../../api/behaviour/Highlighting';
import { Keying } from '../../api/behaviour/Keying';
import { Representing } from '../../api/behaviour/Representing';
import { Sandboxing } from '../../api/behaviour/Sandboxing';
import { Streaming } from '../../api/behaviour/Streaming';
import { Toggling } from '../../api/behaviour/Toggling';
import SketchBehaviours from '../../api/component/SketchBehaviours';
import * as AlloyEvents from '../../api/events/AlloyEvents';
import * as AlloyTriggers from '../../api/events/AlloyTriggers';
import SystemEvents from '../../api/events/SystemEvents';
import * as DropdownUtils from '../../dropdown/DropdownUtils';
import * as InputBase from '../common/InputBase';

=======

import * as Behaviour from '../../api/behaviour/Behaviour';
import { Composing } from '../../api/behaviour/Composing';
import { Coupling } from '../../api/behaviour/Coupling';
import { Focusing } from '../../api/behaviour/Focusing';
import { Highlighting } from '../../api/behaviour/Highlighting';
import { Keying } from '../../api/behaviour/Keying';
import { Representing } from '../../api/behaviour/Representing';
import { Sandboxing } from '../../api/behaviour/Sandboxing';
import { Streaming } from '../../api/behaviour/Streaming';
import { Toggling } from '../../api/behaviour/Toggling';
import * as SketchBehaviours from '../../api/component/SketchBehaviours';
import * as AlloyEvents from '../../api/events/AlloyEvents';
import * as AlloyTriggers from '../../api/events/AlloyTriggers';
import * as SystemEvents from '../../api/events/SystemEvents';
import * as DropdownUtils from '../../dropdown/DropdownUtils';
import * as InputBase from '../common/InputBase';

>>>>>>> c7e92c3c
const make = function (detail, components, spec, externals) {
  const navigateList = function (comp, simulatedEvent, highlighter) {
    const sandbox = Coupling.getCoupled(comp, 'sandbox');
    if (Sandboxing.isOpen(sandbox)) {
      Composing.getCurrent(sandbox).each(function (menu) {
        Highlighting.getHighlighted(menu).fold(function () {
          highlighter(menu);
        }, function () {
          AlloyTriggers.dispatchEvent(sandbox, menu.element(), 'keydown', simulatedEvent);
        });
      });
    } else {
      const anchor = { anchor: 'hotspot', hotspot: comp };
      const onOpenSync = function (sandbox) {
        Composing.getCurrent(sandbox).each(highlighter);
      };
      DropdownUtils.open(detail, anchor, comp, sandbox, externals, onOpenSync).get(Fun.noop);
    }
  };

  // Due to the fact that typeahead probably need to separate value from text, they can't reuse
  // (easily) the same representing logic as input fields.
  const inputBehaviours = InputBase.behaviours(detail);

  const behaviours = Behaviour.derive([
    Focusing.config({ }),
    Representing.config({
      store: {
        mode: 'dataset',
        getDataKey (typeahead) {
          return Value.get(typeahead.element());
        },
        initialValue: detail.data().getOr(undefined),
        getFallbackEntry (key) {
          return { value: key, text: key };
        },
        setData (typeahead, data) {
          Value.set(typeahead.element(), data.text);
        }
      }
    }),
    Streaming.config({
      stream: {
        mode: 'throttle',
        delay: 1000
      },
      onStream (component, simulatedEvent) {

        const sandbox = Coupling.getCoupled(component, 'sandbox');
        const focusInInput = Focusing.isFocused(component);
        // You don't want it to change when something else has triggered the change.
        if (focusInInput) {
          if (Value.get(component.element()).length >= detail.minChars()) {

            const previousValue = Composing.getCurrent(sandbox).bind(function (menu) {
              return Highlighting.getHighlighted(menu).map(Representing.getValue);
            });

            detail.previewing().set(true);

            const onOpenSync = function (_sandbox) {
              Composing.getCurrent(sandbox).each(function (menu) {
                previousValue.fold(function () {
                  Highlighting.highlightFirst(menu);
                }, function (pv) {
                  Highlighting.highlightBy(menu, function (item) {
                    return Representing.getValue(item).value === pv.value;
                  });

                  // Highlight first if could not find it?
                  Highlighting.getHighlighted(menu).orThunk(function () {
                    Highlighting.highlightFirst(menu);
                    return Option.none();
                  });
                });
              });
            };

            const anchor = { anchor: 'hotspot', hotspot: component };
            DropdownUtils.open(detail, anchor, component, sandbox, externals, onOpenSync).get(Fun.noop);
          }
        }
      }
    }),

    Keying.config({
      mode: 'special',
      onDown (comp, simulatedEvent) {
        navigateList(comp, simulatedEvent, Highlighting.highlightFirst);
        return Option.some(true);
      },
      onEscape (comp) {
        const sandbox = Coupling.getCoupled(comp, 'sandbox');
        if (Sandboxing.isOpen(sandbox)) { Sandboxing.close(sandbox); }
        return Option.some(true);
      },
      onUp (comp, simulatedEvent) {
        navigateList(comp, simulatedEvent, Highlighting.highlightLast);
        return Option.some(true);
      },
      onEnter (comp, simulatedEvent) {
        const sandbox = Coupling.getCoupled(comp, 'sandbox');
        if (Sandboxing.isOpen(sandbox)) { Sandboxing.close(sandbox); }
        detail.onExecute()(sandbox, comp);
        const currentValue = Representing.getValue(comp);
<<<<<<< HEAD
        comp.element().dom().setSelectionRange(currentValue.text.length, currentValue.text.length);
=======
        const input = comp.element().dom() as HTMLInputElement;
        input.setSelectionRange(currentValue.text.length, currentValue.text.length);
>>>>>>> c7e92c3c
        return Option.some(true);
      }
    }),

    Toggling.config({
      toggleClass: detail.markers().openClass(),
      aria: {
        // TODO: Maybe this should just be expanded?
        mode: 'pressed',
        syncWithExpanded: true
      }
    }),

    Coupling.config({
      others: {
        sandbox (hotspot) {
          return DropdownUtils.makeSandbox(detail, {
            anchor: 'hotspot',
            hotspot
          }, hotspot, {
            onOpen: Fun.identity,
            onClose: Fun.identity
          });
        }
      }
    })
  ]);

  return {
    uid: detail.uid(),
    dom: InputBase.dom(detail),
    behaviours: Merger.deepMerge(
      inputBehaviours,
      behaviours,
      SketchBehaviours.get(detail.typeaheadBehaviours())
    ),

    events: AlloyEvents.derive([
      AlloyEvents.runOnExecute(function (comp) {
        const anchor = { anchor: 'hotspot', hotspot: comp };
        const onOpenSync = Fun.noop;
        DropdownUtils.togglePopup(detail, anchor, comp, externals, onOpenSync).get(Fun.noop);
      })
    ].concat(detail.dismissOnBlur() ? [
      AlloyEvents.run(SystemEvents.postBlur(), function (typeahead) {
        const sandbox = Coupling.getCoupled(typeahead, 'sandbox');
        Sandboxing.close(sandbox);
      })
    ] : [ ]))
  };
};

export {
  make
};<|MERGE_RESOLUTION|>--- conflicted
+++ resolved
@@ -1,25 +1,5 @@
 import { Fun, Merger, Option } from '@ephox/katamari';
 import { Value } from '@ephox/sugar';
-<<<<<<< HEAD
-
-import * as Behaviour from '../../api/behaviour/Behaviour';
-import { Composing } from '../../api/behaviour/Composing';
-import { Coupling } from '../../api/behaviour/Coupling';
-import { Focusing } from '../../api/behaviour/Focusing';
-import { Highlighting } from '../../api/behaviour/Highlighting';
-import { Keying } from '../../api/behaviour/Keying';
-import { Representing } from '../../api/behaviour/Representing';
-import { Sandboxing } from '../../api/behaviour/Sandboxing';
-import { Streaming } from '../../api/behaviour/Streaming';
-import { Toggling } from '../../api/behaviour/Toggling';
-import SketchBehaviours from '../../api/component/SketchBehaviours';
-import * as AlloyEvents from '../../api/events/AlloyEvents';
-import * as AlloyTriggers from '../../api/events/AlloyTriggers';
-import SystemEvents from '../../api/events/SystemEvents';
-import * as DropdownUtils from '../../dropdown/DropdownUtils';
-import * as InputBase from '../common/InputBase';
-
-=======
 
 import * as Behaviour from '../../api/behaviour/Behaviour';
 import { Composing } from '../../api/behaviour/Composing';
@@ -38,7 +18,6 @@
 import * as DropdownUtils from '../../dropdown/DropdownUtils';
 import * as InputBase from '../common/InputBase';
 
->>>>>>> c7e92c3c
 const make = function (detail, components, spec, externals) {
   const navigateList = function (comp, simulatedEvent, highlighter) {
     const sandbox = Coupling.getCoupled(comp, 'sandbox');
@@ -144,12 +123,8 @@
         if (Sandboxing.isOpen(sandbox)) { Sandboxing.close(sandbox); }
         detail.onExecute()(sandbox, comp);
         const currentValue = Representing.getValue(comp);
-<<<<<<< HEAD
-        comp.element().dom().setSelectionRange(currentValue.text.length, currentValue.text.length);
-=======
         const input = comp.element().dom() as HTMLInputElement;
         input.setSelectionRange(currentValue.text.length, currentValue.text.length);
->>>>>>> c7e92c3c
         return Option.some(true);
       }
     }),
