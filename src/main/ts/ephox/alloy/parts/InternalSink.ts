import { Fun } from '@ephox/katamari';
<<<<<<< HEAD

import * as Behaviour from '../api/behaviour/Behaviour';
import { Positioning } from '../api/behaviour/Positioning';
import * as AlloyEvents from '../api/events/AlloyEvents';
import NativeEvents from '../api/events/NativeEvents';
import PartType from './PartType';

=======

import * as Behaviour from '../api/behaviour/Behaviour';
import { Positioning } from '../api/behaviour/Positioning';
import * as AlloyEvents from '../api/events/AlloyEvents';
import * as NativeEvents from '../api/events/NativeEvents';
import * as PartType from './PartType';

>>>>>>> c7e92c3c
const suffix = Fun.constant('sink');
const partType = Fun.constant(PartType.optional({
  name: suffix(),
  overrides: Fun.constant({
    dom: {
      tag: 'div'
    },
    behaviours: Behaviour.derive([
      Positioning.config({
        // TODO: Make an internal sink also be able to be used with relative layouts
        useFixed: true
      })
    ]),
    events: AlloyEvents.derive([
      // Sinks should not let keydown or click propagate
      AlloyEvents.cutter(NativeEvents.keydown()),
      AlloyEvents.cutter(NativeEvents.mousedown()),
      AlloyEvents.cutter(NativeEvents.click())
    ])
  })
}));

export {
  partType,
  suffix
};<|MERGE_RESOLUTION|>--- conflicted
+++ resolved
@@ -1,13 +1,4 @@
 import { Fun } from '@ephox/katamari';
-<<<<<<< HEAD
-
-import * as Behaviour from '../api/behaviour/Behaviour';
-import { Positioning } from '../api/behaviour/Positioning';
-import * as AlloyEvents from '../api/events/AlloyEvents';
-import NativeEvents from '../api/events/NativeEvents';
-import PartType from './PartType';
-
-=======
 
 import * as Behaviour from '../api/behaviour/Behaviour';
 import { Positioning } from '../api/behaviour/Positioning';
@@ -15,7 +6,6 @@
 import * as NativeEvents from '../api/events/NativeEvents';
 import * as PartType from './PartType';
 
->>>>>>> c7e92c3c
 const suffix = Fun.constant('sink');
 const partType = Fun.constant(PartType.optional({
   name: suffix(),
