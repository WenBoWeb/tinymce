import { Fun } from '@ephox/katamari';

import * as Behaviour from '../../api/behaviour/Behaviour';
import { Representing } from '../../api/behaviour/Representing';
<<<<<<< HEAD
import PartType from '../../parts/PartType';

const owner = Fun.constant('item-widget');

=======
import * as PartType from '../../parts/PartType';

const owner = Fun.constant('item-widget');

>>>>>>> c7e92c3c
const parts = Fun.constant([
  PartType.required({
    name: 'widget',
    overrides (detail) {
      return {
        behaviours: Behaviour.derive([
          Representing.config({
            store: {
              mode: 'manual',
              getValue (component) {
                return detail.data();
              },
              setValue () { }
            }
          })
        ])
      };
    }
  })
]);

export {
  owner,
  parts
};<|MERGE_RESOLUTION|>--- conflicted
+++ resolved
@@ -2,17 +2,10 @@
 
 import * as Behaviour from '../../api/behaviour/Behaviour';
 import { Representing } from '../../api/behaviour/Representing';
-<<<<<<< HEAD
-import PartType from '../../parts/PartType';
-
-const owner = Fun.constant('item-widget');
-
-=======
 import * as PartType from '../../parts/PartType';
 
 const owner = Fun.constant('item-widget');
 
->>>>>>> c7e92c3c
 const parts = Fun.constant([
   PartType.required({
     name: 'widget',
