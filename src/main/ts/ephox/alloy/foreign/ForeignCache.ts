--- conflicted
+++ resolved
@@ -8,16 +8,10 @@
 import * as CompBehaviours from '../api/component/CompBehaviours';
 import BehaviourBlob from '../behaviour/common/BehaviourBlob';
 import * as ComponentEvents from '../construct/ComponentEvents';
-<<<<<<< HEAD
-
-export default function (): { getEvents: (elem: {}, spec: {}) => { elem: () => any, evts: () => any } } {
-  const getEvents = function (elem, spec) {
-=======
 import { SketchSpec } from '../api/ui/Sketcher';
 
 export default function () {
   const getEvents = function (elem, spec: SketchSpec) {
->>>>>>> c7e92c3c
     const evts = DomState.getOrCreate(elem, function () {
       // If we haven't already setup this particular element, then generate any state and config
       // required by its behaviours and put it in the cache.
@@ -34,10 +28,6 @@
       ]), Objects.narrow(spec, [ 'events', 'eventOrder' ]));
 
       const bInfo = CompBehaviours.generateFrom(spec, [ Toggling, Dragging, Pinching ]);
-<<<<<<< HEAD
-
-=======
->>>>>>> c7e92c3c
       const baseEvents = {
         'alloy.base.behaviour': info.events()
       };
