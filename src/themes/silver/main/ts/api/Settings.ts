/**
 * Copyright (c) Tiny Technologies, Inc. All rights reserved.
 * Licensed under the LGPL or a commercial license.
 * For LGPL see License.txt in the project root for license information.
 * For commercial licenses see https://www.tiny.cloud/
 */

import { Option, Type, Obj, Arr } from '@ephox/katamari';
import { Editor } from 'tinymce/core/api/Editor';
import EditorManager from 'tinymce/core/api/EditorManager';
import { AllowedFormat } from '../ui/core/complex/StyleFormatTypes';
import { SelectorFind, Body } from '@ephox/sugar';

const getSkinUrl = function (editor: Editor): string {
  const settings = editor.settings;
  const skin = settings.skin;
  let skinUrl = settings.skin_url;

  if (skin !== false) {
    const skinName = skin ? skin : 'oxide';

    if (skinUrl) {
      skinUrl = editor.documentBaseURI.toAbsolute(skinUrl);
    } else {
      skinUrl = EditorManager.baseURL + '/skins/ui/' + skinName;
    }
  }

  return skinUrl;
};

const isReadOnly = (editor): boolean => editor.getParam('readonly', false, 'boolean');
const isSkinDisabled = (editor: Editor) => editor.getParam('skin') === false;

const getHeightSetting = (editor): number => editor.getParam('height', Math.max(editor.getElement().offsetHeight, 200));
const getMinWidthSetting = (editor): Option<number> => Option.from(editor.settings.min_width).filter(Type.isNumber);
const getMinHeightSetting = (editor): Option<number> => Option.from(editor.settings.min_height).filter(Type.isNumber);
const getMaxWidthSetting = (editor): Option<number> => Option.from(editor.getParam('max_width')).filter(Type.isNumber);
const getMaxHeightSetting = (editor): Option<number> => Option.from(editor.getParam('max_height')).filter(Type.isNumber);

const getUserStyleFormats = (editor: Editor): Option<AllowedFormat[]> => Option.from(editor.getParam('style_formats')).filter(Type.isArray);
const isMergeStyleFormats = (editor: Editor): boolean => editor.getParam('style_formats_merge', false, 'boolean');

const getRemovedMenuItems = (editor: Editor): string => editor.getParam('removed_menuitems', '');
const isMenubarEnabled = (editor: Editor): boolean => editor.getParam('menubar', true, 'boolean') !== false;

const isToolbarEnabled = (editor: Editor) => {
  const toolbarConfig = editor.getParam('toolbar');
  if (Type.isArray(toolbarConfig)) {
    return toolbarConfig.length > 0;
  } else {
    return editor.getParam('toolbar', true, 'boolean') !== false;
  }
};

// Convert toolbar<n> into toolbars array
const getMultipleToolbarsSetting = (editor: Editor) => {
  const keys = Obj.keys(editor.settings);
  const toolbarKeys = Arr.filter(keys, (key) => /^toolbar([1-9])$/.test(key));
  const toolbars = Arr.map(toolbarKeys, (key) => editor.getParam(key, false, 'string'));
  const toolbarArray = Arr.filter(toolbars, (toolbar) => typeof toolbar === 'string');
  return toolbarArray.length > 0 ? Option.some(toolbarArray) : Option.none();
};

enum ToolbarDrawer {
  default = '',
  floating = 'floating',
  sliding = 'sliding'
}

const getToolbarDrawer = (editor: Editor): ToolbarDrawer => editor.getParam('toolbar_drawer', '', 'string') as ToolbarDrawer;

const fixedContainerSelector = (editor) => editor.getParam('fixed_toolbar_container', '', 'string');
const fixedContainerElement = (editor) => fixedContainerSelector.length > 0 ? SelectorFind.descendant(Body.body(), fixedContainerSelector(editor)) : Option.none();
const useFixedContainer = (editor) => editor.getParam('inline', false, 'boolean') && fixedContainerElement(editor).isSome();

export {
  getSkinUrl,
  isReadOnly,
  isSkinDisabled,
  getHeightSetting,
  getMinWidthSetting,
  getMinHeightSetting,
  getMaxWidthSetting,
  getMaxHeightSetting,
  getUserStyleFormats,
  isMergeStyleFormats,
  getRemovedMenuItems,
  isMenubarEnabled,
  isToolbarEnabled,
  getMultipleToolbarsSetting,
<<<<<<< HEAD
  isSplitToolbar,
  fixedContainerElement,
  useFixedContainer,
=======
  getToolbarDrawer,
  ToolbarDrawer
>>>>>>> c357e6db
};<|MERGE_RESOLUTION|>--- conflicted
+++ resolved
@@ -89,12 +89,8 @@
   isMenubarEnabled,
   isToolbarEnabled,
   getMultipleToolbarsSetting,
-<<<<<<< HEAD
-  isSplitToolbar,
   fixedContainerElement,
   useFixedContainer,
-=======
   getToolbarDrawer,
   ToolbarDrawer
->>>>>>> c357e6db
 };