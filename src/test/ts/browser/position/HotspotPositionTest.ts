import { Chain, NamedChain } from '@ephox/agar';
import { UnitTest } from '@ephox/bedrock';
import * as GuiFactory from 'ephox/alloy/api/component/GuiFactory';
<<<<<<< HEAD
import Button from 'ephox/alloy/api/ui/Button';
=======
import { Button } from 'ephox/alloy/api/ui/Button';
>>>>>>> c7e92c3c
import { Container } from 'ephox/alloy/api/ui/Container';
import ChainUtils from 'ephox/alloy/test/ChainUtils';
import GuiSetup from 'ephox/alloy/test/GuiSetup';
import PositionTestUtils from 'ephox/alloy/test/PositionTestUtils';
import Sinks from 'ephox/alloy/test/Sinks';

UnitTest.asynctest('HotspotPositionTest', function () {
  const success = arguments[arguments.length - 2];
  const failure = arguments[arguments.length - 1];

  GuiSetup.setup(function (store, doc, body) {
    const hotspot = GuiFactory.build(
      Button.sketch({
        action () { },
        dom: {
          styles: {
            position: 'absolute',
            left: '100px',
            top: '120px'
          },
          innerHtml: 'Hotspot',
          tag: 'button'
        },
        uid: 'hotspot'
      })
    );

    return GuiFactory.build(
      Container.sketch({
        components: [
          GuiFactory.premade(Sinks.fixedSink()),
          GuiFactory.premade(Sinks.relativeSink()),
          GuiFactory.premade(Sinks.popup()),
          GuiFactory.premade(hotspot)
        ]
      })
    );

  }, function (doc, body, gui, component, store) {
    const cSetupAnchor = Chain.mapper(function (hotspot) {
      return {
        anchor: 'hotspot',
        hotspot
      };
    });

    return [
      Chain.asStep({}, [
        NamedChain.asChain([
          ChainUtils.cFindUids(gui, {
            fixed: 'fixed-sink',
            relative: 'relative-sink',
            popup: 'popup',
            hotspot: 'hotspot'
          }),

          NamedChain.direct('hotspot', cSetupAnchor, 'anchor'),

          PositionTestUtils.cTestSink('Relative, not scrolled', 'relative'),
          PositionTestUtils.cTestSink('Fixed, not scrolled', 'fixed'),

          PositionTestUtils.cScrollDown('hotspot', '1000px'),
          PositionTestUtils.cTestSink('Relative, scrolled 1000px', 'relative'),
          PositionTestUtils.cTestSink('Fixed, scrolled 1000px', 'fixed')
        ])
      ])
    ];
  }, function () { success(); }, failure);
});<|MERGE_RESOLUTION|>--- conflicted
+++ resolved
@@ -1,11 +1,7 @@
 import { Chain, NamedChain } from '@ephox/agar';
 import { UnitTest } from '@ephox/bedrock';
 import * as GuiFactory from 'ephox/alloy/api/component/GuiFactory';
-<<<<<<< HEAD
-import Button from 'ephox/alloy/api/ui/Button';
-=======
 import { Button } from 'ephox/alloy/api/ui/Button';
->>>>>>> c7e92c3c
 import { Container } from 'ephox/alloy/api/ui/Container';
 import ChainUtils from 'ephox/alloy/test/ChainUtils';
 import GuiSetup from 'ephox/alloy/test/GuiSetup';
