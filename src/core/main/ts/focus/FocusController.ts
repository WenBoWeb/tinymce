/**
 * FocusController.js
 *
 * Released under LGPL License.
 * Copyright (c) 1999-2017 Ephox Corp. All rights reserved
 *
 * License: http://www.tinymce.com/license
 * Contributing: http://www.tinymce.com/contributing
 */

import { Fun } from '@ephox/katamari';
import FocusManager from '../api/FocusManager';
import DOMUtils from '../dom/DOMUtils';
import SelectionRestore from '../selection/SelectionRestore';
import Delay from '../util/Delay';

let documentFocusInHandler;
const DOM = DOMUtils.DOM;

const isEditorUIElement = function (elm) {
  // Since this can be overridden by third party we need to use the API reference here
  return FocusManager.isEditorUIElement(elm);
};

const isUIElement = function (editor, elm) {
  const customSelector = editor ? editor.settings.custom_ui_selector : '';
  const parent = DOM.getParent(elm, function (elm) {
    return (
      isEditorUIElement(elm) ||
      (customSelector ? editor.dom.is(elm, customSelector) : false)
    );
  });
  return parent !== null;
};

const getActiveElement = function () {
  try {
    return document.activeElement;
  } catch (ex) {
    // IE sometimes fails to get the activeElement when resizing table
    // TODO: Investigate this
    return document.body;
  }
};

const registerEvents = function (editorManager, e) {
  const editor = e.editor;

  SelectionRestore.register(editor);

  editor.on('focusin', function () {
<<<<<<< HEAD
    var self = this;
    var focusedEditor = editorManager.focusedEditor;

    if (focusedEditor != self) {
=======
    const focusedEditor = editorManager.focusedEditor;

    if (focusedEditor !== editor) {
>>>>>>> f7ec4804
      if (focusedEditor) {
        focusedEditor.fire('blur', { focusedEditor: self });
      }

      editorManager.setActive(self);
      editorManager.focusedEditor = self;
      self.fire('focus', { blurredEditor: focusedEditor });
      self.focus(true);
    }
  });

  editor.on('focusout', function () {
<<<<<<< HEAD
    var self = this;
    Delay.setEditorTimeout(self, function () {
      var focusedEditor = editorManager.focusedEditor;

      // Still the same editor the blur was outside any editor UI
      if (!isUIElement(self, getActiveElement()) && focusedEditor == self) {
        self.fire('blur', { focusedEditor: null });
=======
    Delay.setEditorTimeout(editor, function () {
      const focusedEditor = editorManager.focusedEditor;

      // Still the same editor the blur was outside any editor UI
      if (!isUIElement(editor, getActiveElement()) && focusedEditor === editor) {
        editor.fire('blur', { focusedEditor: null });
>>>>>>> f7ec4804
        editorManager.focusedEditor = null;
      }
    });
  });

  // Check if focus is moved to an element outside the active editor by checking if the target node
  // isn't within the body of the activeEditor nor a UI element such as a dialog child control
  if (!documentFocusInHandler) {
    documentFocusInHandler = function (e) {
      const activeEditor = editorManager.activeEditor;
      let target;

      target = e.target;

      if (activeEditor && target.ownerDocument === document) {
        // Fire a blur event if the element isn't a UI element
        if (target !== document.body && !isUIElement(activeEditor, target) && editorManager.focusedEditor === activeEditor) {
          activeEditor.fire('blur', { focusedEditor: null });
          editorManager.focusedEditor = null;
        }
      }
    };

    DOM.bind(document, 'focusin', documentFocusInHandler);
  }
};

const unregisterDocumentEvents = function (editorManager, e) {
  if (editorManager.focusedEditor === e.editor) {
    editorManager.focusedEditor = null;
  }

  if (!editorManager.activeEditor) {
    DOM.unbind(document, 'focusin', documentFocusInHandler);
    documentFocusInHandler = null;
  }
};

const setup = function (editorManager) {
  editorManager.on('AddEditor', Fun.curry(registerEvents, editorManager));
  editorManager.on('RemoveEditor', Fun.curry(unregisterDocumentEvents, editorManager));
};

export default {
  setup,
  isEditorUIElement,
  isUIElement
};<|MERGE_RESOLUTION|>--- conflicted
+++ resolved
@@ -49,16 +49,10 @@
   SelectionRestore.register(editor);
 
   editor.on('focusin', function () {
-<<<<<<< HEAD
-    var self = this;
-    var focusedEditor = editorManager.focusedEditor;
-
-    if (focusedEditor != self) {
-=======
+    const self = this;
     const focusedEditor = editorManager.focusedEditor;
 
-    if (focusedEditor !== editor) {
->>>>>>> f7ec4804
+    if (focusedEditor !== self) {
       if (focusedEditor) {
         focusedEditor.fire('blur', { focusedEditor: self });
       }
@@ -71,22 +65,13 @@
   });
 
   editor.on('focusout', function () {
-<<<<<<< HEAD
-    var self = this;
+    const self = this;
     Delay.setEditorTimeout(self, function () {
-      var focusedEditor = editorManager.focusedEditor;
-
-      // Still the same editor the blur was outside any editor UI
-      if (!isUIElement(self, getActiveElement()) && focusedEditor == self) {
-        self.fire('blur', { focusedEditor: null });
-=======
-    Delay.setEditorTimeout(editor, function () {
       const focusedEditor = editorManager.focusedEditor;
 
       // Still the same editor the blur was outside any editor UI
-      if (!isUIElement(editor, getActiveElement()) && focusedEditor === editor) {
-        editor.fire('blur', { focusedEditor: null });
->>>>>>> f7ec4804
+      if (!isUIElement(editor, getActiveElement()) && focusedEditor === self) {
+        self.fire('blur', { focusedEditor: null });
         editorManager.focusedEditor = null;
       }
     });
