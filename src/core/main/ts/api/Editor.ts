--- conflicted
+++ resolved
@@ -29,11 +29,8 @@
 import SelectionOverrides from 'tinymce/core/SelectionOverrides';
 import Schema from 'tinymce/core/api/html/Schema';
 import { UndoManager } from 'tinymce/core/api/UndoManager';
-<<<<<<< HEAD
 import { Annotator } from 'tinymce/core/api/Annotator';
-=======
 import { HTMLElement, Document, Window } from '@ephox/dom-globals';
->>>>>>> 79f14499
 
 /**
  * Include the base event class documentation.
