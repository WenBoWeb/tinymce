Version 5.0.0-preview-5 (TBD)
    Fixed an inline mode issue where the save plugin upon saving can cause content loss #TINY-2659
    Changed the background color icon to highlight background icon #TINY-2258
    Added a new `addNestedMenuItem()` UI registry function and changed all nested menu items to use the new registry functions #TINY-2230
    Changed Help dialog to be accessible to screen readers #TINY-2687
    Changed the color swatch to save selected custom colors to local storage for use across sessions #TINY-2722
    Added title attribute to color swatch colors #TINY-2669
    Added anchorbar component to anchor inline toolbar dialogs to instead of the toolbar #TINY-2040
    Added support for toolbar<n> and toolbar array config options to be squashed into a single toolbar and not create multiple toolbars #TINY-2195
    Added error handling for when forced_root_block config option is set to true #TINY-2261
    Added functionality for the removed_menuitems config option #TINY-2184
    Fixed an issue in IE 11 where calling selection.getContent() would return an empty string when the editor didn't have focus #TINY-2325
    Added the ability to use a string to reference menu items in menu buttons and submenu items #TINY-2253
<<<<<<< HEAD
    Changed `WindowManager` API - methods `getParams`, `setParams` and `getWindows`, and the legacy `windows` property, have been removed. `alert` and `confirm` dialogs are no longer tracked in the window list. #TINY-2603
=======
    Removed compat3x plugin #TINY-2815
>>>>>>> 76baef66
Version 5.0.0-preview-4 (2018-11-12)
    Fixed distraction free plugin #AP-470
    Removed the tox-custom-editor class that was added to the wrapping element of codemirror #TINY-2211
    Fixed contents of the input field being selected on focus instead of just recieving an outline highlight #AP-464
    Added width and height placeholder text to image and media dialog dimensions input #AP-296
    Fixed styling issues with dialogs and menus in IE 11 #AP-456
    Fixed custom style format control not honoring custom formats #AP-393
    Fixed context menu not appearing when clicking an image with a caption #AP-382
    Fixed directionality of UI when using an RTL language #AP-423
    Fixed page responsiveness with multiple inline editors #AP-430
    Added the ability to keyboard navigate through menus, toolbars, sidebar and the status bar sequentially #AP-381
    Fixed empty toolbar groups appearing through invalid configuration of the `toolbar` property #AP-450
    Fixed text not being retained when updating links through the link dialog #AP-293
    Added translation capability back to the editor's UI #AP-282
    Fixed edit image context menu, context toolbar and toolbar items being incorrectly enabled when selecting invalid images #AP-323
    Fixed emoji type ahead being shown when typing URLs #AP-366
    Fixed toolbar configuration properties incorrectly expecting string arrays instead of strings #AP-342
    Changed the editor resize handle so that it should be disabled when the autoresize plugin is turned on #AP-424
    Fixed the block formatting toolbar item not showing a "Formatting" title when there is no selection #AP-321
    Fixed clicking disabled toolbar buttons hiding the toolbar in inline mode #AP-380
    Fixed `EditorResize` event not being fired upon editor resize #AP-327
    Fixed tables losing styles when updating through the dialog #AP-368
    Fixed context toolbar positioning to be more consistent near the edges of the editor #AP-318
    Added `label` component type for dialogs to group components under a label
    Fixed table of contents plugin now works with v5 toolbar APIs correctly #AP-347
    Fixed the `link_context_toolbar` configuration not disabling the context toolbar #AP-458
    Fixed the link context toolbar showing incorrect relative links #AP-435
    Fixed the alignment of the icon in alert banner dialog components #TINY-2220
    Changed UI text for microcopy improvements #TINY-2281
    Fixed the visual blocks and visual char menu options not displaying their toggled state #TINY-2238
    Fixed the editor not displaying as fullscreen when toggled #TINY-2237
Version 5.0.0-preview-3 (2018-10-18)
    Changed editor layout to use modern CSS properties over manually calculating dimensions #AP-324
    Changed `autoresize_min_height` and `autoresize_max_height` configurations to `min_height` and `max_height` #AP-324
    Fixed bugs with editor width jumping when resizing and the iframe not resizing to smaller than 150px in height #AP-324
    Fixed mobile theme bug that prevented the editor from loading #AP-404
    Fixed long toolbar groups extending outside of the editor instead of wrapping
    Changed `Whole word` label in Search and Replace dialog to `Find whole words only` #AP-387
    Fixed dialog titles so they are now proper case #AP-384
    Fixed color picker default to be #000000 instead of #ff00ff #AP-216
    Fixed "match case" option on the Find and Replace dialog is no longer selected by default #AP-298
    Fixed vertical alignment of toolbar icons #DES-134
    Fixed toolbar icons not appearing on IE11 #DES-133
Version 5.0.0-preview-2 (2018-10-10)
    Changed configuration of color options has been simplified to `color_map`, `color_cols`, and `custom_colors` #AP-328
    Added swatch is now shown for colorinput fields, instead of the colorpicker directly #AP-328
    Removed `colorpicker` plugin, it is now in the theme #AP-328
    Removed `textcolor` plugin, it is now in the theme #AP-328
    Fixed styleselect not updating the displayed item as the cursor moved #AP-388
    Changed `height` configuration to apply to the editor frame (including menubar, toolbar, status bar) instead of the content area #AP-324
    Added fontformats and fontsizes menu items #AP-390
    Fixed preview iframe not expanding to the dialog size #AP-252
    Fixed 'meta' shortcuts not translated into platform-specific text #AP-270
    Fixed tabbed dialogs (Charmap and Emoticons) shrinking when no search results returned
    Fixed a bug where alert banner icons were not retrieved from icon pack. #AP-330
    Fixed component styles to flex so they fill large dialogs. #AP-252
    Fixed editor flashing unstyled during load (still in progress). #AP-349
Version 5.0.0-preview-1 (2018-10-01)
    Developer preview 1
    Initial list of features and changes is available at https://tiny.cloud/docs-preview/release-notes/new-features/
Version 4.8.5 (2018-10-30)
    Added a content_css_cors setting to the editor that adds the crossorigin="anonymous" attribute to link tags added by the StyleSheetLoader. #TINY-1909
    Fixed a bug where trying to remove formatting with a collapsed selection range would throw an exception. #GH-4636
    Fixed a bug in the image plugin that caused updating figures to split contenteditable elements. #GH-4563
    Fixed a bug that was causing incorrect viewport calculations for fixed position UI elements. #TINY-1897
    Fixed a bug where inline formatting would cause the delete key to do nothing. #TINY-1900
Version 4.8.4 (2018-10-23)
    Added support for the HTML5 `main` element. #TINY-1877
    Changed the keyboard shortcut to move focus to contextual toolbars to Ctrl+F9. #TINY-1812
    Fixed a bug where content css could not be loaded from another domain. #TINY-1891
    Fixed a bug on FireFox where the cursor would get stuck between two contenteditable false inline elements located inside of the same block element divided by a BR. #TINY-1878
    Fixed a bug with the insertContent method where nonbreaking spaces would be inserted incorrectly. #TINY-1868
    Fixed a bug where the toolbar of the inline editor would not be visible in some scenarios. #TINY-1862
    Fixed a bug where removing the editor while more than one notification was open would throw an error. #TINY-1845
    Fixed a bug where the menubutton would be rendered on top of the menu if the viewport didn't have enough height. #TINY-1678
    Fixed a bug with the annotations api where annotating collapsed selections caused problems. #TBS-2449
    Fixed a bug where wbr elements were being transformed into whitespace when using the Paste Plugin's paste as text setting. #GH-4638
    Fixed a bug where the Search and Replace didn't replace spaces correctly. #GH-4632
    Fixed a bug with sublist items not persisting selection. #GH-4628
    Fixed a bug with mceInsertRawHTML command not working as expected. #GH-4625
Version 4.8.3 (2018-09-13)
    Fixed a bug where the Wordcount Plugin didn't correctly count words within tables on IE11. #TINY-1770
    Fixed a bug where it wasn't possible to move the caret out of a table on IE11 and Firefox. #TINY-1682
    Fixed a bug where merging empty blocks didn't work as expected, sometimes causing content to be deleted. #TINY-1781
    Fixed a bug where the Textcolor Plugin didn't show the correct current color. #TINY-1810
    Fixed a bug where clear formatting with a collapsed selection would sometimes clear formatting from more content than expected. #TINY-1813 #TINY-1821
    Fixed a bug with the Table Plugin where it wasn't possible to keyboard navigate to the caption. #TINY-1818
Version 4.8.2 (2018-08-09)
    Moved annotator from "experimental" to "annotator" object on editor. #TBS-2398
    Improved the multiclick normalization across browsers. #TINY-1788
    Fixed a bug where running getSelectedBlocks with a collapsed selection between block elements would produce incorrect results. #TINY-1787
    Fixed a bug where the ScriptLoaders loadScript method would not work as expected in FireFox when loaded on the same page as a ShadowDOM polyfill. #TINY-1786
    Removed reference to ShadowDOM event.path as Blink based browsers now support event.composedPath. #TINY-1785
    Fixed a bug where a reference to localStorage would throw an "access denied" error in IE11 with strict security settings. #TINY-1782
    Fixed a bug where pasting using the toolbar button on an inline editor in IE11 would cause a looping behaviour. #TINY-1768
Version 4.8.1 (2018-07-26)
    Fixed a bug where the content of inline editors was being cleaned on every call of `editor.save()`. #TINY-1783
    Fixed a bug where the arrow of the Inlite Theme toolbar was being rendered incorrectly in RTL mode. #TINY-1776
    Fixed a bug with the Paste Plugin where pasting after inline contenteditable false elements moved the caret to the end of the line. #TINY-1758
Version 4.8.0 (2018-06-27)
    Added new "experimental" object in editor, with initial Annotator API. #TBS-2374
    Fixed a bug where deleting paragraphs inside of table cells would delete the whole table cell. #TINY-1759
    Fixed a bug in the Table Plugin where removing row height set on the row properties dialog did not update the table. #TINY-1730
    Fixed a bug with the font select toolbar item didn't update correctly. #TINY-1683
    Fixed a bug where all bogus elements would not be deleted when removing an inline editor. #TINY-1669
Version 4.7.13 (2018-05-16)
    Fixed a bug where Edge 17 wouldn't be able to select images or tables. #TINY-1679
    Fixed issue where whitespace wasn't preserved when the editor was initialized on pre elements. #TINY-1649
    Fixed a bug with the fontselect dropdowns throwing an error if the editor was hidden in Firefox. #TINY-1664
    Fixed a bug where it wasn't possible to merge table cells on IE 11. #TINY-1671
    Fixed a bug where textcolor wasn't applying properly on IE 11 in some situations. #TINY-1663
    Fixed a bug where the justifyfull command state wasn't working correctly. #TINY-1677
    Fixed a bug where the styles wasn't updated correctly when resizing some tables. #TINY-1668
    Added missing code menu item from the default menu config. #TINY-1648
    Added new align button for combining the separate align buttons into a menu button. #TINY-1652
Version 4.7.12 (2018-05-03)
    Added an option to filter out image svg data urls.
    Added support for html5 details and summary elements.
    Changed so the mce-abs-layout-item css rule targets html instead of body. Patch contributed by nazar-pc.
    Fixed a bug where the "read" step on the mobile theme was still present on android mobile browsers.
    Fixed a bug where all images in the editor document would reload on any editor change.
    Fixed a bug with the Table Plugin where ObjectResized event wasn't being triggered on column resize.
    Fixed so the selection is set to the first suitable caret position after editor.setContent called.
    Fixed so links with xlink:href attributes are filtered correctly to prevent XSS.
    Fixed a bug on IE11 where pasting content into an inline editor initialized on a heading element would create new editable elements.
    Fixed a bug where readonly mode would not work as expected when the editor contained contentEditable=true elements.
    Fixed a bug where the Link Plugin would throw an error when used together with the webcomponents polyfill. Patch contributed by 4esnog.
    Fixed a bug where the "Powered by TinyMCE" branding link would break on XHTML pages. Patch contributed by tistre.
    Fixed a bug where the same id would be used in the blobcache for all pasted images. Patch contributed by thorn0.
Version 4.7.11 (2018-04-11)
    Added a new imagetools_credentials_hosts option to the Imagetools Plugin.
    Fixed a bug where toggling a list containing empty LIs would throw an error. Patch contributed by bradleyke.
    Fixed a bug where applying block styles to a text with the caret at the end of the paragraph would select all text in the paragraph.
    Fixed a bug where toggling on the Spellchecker Plugin would trigger isDirty on the editor.
    Fixed a bug where it was possible to enter content into selection bookmark spans.
    Fixed a bug where if a non paragraph block was configured in forced_root_block the editor.getContent method would return incorrect values with an empty editor.
    Fixed a bug where dropdown menu panels stayed open and fixed in position when dragging dialog windows.
    Fixed a bug where it wasn't possible to extend table cells with the space button in Safari.
    Fixed a bug where the setupeditor event would thrown an error when using the Compat3x Plugin.
    Fixed a bug where an error was thrown in FontInfo when called on a detached element.
Version 4.7.10 (2018-04-03)
    Removed the "read" step from the mobile theme.
    Added normalization of triple clicks across browsers in the editor.
    Added a `hasFocus` method to the editor that checks if the editor has focus.
    Added correct icon to the Nonbreaking Plugin menu item.
    Fixed so the `getContent`/`setContent` methods work even if the editor is not initialized.
    Fixed a bug with the Media Plugin where query strings were being stripped from youtube links.
    Fixed a bug where image styles were changed/removed when opening and closing the Image Plugin dialog.
    Fixed a bug in the Table Plugin where some table cell styles were not correctly added to the content html.
    Fixed a bug in the Spellchecker Plugin where it wasn't possible to change the spellchecker language.
    Fixed so the the unlink action in the Link Plugin has a menu item and can be added to the contextmenu.
    Fixed a bug where it wasn't possible to keyboard navigate to the start of an inline element on a new line within the same block element.
    Fixed a bug with the Text Color Plugin where if used with an inline editor located at the bottom of the screen the colorpicker could appear off screen.
    Fixed a bug with the UndoManager where undo levels were being added for nbzwsp characters.
    Fixed a bug with the Table Plugin where the caret would sometimes be lost when keyboard navigating up through a table.
    Fixed a bug where FontInfo.getFontFamily would throw an error when called on a removed editor.
    Fixed a bug in Firefox where undo levels were not being added correctly for some specific operations.
    Fixed a bug where initializing an inline editor inside of a table would make the whole table resizeable.
    Fixed a bug where the fake cursor that appears next to tables on Firefox was positioned incorrectly when switching to fullscreen.
    Fixed a bug where zwsp's weren't trimmed from the output from `editor.getContent({ format: 'text' })`.
    Fixed a bug where the fontsizeselect/fontselect toolbar items showed the body info rather than the first possible caret position info on init.
    Fixed a bug where it wasn't possible to select all content if the editor only contained an inline boundary element.
    Fixed a bug where `content_css` urls with query strings wasn't working.
    Fixed a bug in the Table Plugin where some table row styles were removed when changing other styles in the row properties dialog.
Version 4.7.9 (2018-02-27)
    Fixed a bug where the editor target element didn't get the correct style when removing the editor.
Version 4.7.8 (2018-02-26)
    Fixed an issue with the Help Plugin where the menuitem name wasn't lowercase.
    Fixed an issue on MacOS where text and bold text did not have the same line-height in the autocomplete dropdown in the Link Plugin dialog.
    Fixed a bug where the "paste as text" option in the Paste Plugin didn't work.
    Fixed a bug where dialog list boxes didn't get positioned correctly in documents with scroll.
    Fixed a bug where the Inlite Theme didn't use the Table Plugin api to insert correct tables.
    Fixed a bug where the Inlite Theme panel didn't hide on blur in a correct way.
    Fixed a bug where placing the cursor before a table in Firefox would scroll to the bottom of the table.
    Fixed a bug where selecting partial text in table cells with rowspans and deleting would produce faulty tables.
    Fixed a bug where the Preview Plugin didn't work on Safari due to sandbox security.
    Fixed a bug where table cell selection using the keyboard threw an error.
    Fixed so the font size and font family doesn't toggle the text but only sets the selected format on the selected text.
    Fixed so the built-in spellchecking on Chrome and Safari creates an undo level when replacing words.
Version 4.7.7 (2018-02-19)
    Added a border style selector to the advanced tab of the Image Plugin.
    Added better controls for default table inserted by the Table Plugin.
    Added new `table_responsive_width` option to the Table Plugin that controls whether to use pixel or percentage widths.
    Fixed a bug where the Link Plugin text didn't update when a URL was pasted using the context menu.
    Fixed a bug with the Spellchecker Plugin where using "Add to dictionary" in the context menu threw an error.
    Fixed a bug in the Media Plugin where the preview node for iframes got default width and height attributes that interfered with width/height styles.
    Fixed a bug where backslashes were being added to some font family names in Firefox in the fontselect toolbar item.
    Fixed a bug where errors would be thrown when trying to remove an editor that had not yet been fully initialized.
    Fixed a bug where the Imagetools Plugin didn't update the images atomically.
    Fixed a bug where the Fullscreen Plugin was throwing errors when being used on an inline editor.
    Fixed a bug where drop down menus weren't positioned correctly in inline editors on scroll.
    Fixed a bug with a semicolon missing at the end of the bundled javascript files.
    Fixed a bug in the Table Plugin with cursor navigation inside of tables where the cursor would sometimes jump into an incorrect table cells.
    Fixed a bug where indenting a table that is a list item using the "Increase indent" button would create a nested table.
    Fixed a bug where text nodes containing only whitespace were being wrapped by paragraph elements.
    Fixed a bug where whitespace was being inserted after br tags inside of paragraph tags.
    Fixed a bug where converting an indented paragraph to a list item would cause the list item to have extra padding.
    Fixed a bug where Copy/Paste in an editor with a lot of content would cause the editor to scroll to the top of the content in IE11.
    Fixed a bug with a memory leak in the DragHelper. Path contributed by ben-mckernan.
    Fixed a bug where the advanced tab in the Media Plugin was being shown even if it didn't contain anything. Patch contributed by gabrieeel.
    Fixed an outdated eventname in the EventUtils. Patch contributed by nazar-pc.
    Fixed an issue where the Json.parse function would throw an error when being used on a page with strict CSP settings.
    Fixed so you can place the curser before and after table elements within the editor in Firefox and Edge/IE.
Version 4.7.6 (2018-01-29)
    Fixed a bug in the jquery integration where it threw an error saying that "global is not defined".
    Fixed a bug where deleting a table cell whose previous sibling was set to contenteditable false would create a corrupted table.
    Fixed a bug where highlighting text in an unfocused editor did not work correctly in IE11/Edge.
    Fixed a bug where the table resize handles were not being repositioned when activating the Fullscreen Plugin.
    Fixed a bug where the Imagetools Plugin dialog didn't honor editor RTL settings.
    Fixed a bug where block elements weren't being merged correctly if you deleted from after a contenteditable false element to the beginning of another block element.
    Fixed a bug where TinyMCE didn't work with module loaders like webpack.
Version 4.7.5 (2018-01-22)
    Fixed bug with the Codesample Plugin where it wasn't possible to edit codesamples when the editor was in inline mode.
    Fixed bug where focusing on the status bar broke the keyboard navigation functionality.
    Fixed bug where an error would be thrown on Edge by the Table Plugin when pasting using the PowerPaste Plugin.
    Fixed bug in the Table Plugin where selecting row border style from the dropdown menu in advanced row properties would throw an error.
    Fixed bug with icons being rendered incorrectly on Chrome on Mac OS.
    Fixed bug in the Textcolor Plugin where the font color and background color buttons wouldn't trigger an ExecCommand event.
    Fixed bug in the Link Plugin where the url field wasn't forced LTR.
    Fixed bug where the Nonbreaking Plugin incorrectly inserted spaces into tables.
    Fixed bug with the inline theme where the toolbar wasn't repositioned on window resize.
Version 4.7.4 (2017-12-05)
    Fixed bug in the Nonbreaking Plugin where the nonbreaking_force_tab setting was being ignored.
    Fixed bug in the Table Plugin where changing row height incorrectly converted column widths to pixels.
    Fixed bug in the Table Plugin on Edge and IE11 where resizing the last column after resizing the table would cause invalid column heights.
    Fixed bug in the Table Plugin where keyboard navigation was not normalized between browsers.
    Fixed bug in the Table Plugin where the colorpicker button would show even without defining the colorpicker_callback.
    Fixed bug in the Table Plugin where it wasn't possible to set the cell background color.
    Fixed bug where Firefox would throw an error when intialising an editor on an element that is hidden or not yet added to the DOM.
    Fixed bug where Firefox would throw an error when intialising an editor inside of a hidden iframe.
Version 4.7.3 (2017-11-23)
    Added functionality to open the Codesample Plugin dialog when double clicking on a codesample. Patch contributed by dakuzen.
    Fixed bug where undo/redo didn't work correctly with some formats and caret positions.
    Fixed bug where the color picker didn't show up in Table Plugin dialogs.
    Fixed bug where it wasn't possible to change the width of a table through the Table Plugin dialog.
    Fixed bug where the Charmap Plugin couldn't insert some special characters.
    Fixed bug where editing a newly inserted link would not actually edit the link but insert a new link next to it.
    Fixed bug where deleting all content in a table cell made it impossible to place the caret into it.
    Fixed bug where the vertical alignment field in the Table Plugin cell properties dialog didn't do anything.
    Fixed bug where an image with a caption showed two sets of resize handles in IE11.
    Fixed bug where pressing the enter button inside of an h1 with contenteditable set to true would sometimes produce a p tag.
    Fixed bug with backspace not working as expected before a noneditable element.
    Fixed bug where operating on tables with invalid rowspans would cause an error to be thrown.
    Fixed so a real base64 representation of the image is available on the blobInfo that the images_upload_handler gets called with.
    Fixed so the image upload tab is available when the images_upload_handler is defined (and not only when the images_upload_url is defined).
Version 4.7.2 (2017-11-07)
    Added newly rewritten Table Plugin.
    Added support for attributes with colon in valid_elements and addValidElements.
    Added support for dailymotion short url in the Media Plugin. Patch contributed by maat8.
    Added support for converting to half pt when converting font size from px to pt. Patch contributed by danny6514.
    Added support for location hash to the Autosave plugin to make it work better with SPAs using hash routing.
    Added support for merging table cells when pasting a table into another table.
    Changed so the language packs are only loaded once. Patch contributed by 0xor1.
    Simplified the css for inline boundaries selection by switching to an attribute selector.
    Fixed bug where an error would be thrown on editor initialization if the window.getSelection() returned null.
    Fixed bug where holding down control or alt keys made the keyboard navigation inside an inline boundary not work as expected.
    Fixed bug where applying formats in IE11 produced extra, empty paragraphs in the editor.
    Fixed bug where the Word Count Plugin didn't count some mathematical operators correctly.
    Fixed bug where removing an inline editor removed the element that the editor had been initialized on.
    Fixed bug where setting the selection to the end of an editable container caused some formatting problems.
    Fixed bug where an error would be thrown sometimes when an editor was removed because of the selection bookmark was being stored asynchronously.
    Fixed a bug where an editor initialized on an empty list did not contain any valid cursor positions.
    Fixed a bug with the Context Menu Plugin and webkit browsers on Mac where right-clicking inside a table would produce an incorrect selection.
    Fixed bug where the Image Plugin constrain proportions setting wasn't working as expected.
    Fixed bug where deleting the last character in a span with decorations produced an incorrect element when typing.
    Fixed bug where focusing on inline editors made the toolbar flicker when moving between elements quickly.
    Fixed bug where the selection would be stored incorrectly in inline editors when the mouseup event was fired outside the editor body.
    Fixed bug where toggling bold at the end of an inline boundary would toggle off the whole word.
    Fixed bug where setting the skin to false would not stop the loading of some skin css files.
    Fixed bug in mobile theme where pinch-to-zoom would break after exiting the editor.
    Fixed bug where sublists of a fully selected list would not be switched correctly when changing list style.
    Fixed bug where inserting media by source would break the UndoManager.
    Fixed bug where inserting some content into the editor with a specific selection would replace some content incorrectly.
    Fixed bug where selecting all content with ctrl+a in IE11 caused problems with untoggling some formatting.
    Fixed bug where the Search and Replace Plugin left some marker spans in the editor when undoing and redoing after replacing some content.
    Fixed bug where the editor would not get a scrollbar when using the Fullscreen and Autoresize plugins together.
    Fixed bug where the font selector would stop working correctly after selecting fonts three times.
    Fixed so pressing the enter key inside of an inline boundary inserts a br after the inline boundary element.
    Fixed a bug where it wasn't possible to use tab navigation inside of a table that was inside of a list.
    Fixed bug where end_container_on_empty_block would incorrectly remove elements.
    Fixed bug where content_styles weren't added to the Preview Plugin iframe.
    Fixed so the beforeSetContent/beforeGetContent events are preventable.
    Fixed bug where changing height value in Table Plugin advanced tab didn't do anything.
    Fixed bug where it wasn't possible to remove formatting from content in beginning of table cell.
Version 4.7.1 (2017-10-09)
    Fixed bug where theme set to false on an inline editor produced an extra div element after the target element.
    Fixed bug where the editor drag icon was misaligned with the branding set to false.
    Fixed bug where doubled menu items were not being removed as expected with the removed_menuitems setting.
    Fixed bug where the Table of contents plugin threw an error when initialized.
    Fixed bug where it wasn't possible to add inline formats to text selected right to left.
    Fixed bug where the paste from plain text mode did not work as expected.
    Fixed so the style previews do not set color and background color when selected.
    Fixed bug where the Autolink plugin didn't work as expected with some formats applied on an empty editor.
    Fixed bug where the Textpattern plugin were throwing errors on some patterns.
    Fixed bug where the Save plugin saved all editors instead of only the active editor. Patch contributed by dannoe.
Version 4.7.0 (2017-10-03)
    Added new mobile ui that is specifically designed for mobile devices.
    Updated the default skin to be more modern and white since white is preferred by most implementations.
    Restructured the default menus to be more similar to common office suites like Google Docs.
    Fixed so theme can be set to false on both inline and iframe editor modes.
    Fixed bug where inline editor would add/remove the visualblocks css multiple times.
    Fixed bug where selection wouldn't be properly restored when editor lost focus and commands where invoked.
    Fixed bug where toc plugin would generate id:s for headers even though a toc wasn't inserted into the content.
    Fixed bug where is wasn't possible to drag/drop contents within the editor if paste_data_images where set to true.
    Fixed bug where getParam and close in WindowManager would get the first opened window instead of the last opened window.
    Fixed bug where delete would delete between cells inside a table in Firefox.
Version 4.6.7 (2017-09-18)
    Fixed bug where paste wasn't working in IOS.
    Fixed bug where the Word Count Plugin didn't count some mathematical operators correctly.
    Fixed bug where inserting a list in a table caused the cell to expand in height.
    Fixed bug where pressing enter in a list located inside of a table deleted list items instead of inserting new list item.
    Fixed bug where copy and pasting table cells produced inconsistent results.
    Fixed bug where initializing an editor with an ID of 'length' would throw an exception.
    Fixed bug where it was possible to split a non merged table cell.
    Fixed bug where copy and pasting a list with a very specific selection into another list would produce a nested list.
    Fixed bug where copy and pasting ordered lists sometimes produced unordered lists.
    Fixed bug where padded elements inside other elements would be treated as empty.
    Added some missing translations to Image, Link and Help plugins.
    Fixed so you can resize images inside a figure element.
    Fixed bug where an inline TinyMCE editor initialized on a table did not set selection on load in Chrome.
    Fixed the positioning of the inlite toolbar when the target element wasn't big enough to fit the toolbar.
Version 4.6.6 (2017-08-30)
    Fixed so that notifications wrap long text content instead of bleeding outside the notification element.
    Fixed so the content_style css is added after the skin and custom stylesheets.
    Fixed bug where it wasn't possible to remove a table with the Cut button.
    Fixed bug where the center format wasn't getting the same font size as the other formats in the format preview.
    Fixed bug where the wordcount plugin wasn't counting hyphenated words correctly.
    Fixed bug where all content pasted into the editor was added to the end of the editor.
    Fixed bug where enter keydown on list item selection only deleted content and didn't create a new line.
    Fixed bug where destroying the editor while the content css was still loading caused error notifications on Firefox.
    Fixed bug where undoing cut operation in IE11 left some unwanted html in the editor content.
    Fixed bug where enter keydown would throw an error in IE11.
    Fixed bug where duplicate instances of an editor were added to the editors array when using the createEditor API.
    Fixed bug where the formatter applied formats on the wrong content when spellchecker was activated.
    Fixed bug where switching formats would reset font size on child nodes.
    Fixed bug where the table caption element weren't always the first descendant to the table tag.
    Fixed bug where pasting some content into the editor on chrome some newlines were removed.
    Fixed bug where it wasn't possible to remove a list if a list item was a table element.
    Fixed bug where copy/pasting partial selections of tables wouldn't produce a proper table.
    Fixed bug where the searchreplace plugin could not find consecutive spaces.
    Fixed bug where background color wasn't applied correctly on some partially selected contents.
Version 4.6.5 (2017-08-02)
    Added new inline_boundaries_selector that allows you to specify the elements that should have boundaries.
    Added new local upload feature this allows the user to upload images directly from the image dialog.
    Added a new api for providing meta data for plugins. It will show up in the help dialog if it's provided.
    Fixed so that the notifications created by the notification manager are more screen reader accessible.
    Fixed bug where changing the list format on multiple selected lists didn't change all of the lists.
    Fixed bug where the nonbreaking plugin would insert multiple undo levels when pressing the tab key.
    Fixed bug where delete/backspace wouldn't render a caret when all editor contents where deleted.
    Fixed bug where delete/backspace wouldn't render a caret if the deleted element was a single contentEditable false element.
    Fixed bug where the wordcount plugin wouldn't count words correctly if word where typed after applying a style format.
    Fixed bug where the wordcount plugin would count mathematical formulas as multiple words for example 1+1=2.
    Fixed bug where formatting of triple clicked blocks on Chrome/Safari would result in styles being added outside the visual selection.
    Fixed bug where paste would add the contents to the end of the editor area when inline mode was used.
    Fixed bug where toggling off bold formatting on text entered in a new paragraph would add an extra line break.
    Fixed bug where autolink plugin would only produce a link on every other consecutive link on Firefox.
    Fixed bug where it wasn't possible to select all contents if the content only had one pre element.
    Fixed bug where sizzle would produce lagging behavior on some sites due to repaints caused by feature detection.
    Fixed bug where toggling off inline formats wouldn't include the space on selected contents with leading or trailing spaces.
    Fixed bug where the cut operation in UI wouldn't work in Chrome.
    Fixed bug where some legacy editor initialization logic would throw exceptions about editor settings not being defined.
    Fixed bug where it wasn't possible to apply text color to links if they where part of a non collapsed selection.
    Fixed bug where an exception would be thrown if the user selected a video element and then moved the focus outside the editor.
    Fixed bug where list operations didn't work if there where block elements inside the list items.
    Fixed bug where applying block formats to lists wrapped in block elements would apply to all elements in that wrapped block.
Version 4.6.4 (2017-06-13)
    Fixed bug where the editor would move the caret when clicking on the scrollbar next to a content editable false block.
    Fixed bug where the text color select dropdowns wasn't placed correctly when they didn't fit the width of the screen.
    Fixed bug where the default editor line height wasn't working for mixed font size contents.
    Fixed bug where the content css files for inline editors were loaded multiple times for multiple editor instances.
    Fixed bug where the initial value of the font size/font family dropdowns wasn't displayed.
    Fixed bug where the I18n api was not supporting arrays as the translation replacement values.
    Fixed bug where chrome would display "The given range isn't in document." errors for invalid ranges passed to setRng.
    Fixed bug where the compat3x plugin wasn't working since the global tinymce references wasn't resolved correctly.
    Fixed bug where the preview plugin wasn't encoding the base url passed into the iframe contents producing a xss bug.
    Fixed bug where the dom parser/serializer wasn't handling some special elements like noframes, title and xmp.
    Fixed bug where the dom parser/serializer wasn't handling cdata sections with comments inside.
    Fixed bug where the editor would scroll to the top of the editable area if a dialog was closed in inline mode.
    Fixed bug where the link dialog would not display the right rel value if rel_list was configured.
    Fixed bug where the context menu would select images on some platforms but not others.
    Fixed bug where the filenames of images were not retained on dragged and drop into the editor from the desktop.
    Fixed bug where the paste plugin would misrepresent newlines when pasting plain text and having forced_root_block configured.
    Fixed so that the error messages for the imagetools plugin is more human readable.
    Fixed so the internal validate setting for the parser/serializer can't be set from editor initialization settings.
Version 4.6.3 (2017-05-30)
    Fixed bug where the arrow keys didn't work correctly when navigating on nested inline boundary elements.
    Fixed bug where delete/backspace didn't work correctly on nested inline boundary elements.
    Fixed bug where image editing didn't work on subsequent edits of the same image.
    Fixed bug where charmap descriptions wouldn't properly wrap if they exceeded the width of the box.
    Fixed bug where the default image upload handler only accepted 200 as a valid http status code.
    Fixed so rel on target=_blank links gets forced with only noopener instead of both noopener and noreferrer.
Version 4.6.2 (2017-05-23)
    Fixed bug where the SaxParser would run out of memory on very large documents.
    Fixed bug with formatting like font size wasn't applied to del elements.
    Fixed bug where various api calls would be throwing exceptions if they where invoked on a removed editor instance.
    Fixed bug where the branding position would be incorrect if the editor was inside a hidden tab and then later showed.
    Fixed bug where the color levels feature in the imagetools dialog wasn't working properly.
    Fixed bug where imagetools dialog wouldn't pre-load images from CORS domains, before trying to prepare them for editing.
    Fixed bug where the tab key would move the caret to the next table cell if being pressed inside a list inside a table.
    Fixed bug where the cut/copy operations would loose parent context like the current format etc.
    Fixed bug with format preview not working on invalid elements excluded by valid_elements.
    Fixed bug where blocks would be merged in incorrect order on backspace/delete.
    Fixed bug where zero length text nodes would cause issues with the undo logic if there where iframes present.
    Fixed bug where the font size/family select lists would throw errors if the first node was a comment.
    Fixed bug with csp having to allow local script evaluation since it was used to detect global scope.
    Fixed bug where CSP required a relaxed option for javascript: URLs in unsupported legacy browsers.
    Fixed bug where a fake caret would be rendered for td with the contenteditable=false.
    Fixed bug where typing would be blocked on IE 11 when within a nested contenteditable=true/false structure.
Version 4.6.1 (2017-05-10)
    Added configuration option to list plugin to disable tab indentation.
    Fixed bug where format change on very specific content could cause the selection to change.
    Fixed bug where TinyMCE could not be lazyloaded through jquery integration.
    Fixed bug where entities in style attributes weren't decoded correctly on paste in webkit.
    Fixed bug where fontsize_formats option had been renamed incorrectly.
    Fixed bug with broken backspace/delete behaviour between contenteditable=false blocks.
    Fixed bug where it wasn't possible to backspace to the previous line with the inline boundaries functionality turned on.
    Fixed bug where is wasn't possible to move caret left and right around a linked image with the inline boundaries functionality turned on.
    Fixed bug where pressing enter after/before hr element threw exception. Patch contributed bradleyke.
    Fixed so the CSS in the visualblocks plugin doesn't overwrite background color. Patch contributed by Christian Rank.
    Fixed bug where multibyte characters weren't encoded correctly. Patch contributed by James Tarkenton.
    Fixed bug where shift-click to select within contenteditable=true fields wasn't working.
Version 4.6.0 (2017-05-04)
    Dropped support for IE 8-10 due to market share and lack of support from Microsoft. See tinymce docs for details.
    Added an inline boundary caret position feature that makes it easier to type at the beginning/end of links/code elements.
    Added a help plugin that adds a button and a dialog showing the editor shortcuts and loaded plugins.
    Added an inline_boundaries option that allows you to disable the inline boundary feature if it's not desired.
    Added a new ScrollIntoView event that allows you to override the default scroll to element behavior.
    Added role and aria- attributes as valid elements in the default valid elements config.
    Added new internal flag for PastePreProcess/PastePostProcess this is useful to know if the paste was coming from an external source.
    Added new ignore function to UndoManager this works similar to transact except that it doesn't add an undo level by default.
    Fixed so that urls gets retained for images when being edited. This url is then passed on to the upload handler.
    Fixed so that the editors would be initialized on readyState interactive instead of complete.
    Fixed so that the init event of the editor gets fired once all contentCSS files have been properly loaded.
    Fixed so that width/height of the editor gets taken from the textarea element if it's explicitly specified in styles.
    Fixed so that keep_styles set to false no longer clones class/style from the previous paragraph on enter.
    Fixed so that the default line-height is 1.2em to avoid zwnbsp characters from producing text rendering glitches on Windows.
    Fixed so that loading errors of content css gets presented by a notification message.
    Fixed so figure image elements can be linked when selected this wraps the figure image in a anchor element.
    Fixed bug where it wasn't possible to copy/paste rows with colspans by using the table copy/paste feature.
    Fixed bug where the protect setting wasn't properly applied to header/footer parts when using the fullpage plugin.
    Fixed bug where custom formats that specified upper case element names where not applied correctly.
    Fixed bug where some screen readers weren't reading buttons due to an aria specific fix for IE 8.
    Fixed bug where cut wasn't working correctly on iOS due to it's clipboard API not working correctly.
    Fixed bug where Edge would paste div elements instead of paragraphs when pasting plain text.
    Fixed bug where the textpattern plugin wasn't dealing with trailing punctuations correctly.
    Fixed bug where image editing would some times change the image format from jpg to png.
    Fixed bug where some UI elements could be inserted into the toolbar even if they where not registered.
    Fixed bug where it was possible to click the TD instead of the character in the character map and that caused an exception.
    Fixed bug where the font size/font family dropdowns would sometimes show an incorrect value due to css not being loaded in time.
    Fixed bug with the media plugin inserting undefined instead of retaining size when media_dimensions was set to false.
    Fixed bug with deleting images when forced_root_blocks where set to false.
    Fixed bug where input focus wasn't properly handled on nested content editable elements.
    Fixed bug where Chrome/Firefox would throw an exception when selecting images due to recent change of setBaseAndExtent support.
    Fixed bug where malformed blobs would throw exceptions now they are simply ignored.
    Fixed bug where backspace/delete wouldn't work properly in some cases where all contents was selected in WebKit.
    Fixed bug with Angular producing errors since it was expecting events objects to be patched with their custom properties.
    Fixed bug where the formatter would apply formatting to spellchecker errors now all bogus elements are excluded.
    Fixed bug with backspace/delete inside table caption elements wouldn't behave properly on IE 11.
    Fixed bug where typing after a contenteditable false inline element could move the caret to the end of that element.
    Fixed bug where backspace before/after contenteditable false blocks wouldn't properly remove the right element.
    Fixed bug where backspace before/after contenteditable false inline elements wouldn't properly empty the current block element.
    Fixed bug where vertical caret navigation with a custom line-height would sometimes match incorrect positions.
    Fixed bug with paste on Edge where character encoding wasn't handled properly due to a browser bug.
    Fixed bug with paste on Edge where extra fragment data was inserted into the contents when pasting.
    Fixed bug with pasting contents when having a whole block element selected on WebKit could cause WebKit spans to appear.
    Fixed bug where the visualchars plugin wasn't working correctly showing invisible nbsp characters.
    Fixed bug where browsers would hang if you tried to load some malformed html contents.
    Fixed bug where the init call promise wouldn't resolve if the specified selector didn't find any matching elements.
    Fixed bug where the Schema isValidChild function was case sensitive.
Version 4.5.3 (2017-02-01)
    Added keyboard navigation for menu buttons when the menu is in focus.
    Added api to the list plugin for setting custom classes/attributes on lists.
    Added validation for the anchor plugin input field according to W3C id naming specifications.
    Fixed bug where media placeholders were removed after resize with the forced_root_block setting set to false.
    Fixed bug where deleting selections with similar sibling nodes sometimes deleted the whole document.
    Fixed bug with inlite theme where several toolbars would appear scrolling when more than one instance of the editor was in use.
    Fixed bug where the editor would throw error with the fontselect plugin on hidden editor instances in Firefox.
    Fixed bug where the background color would not stretch to the font size.
    Fixed bug where font size would be removed when changing background color.
    Fixed bug where the undomanager trimmed away whitespace between nodes on undo/redo.
    Fixed bug where media_dimensions=false in media plugin caused the editor to throw an error.
    Fixed bug where IE was producing font/u elements within links on paste.
    Fixed bug where some button tooltips were broken when compat3x was in use.
    Fixed bug where backspace/delete/typeover would remove the caption element.
    Fixed bug where powerspell failed to function when compat3x was enabled.
    Fixed bug where it wasn't possible to apply sub/sup on text with large font size.
    Fixed bug where pre tags with spaces weren't treated as content.
    Fixed bug where Meta+A would select the entire document instead of all contents in nested ce=true elements.
Version 4.5.2 (2017-01-04)
    Added missing keyboard shortcut description for the underline menu item in the format menu.
    Fixed bug where external blob urls wasn't properly handled by editor upload logic. Patch contributed by David Oviedo.
    Fixed bug where urls wasn't treated as a single word by the wordcount plugin.
    Fixed bug where nbsp characters wasn't treated as word delimiters by the wordcount plugin.
    Fixed bug where editor instance wasn't properly passed to the format preview logic. Patch contributed by NullQuery.
    Fixed bug where the fake caret wasn't hidden when you moved selection to a cE=false element.
    Fixed bug where it wasn't possible to edit existing code sample blocks.
    Fixed bug where it wasn't possible to delete editor contents if the selection included an empty block.
    Fixed bug where the formatter wasn't expanding words on some international characters. Patch contributed by Martin Larochelle.
    Fixed bug where the open link feature wasn't working correctly on IE 11.
    Fixed bug where enter before/after a cE=false block wouldn't properly padd the paragraph with an br element.
    Fixed so font size and font family select boxes always displays a value by using the runtime style as a fallback.
    Fixed so missing plugins will be logged to console as warnings rather than halting the initialization of the editor.
    Fixed so splitbuttons become normal buttons in advlist plugin if styles are empty. Patch contributed by René Schleusner.
    Fixed so you can multi insert rows/cols by selecting table cells and using insert rows/columns.
Version 4.5.1 (2016-12-07)
    Fixed bug where the lists plugin wouldn't initialize without the advlist plugins if served from cdn.
    Fixed bug where selectors with "*" would cause the style format preview to throw an error.
    Fixed bug with toggling lists off on lists with empty list items would throw an error.
    Fixed bug where editing images would produce non existing blob uris.
    Fixed bug where the offscreen toc selection would be treated as the real toc element.
    Fixed bug where the aria level attribute for element path would have an incorrect start index.
    Fixed bug where the offscreen selection of cE=false that where very wide would be shown onscreen. Patch contributed by Steven Bufton.
    Fixed so the default_link_target gets applied to links created by the autolink plugin.
    Fixed so that the name attribute gets removed by the anchor plugin if editing anchors.
Version 4.5.0 (2016-11-23)
    Added new toc plugin allows you to insert table of contents based on editor headings.
    Added new auto complete menu to all url fields. Adds history, link to anchors etc.
    Added new sidebar api that allows you to add custom sidebar panels and buttons to toggle these.
    Added new insert menu button that allows you to have multiple insert functions under the same menu button.
    Added new open link feature to ctrl+click, alt+enter and context menu.
    Added new media_embed_handler option to allow the media plugin to be populated with custom embeds.
    Added new support for editing transparent images using the image tools dialog.
    Added new images_reuse_filename option to allow filenames of images to be retained for upload.
    Added new security feature where links with target="_blank" will by default get rel="noopener noreferrer".
    Added new allow_unsafe_link_target to allow you to opt-out of the target="_blank" security feature.
    Added new style_formats_autohide option to automatically hide styles based on context.
    Added new codesample_content_css option to specify where the code sample prism css is loaded from.
    Added new support for Japanese/Chinese word count following the unicode standards on this.
    Added new fragmented undo levels this dramatically reduces flicker on contents with iframes.
    Added new live previews for complex elements like table or lists.
    Fixed bug where it wasn't possible to properly tab between controls in a dialog with a disabled form item control.
    Fixed bug where firefox would generate a rectangle on elements produced after/before a cE=false elements.
    Fixed bug with advlist plugin not switching list element format properly in some edge cases.
    Fixed bug where col/rowspans wasn't correctly computed by the table plugin in some cases.
    Fixed bug where the table plugin would thrown an error if object_resizing was disabled.
    Fixed bug where some invalid markup would cause issues when running in XHTML mode. Patch contributed by Charles Bourasseau.
    Fixed bug where the fullscreen class wouldn't be removed properly when closing dialogs.
    Fixed bug where the PastePlainTextToggle event wasn't fired by the paste plugin when the state changed.
    Fixed bug where table the row type wasn't properly updated in table row dialog. Patch contributed by Matthias Balmer.
    Fixed bug where select all and cut wouldn't place caret focus back to the editor in WebKit. Patch contributed by Daniel Jalkut.
    Fixed bug where applying cell/row properties to multiple cells/rows would reset other unchanged properties.
    Fixed bug where some elements in the schema would have redundant/incorrect children.
    Fixed bug where selector and target options would cause issues if used together.
    Fixed bug where drag/drop of images from desktop on chrome would thrown an error.
    Fixed bug where cut on WebKit/Blink wouldn't add an undo level.
    Fixed bug where IE 11 would scroll to the cE=false elements when they where selected.
    Fixed bug where keys like F5 wouldn't work when a cE=false element was selected.
    Fixed bug where the undo manager wouldn't stop the typing state when commands where executed.
    Fixed bug where unlink on wrapped links wouldn't work properly.
    Fixed bug with drag/drop of images on WebKit where the image would be deleted form the source editor.
    Fixed bug where the visual characters mode would be disabled when contents was extracted from the editor.
    Fixed bug where some browsers would toggle of formats applied to the caret when clicking in the editor toolbar.
    Fixed bug where the custom theme function wasn't working correctly.
    Fixed bug where image option for custom buttons required you to have icon specified as well.
    Fixed bug where the context menu and contextual toolbars would be visible at the same time and sometimes overlapping.
    Fixed bug where the noneditable plugin would double wrap elements when using the noneditable_regexp option.
    Fixed bug where tables would get padding instead of margin when you used the indent button.
    Fixed bug where the charmap plugin wouldn't properly insert non breaking spaces.
    Fixed bug where the color previews in color input boxes wasn't properly updated.
    Fixed bug where the list items of previous lists wasn't merged in the right order.
    Fixed bug where it wasn't possible to drag/drop inline-block cE=false elements on IE 11.
    Fixed bug where some table cell merges would produce incorrect rowspan/colspan.
    Fixed so the font size of the editor defaults to 14px instead of 11px this can be overridden by custom css.
    Fixed so wordcount is debounced to reduce cpu hogging on larger texts.
    Fixed so tinymce global gets properly exported as a module when used with some module bundlers.
    Fixed so it's possible to specify what css properties you want to preview on specific formats.
    Fixed so anchors are contentEditable=false while within the editor.
    Fixed so selected contents gets wrapped in a inline code element by the codesample plugin.
    Fixed so conditional comments gets properly stripped independent of case. Patch contributed by Georgii Dolzhykov.
    Fixed so some escaped css sequences gets properly handled. Patch contributed by Georgii Dolzhykov.
    Fixed so notifications with the same message doesn't get displayed at the same time.
    Fixed so F10 can be used as an alternative key to focus to the toolbar.
    Fixed various api documentation issues and typos.
    Removed layer plugin since it wasn't really ported from 3.x and there doesn't seem to be much use for it.
    Removed moxieplayer.swf from the media plugin since it wasn't used by the media plugin.
    Removed format state from the advlist plugin to be more consistent with common word processors.
Version 4.4.3 (2016-09-01)
    Fixed bug where copy would produce an exception on Chrome.
    Fixed bug where deleting lists on IE 11 would merge in correct text nodes.
    Fixed bug where deleting partial lists with indentation wouldn't cause proper normalization.
Version 4.4.2 (2016-08-25)
    Added new importcss_exclusive option to disable unique selectors per group.
    Added new group specific selector_converter option to importcss plugin.
    Added new codesample_languages option to apply custom languages to codesample plugin.
    Added new codesample_dialog_width/codesample_dialog_height options.
    Fixed bug where fullscreen button had an incorrect keyboard shortcut.
    Fixed bug where backspace/delete wouldn't work correctly from a block to a cE=false element.
    Fixed bug where smartpaste wasn't detecting links with special characters in them like tilde.
    Fixed bug where the editor wouldn't get proper focus if you clicked on a cE=false element.
    Fixed bug where it wasn't possible to copy/paste table rows that had merged cells.
    Fixed bug where merging cells could some times produce invalid col/rowspan attibute values.
    Fixed bug where getBody would sometimes thrown an exception now it just returns null if the iframe is clobbered.
    Fixed bug where drag/drop of cE=false element wasn't properly constrained to viewport.
    Fixed bug where contextmenu on Mac would collapse any selection to a caret.
    Fixed bug where rtl mode wasn't rendered properly when loading a language pack with the rtl flag.
    Fixed bug where Kamer word bounderies would be stripped from contents.
    Fixed bug where lists would sometimes render two dots or numbers on the same line.
    Fixed bug where the skin_url wasn't used by the inlite theme.
    Fixed so data attributes are ignored when comparing formats in the formatter.
    Fixed so it's possible to disable inline toolbars in the inlite theme.
    Fixed so template dialog gets resized if it doesn't fit the window viewport.
Version 4.4.1 (2016-07-26)
    Added smart_paste option to paste plugin to allow disabling the paste behavior if needed.
    Fixed bug where png urls wasn't properly detected by the smart paste logic.
    Fixed bug where the element path wasn't working properly when multiple editor instances where used.
    Fixed bug with creating lists out of multiple paragraphs would just create one list item instead of multiple.
    Fixed bug where scroll position wasn't properly handled by the inlite theme to place the toolbar properly.
    Fixed bug where multiple instances of the editor using the inlite theme didn't render the toolbar properly.
    Fixed bug where the shortcut label for fullscreen mode didn't match the actual shortcut key.
    Fixed bug where it wasn't possible to select cE=false blocks using touch devices on for example iOS.
    Fixed bug where it was possible to select the child image within a cE=false on IE 11.
    Fixed so inserts of html containing lists doesn't merge with any existing lists unless it's a paste operation.
Version 4.4.0 (2016-06-30)
    Added new inlite theme this is a more lightweight inline UI.
    Added smarter paste logic that auto detects urls in the clipboard and inserts images/links based on that.
    Added a better image resize algorithm for better image quality in the imagetools plugin.
    Fixed bug where it wasn't possible to drag/dropping cE=false elements on FF.
    Fixed bug where backspace/delete before/after a cE=false block would produce a new paragraph.
    Fixed bug where list style type css property wasn't preserved when indenting lists.
    Fixed bug where merging of lists where done even if the list style type was different.
    Fixed bug where the image_dataimg_filter function wasn't used when pasting images.
    Fixed bug where nested editable within a non editable element would cause scroll on focus in Chrome.
    Fixed so invalid targets for inline mode is blocked on initialization. We only support elements that can have children.
Version 4.3.13 (2016-06-08)
    Added characters with a diacritical mark to charmap plugin. Patch contributed by Dominik Schilling.
    Added better error handling if the image proxy service would produce errors.
    Fixed issue with pasting list items into list items would produce nested list rather than a merged list.
    Fixed bug where table selection could get stuck in selection mode for inline editors.
    Fixed bug where it was possible to place the caret inside the resize grid elements.
    Fixed bug where it wasn't possible to place in elements horizontally adjacent cE=false blocks.
    Fixed bug where multiple notifications wouldn't be properly placed on screen.
    Fixed bug where multiple editor instance of the same id could be produces in some specific integrations.
Version 4.3.12 (2016-05-10)
    Fixed bug where focus calls couldn't be made inside the editors PostRender event handler.
    Fixed bug where some translations wouldn't work as expected due to a bug in editor.translate.
    Fixed bug where the node change event could fire with a node out side the root of the editor.
    Fixed bug where Chrome wouldn't properly present the keyboard paste clipboard details when paste was clicked.
    Fixed bug where merged cells in tables couldn't be selected from right to left.
    Fixed bug where insert row wouldn't properly update a merged cells rowspan property.
    Fixed bug where the color input boxes preview field wasn't properly set on initialization.
    Fixed bug where IME composition inside table cells wouldn't work as expected on IE 11.
    Fixed so all shadow dom support is under and experimental flag due to flaky browser support.
Version 4.3.11 (2016-04-25)
    Fixed bug where it wasn't possible to insert empty blocks though the API unless they where padded.
    Fixed bug where you couldn't type the Euro character on Windows.
    Fixed bug where backspace/delete from a cE=false element to a text block didn't work properly.
    Fixed bug where the text color default grid would render incorrectly.
    Fixed bug where the codesample plugin wouldn't load the css in the editor for multiple editors.
    Fixed so the codesample plugin textarea gets focused by default.
Version 4.3.10 (2016-04-12)
    Fixed bug where the key "y" on WebKit couldn't be entered due to conflict with keycode for F10 on keypress.
Version 4.3.9 (2016-04-12)
    Added support for focusing the contextual toolbars using keyboard.
    Added keyboard support for slider UI controls. You can no increase/decrease using arrow keys.
    Added url pattern matching for Dailymotion to media plugin. Patch contributed by Bertrand Darbon.
    Added body_class to template plugin preview. Patch contributed by Milen Petrinski.
    Added options to better override textcolor pickers with custom colors. Patch contributed by Xavier Boubert.
    Added visual arrows to inline contextual toolbars so that they point to the element being active.
    Fixed so toolbars for tables or other larger elements get better positioned below the scrollable viewport.
    Fixed bug where it was possible to click links inside cE=false blocks.
    Fixed bug where event targets wasn't properly handled in Safari Technical Preview.
    Fixed bug where drag/drop text in FF 45 would make the editor caret invisible.
    Fixed bug where the remove state wasn't properly set on editor instances when detected as clobbered.
    Fixed bug where offscreen selection of some cE=false elements would render onscreen. Patch contributed by Steven Bufton
    Fixed bug where enter would clone styles out side the root on editors inside a span. Patch contributed by ChristophKaser.
    Fixed bug where drag/drop of images into the editor didn't work correctly in FF.
    Fixed so the first item in panels for the imagetools dialog gets proper keyboard focus.
    Changed the Meta+Shift+F shortcut to Ctrl+Shift+F since Czech, Slovak, Polish languages used the first one for input.
Version 4.3.8 (2016-03-15)
    Fixed bug where inserting HR at the end of a block element would produce an extra empty block.
    Fixed bug where links would be clickable when readonly mode was enabled.
    Fixed bug where the formatter would normalize to the wrong node on very specific content.
    Fixed bug where some nested list items couldn't be indented properly.
    Fixed bug where links where clickable in the preview dialog.
    Fixed so the alt attribute doesn't get padded with an empty value by default.
    Fixed so nested alignment works more correctly. You will now alter the alignment to the closest block parent.
Version 4.3.7 (2016-03-02)
    Fixed bug where incorrect icons would be rendered for imagetools edit and color levels.
    Fixed bug where navigation using arrow keys inside a SelectBox didn't move up/down.
    Fixed bug where the visualblocks plugin would render borders round internal UI elements.
Version 4.3.6 (2016-03-01)
    Added new paste_remember_plaintext_info option to allow a global disable of the plain text mode notification.
    Added new PastePlainTextToggle event that fires when plain text mode toggles on/off.
    Fixed bug where it wasn't possible to select media elements since the drag logic would snap it to mouse cursor.
    Fixed bug where it was hard to place the caret inside nested cE=true elements when the outer cE=false element was focused.
    Fixed bug where editors wouldn't properly initialize if both selector and mode where used.
    Fixed bug where IME input inside table cells would switch the IME off.
    Fixed bug where selection inside the first table cell would cause the whole table cell to get selected.
    Fixed bug where error handling of images being uploaded wouldn't properly handle faulty statuses.
    Fixed bug where inserting contents before a HR would cause an exception to be thrown.
    Fixed bug where copy/paste of Excel data would be inserted as an image.
    Fixed caret position issues with copy/paste of inline block cE=false elements.
    Fixed issues with various menu item focus bugs in Chrome. Where the focused menu bar item wasn't properly blurred.
    Fixed so the notifications have a solid background since it would be hard to read if there where text under it.
    Fixed so notifications gets animated similar to the ones used by dialogs.
    Fixed so larger images that gets pasted is handled better.
    Fixed so the window close button is more uniform on various platform and also increased it's hit area.
Version 4.3.5 (2016-02-11)
    Npm version bump due to package not being fully updated.
Version 4.3.4 (2016-02-11)
    Added new OpenWindow/CloseWindow events that gets fired when windows open/close.
    Added new NewCell/NewRow events that gets fired when table cells/rows are created.
    Added new Promise return value to tinymce.init makes it easier to handle initialization.
    Removed the jQuery version the jQuery plugin is now moved into the main package.
    Removed jscs from build process since eslint can now handle code style checking.
    Fixed various bugs with drag/drop of contentEditable:false elements.
    Fixed bug where deleting of very specific nested list items would result in an odd list.
    Fixed bug where lists would get merged with adjacent lists outside the editable inline root.
    Fixed bug where MS Edge would crash when closing a dialog then clicking a menu item.
    Fixed bug where table cell selection would add undo levels.
    Fixed bug where table cell selection wasn't removed when inline editor where removed.
    Fixed bug where table cell selection wouldn't work properly on nested tables.
    Fixed bug where table merge menu would be available when merging between thead and tbody.
    Fixed bug where table row/column resize wouldn't get properly removed when the editor was removed.
    Fixed bug where Chrome would scroll to the editor if there where a empty hash value in document url.
    Fixed bug where the cache suffix wouldn't work correctly with the importcss plugin.
    Fixed bug where selection wouldn't work properly on MS Edge on Windows Phone 10.
    Fixed so adjacent pre blocks gets joined into one pre block since that seems like the user intent.
    Fixed so events gets properly dispatched in shadow dom. Patch provided by Nazar Mokrynskyi.
Version 4.3.3 (2016-01-14)
    Added new table_resize_bars configuration setting.  This setting allows you to disable the table resize bars.
    Added new beforeInitialize event to tinymce.util.XHR lets you modify XHR properties before open. Patch contributed by Brent Clintel.
    Added new autolink_pattern setting to autolink plugin. Enables you to override the default autolink formats. Patch contributed by Ben Tiedt.
    Added new charmap option that lets you override the default charmap of the charmap plugin.
    Added new charmap_append option that lets you add new characters to the default charmap of the charmap plugin.
    Added new insertCustomChar event that gets fired when a character is inserted by the charmap plugin.
    Fixed bug where table cells started with a superfluous &nbsp; in IE10+.
    Fixed bug where table plugin would retain all BR tags when cells were merged.
    Fixed bug where media plugin would strip underscores from youtube urls.
    Fixed bug where IME input would fail on IE 11 if you typed within a table.
    Fixed bug where double click selection of a word would remove the space before the word on insert contents.
    Fixed bug where table plugin would produce exceptions when hovering tables with invalid structure.
    Fixed bug where fullscreen wouldn't scroll back to it's original position when untoggled.
    Fixed so the template plugins templates setting can be a function that gets a callback that can provide templates.
Version 4.3.2 (2015-12-14)
    Fixed bug where the resize bars for table cells were not affected by the object_resizing property.
    Fixed bug where the contextual table toolbar would appear incorrectly if TinyMCE was initialized inline inside a table.
    Fixed bug where resizing table cells did not fire a node change event or add an undo level.
    Fixed bug where double click selection of text on IE 11 wouldn't work properly.
    Fixed bug where codesample plugin would incorrectly produce br elements inside code elements.
    Fixed bug where media plugin would strip dashes from youtube urls.
    Fixed bug where it was possible to move the caret into the table resize bars.
    Fixed bug where drag/drop into a cE=false element was possible on IE.
Version 4.3.1 (2015-11-30)
    Fixed so it's possible to disable the table inline toolbar by setting it to false or an empty string.
    Fixed bug where it wasn't possible to resize some tables using the drag handles.
    Fixed bug where unique id:s would clash for multiple editor instances and cE=false selections.
    Fixed bug where the same plugin could be initialized multiple times.
    Fixed bug where the table inline toolbars would be displayed at the same time as the image toolbars.
    Fixed bug where the table selection rect wouldn't be removed when selecting another control element.
Version 4.3.0 (2015-11-23)
    Added new table column/row resize support. Makes it a lot more easy to resize the columns/rows in a table.
    Added new table inline toolbar. Makes it easier to for example add new rows or columns to a table.
    Added new notification API. Lets you display floating notifications to the end user.
    Added new codesample plugin that lets you insert syntax highlighted pre elements into the editor.
    Added new image_caption to images. Lets you create images with captions using a HTML5 figure/figcaption elements.
    Added new live previews of embeded videos. Lets you play the video right inside the editor.
    Added new setDirty method and "dirty" event to the editor. Makes it easier to track the dirty state change.
    Added new setMode method to Editor instances that lets you dynamically switch between design/readonly.
    Added new core support for contentEditable=false elements within the editor overrides the browsers broken behavior.
    Rewrote the noneditable plugin to use the new contentEditable false core logic.
    Fixed so the dirty state doesn't set to false automatically when the undo index is set to 0.
    Fixed the Selection.placeCaretAt so it works better on IE when the coordinate is between paragraphs.
    Fixed bug where data-mce-bogus="all" element contents where counted by the word count plugin.
    Fixed bug where contentEditable=false elements would be indented by the indent buttons.
    Fixed bug where images within contentEditable=false would be selected in WebKit on mouse click.
    Fixed bug in DOMUntils split method where the replacement parameter wouldn't work on specific cases.
    Fixed bug where the importcss plugin would import classes from the skin content css file.
    Fixed so all button variants have a wrapping span for it's text to make it easier to skin.
    Fixed so it's easier to exit pre block using the arrow keys.
    Fixed bug where listboxes with fix widths didn't render correctly.
Version 4.2.8 (2015-11-13)
    Fixed bug where it was possible to delete tables as the inline root element if all columns where selected.
    Fixed bug where the UI buttons active state wasn't properly updated due to recent refactoring of that logic.
Version 4.2.7 (2015-10-27)
    Fixed bug where backspace/delete would remove all formats on the last paragraph character in WebKit/Blink.
    Fixed bug where backspace within a inline format element with a bogus caret container would move the caret.
    Fixed bug where backspace/delete on selected table cells wouldn't add an undo level.
    Fixed bug where script tags embedded within the editor could sometimes get a mce- prefix prepended to them
    Fixed bug where validate: false option could produce an error to be thrown from the Serialization step.
    Fixed bug where inline editing of a table as the root element could let the user delete that table.
    Fixed bug where inline editing of a table as the root element wouldn't properly handle enter key.
    Fixed bug where inline editing of a table as the root element would normalize the selection incorrectly.
    Fixed bug where inline editing of a list as the root element could let the user delete that list.
    Fixed bug where inline editing of a list as the root element could let the user split that list.
    Fixed bug where resize handles would be rendered on editable root elements such as table.
Version 4.2.6 (2015-09-28)
    Added capability to set request headers when using XHRs.
    Added capability to upload local images automatically default delay is set to 30 seconds after editing images.
    Added commands ids mceEditImage, mceAchor and mceMedia to be avaiable from execCommand.
    Added Edge browser to saucelabs grunt task. Patch contributed by John-David Dalton.
    Fixed bug where blob uris not produced by tinymce would produce HTML invalid markup.
    Fixed bug where selection of contents of a nearly empty editor in Edge would sometimes fail.
    Fixed bug where color styles woudln't be retained on copy/paste in Blink/Webkit.
    Fixed bug where the table plugin would throw an error when inserting rows after a child table.
    Fixed bug where the template plugin wouldn't handle functions as variable replacements.
    Fixed bug where undo/redo sometimes wouldn't work properly when applying formatting collapsed ranges.
    Fixed bug where shift+delete wouldn't do a cut operation on Blink/WebKit.
    Fixed bug where cut action wouldn't properly store the before selection bookmark for the undo level.
    Fixed bug where backspace in side an empty list element on IE would loose editor focus.
    Fixed bug where the save plugin wouldn't enable the buttons when a change occurred.
    Fixed bug where Edge wouldn't initialize the editor if a document.domain was specified.
    Fixed bug where enter key before nested images would sometimes not properly expand the previous block.
    Fixed bug where the inline toolbars wouldn't get properly hidden when blurring the editor instance.
    Fixed bug where Edge would paste Chinese characters on some Windows 10 installations.
    Fixed bug where IME would loose focus on IE 11 due to the double trailing br bug fix.
    Fixed bug where the proxy url in imagetools was incorrect. Patch contributed by Wong Ho Wang.
Version 4.2.5 (2015-08-31)
    Added fullscreen capability to embedded youtube and vimeo videos.
    Fixed bug where the uploadImages call didn't work on IE 10.
    Fixed bug where image place holders would be uploaded by uploadImages call.
    Fixed bug where images marked with bogus would be uploaded by the uploadImages call.
    Fixed bug where multiple calls to uploadImages would result in decreased performance.
    Fixed bug where pagebreaks were editable to imagetools patch contributed by Rasmus Wallin.
    Fixed bug where the element path could cause too much recursion exception.
    Fixed bug for domains containing ".min". Patch contributed by Loïc Février.
    Fixed so validation of external links to accept a number after www. Patch contributed by Victor Carvalho.
    Fixed so the charmap is exposed though execCommand. Patch contributed by Matthew Will.
    Fixed so that the image uploads are concurrent for improved performance.
    Fixed various grammar problems in inline documentation. Patches provided by nikolas.
Version 4.2.4 (2015-08-17)
    Added picture as a valid element to the HTML 5 schema. Patch contributed by Adam Taylor.
    Fixed bug where contents would be duplicated on drag/drop within the same editor.
    Fixed bug where floating/alignment of images on Edge wouldn't work properly.
    Fixed bug where it wasn't possible to drag images on IE 11.
    Fixed bug where image selection on Edge would sometimes fail.
    Fixed bug where contextual toolbars icons wasn't rendered properly when using the toolbar_items_size.
    Fixed bug where searchreplace dialog doesn't get prefilled with the selected text.
    Fixed bug where fragmented matches wouldn't get properly replaced by the searchreplace plugin.
    Fixed bug where enter key wouldn't place the caret if was after a trailing space within an inline element.
    Fixed bug where the autolink plugin could produce multiple links for the same text on Gecko.
    Fixed bug where EditorUpload could sometimes throw an exception if the blob wasn't found.
    Fixed xss issues with media plugin not properly filtering out some script attributes.
Version 4.2.3 (2015-07-30)
    Fixed bug where image selection wasn't possible on Edge due to incompatible setBaseAndExtend API.
    Fixed bug where image blobs urls where not properly destroyed by the imagetools plugin.
    Fixed bug where keyboard shortcuts wasn't working correctly on IE 8.
    Fixed skin issue where the borders of panels where not visible on IE 8.
Version 4.2.2 (2015-07-22)
    Fixed bug where float panels were not being hidden on inline editor blur when fixed_toolbar_container config option was in use.
    Fixed bug where combobox states wasn't properly updated if contents where updated without keyboard.
    Fixed bug where pasting into textbox or combobox would move the caret to the end of text.
    Fixed bug where removal of bogus span elements before block elements would remove whitespace between nodes.
    Fixed bug where repositioning of inline toolbars where async and producing errors if the editor was removed from DOM to early. Patch by iseulde.
    Fixed bug where element path wasn't working correctly. Patch contributed by iseulde.
    Fixed bug where menus wasn't rendered correctly when custom images where added to a menu. Patch contributed by Naim Hammadi.
Version 4.2.1 (2015-06-29)
    Fixed bug where back/forward buttons in the browser would render blob images as broken images.
    Fixed bug where Firefox would throw regexp to big error when replacing huge base64 chunks.
    Fixed bug rendering issues with resize and context toolbars not being placed properly until next animation frame.
    Fixed bug where the rendering of the image while cropping would some times not be centered correctly.
    Fixed bug where listbox items with submenus would me selected as active.
    Fixed bug where context menu where throwing an error when rendering.
    Fixed bug where resize both option wasn't working due to resent addClass API change. Patch contributed by Jogai.
    Fixed bug where a hideAll call for container rendered inline toolbars would throw an error.
    Fixed bug where onclick event handler on combobox could cause issues if element.id was a function by some polluting libraries.
    Fixed bug where listboxes wouldn't get proper selected sub menu item when using link_list or image_list.
    Fixed so the UI controls are as wide as 4.1.x to avoid wrapping controls in toolbars.
    Fixed so the imagetools dialog is adaptive for smaller screen sizes.
Version 4.2.0 (2015-06-25)
    Added new flat default skin to make the UI more modern.
    Added new imagetools plugin, lets you crop/resize and apply filters to images.
    Added new contextual toolbars support to the API lets you add floating toolbars for specific CSS selectors.
    Added new promise feature fill as tinymce.util.Promise.
    Added new built in image upload feature lets you upload any base64 encoded image within the editor as files.
    Fixed bug where resize handles would appear in the right position in the wrong editor when switching between resizable content in different inline editors.
    Fixed bug where tables would not be inserted in inline mode due to previous float panel fix.
    Fixed bug where floating panels would remain open when focus was lost on inline editors.
    Fixed bug where cut command on Chrome would thrown a browser security exception.
    Fixed bug where IE 11 sometimes would report an incorrect size for images in the image dialog.
    Fixed bug where it wasn't possible to remove inline formatting at the end of block elements.
    Fixed bug where it wasn't possible to delete table cell contents when cell selection was vertical.
    Fixed bug where table cell wasn't emptied from block elements if delete/backspace where pressed in empty cell.
    Fixed bug where cmd+shift+arrow didn't work correctly on Firefox mac when selecting to start/end of line.
    Fixed bug where removal of bogus elements would sometimes remove whitespace between nodes.
    Fixed bug where the resize handles wasn't updated when the main window was resized.
    Fixed so script elements gets removed by default to prevent possible XSS issues in default config implementations.
    Fixed so the UI doesn't need manual reflows when using non native layout managers.
    Fixed so base64 encoded images doesn't slow down the editor on modern browsers while editing.
    Fixed so all UI elements uses touch events to improve mobile device support.
    Removed the touch click quirks patch for iOS since it did more harm than good.
    Removed the non proportional resize handles since. Unproportional resize can still be done by holding the shift key.
Version 4.1.10 (2015-05-05)
    Fixed bug where plugins loaded with compat3x would sometimes throw errors when loading using the jQuery version.
    Fixed bug where extra empty paragraphs would get deleted in WebKit/Blink due to recent Quriks fix.
    Fixed bug where the editor wouldn't work properly on IE 12 due to some required browser sniffing.
    Fixed bug where formatting shortcut keys where interfering with Mac OS X screenshot keys.
    Fixed bug where the caret wouldn't move to the next/previous line boundary on Cmd+Left/Right on Gecko.
    Fixed bug where it wasn't possible to remove formats from very specific nested contents.
    Fixed bug where undo levels wasn't produced when typing letters using the shift or alt+ctrl modifiers.
    Fixed bug where the dirty state wasn't properly updated when typing using the shift or alt+ctrl modifiers.
    Fixed bug where an error would be thrown if an autofocused editor was destroyed quickly after its initialization. Patch provided by thorn0.
    Fixed issue with dirty state not being properly updated on redo operation.
    Fixed issue with entity decoder not handling incorrectly written numeric entities.
    Fixed issue where some PI element values wouldn't be properly encoded.
Version 4.1.9 (2015-03-10)
    Fixed bug where indentation wouldn't work properly for non list elements.
    Fixed bug with image plugin not pulling the image dimensions out correctly if a custom document_base_url was used.
    Fixed bug where ctrl+alt+[1-9] would conflict with the AltGr+[1-9] on Windows. New shortcuts is ctrl+shift+[1-9].
    Fixed bug with removing formatting on nodes in inline mode would sometimes include nodes outside the editor body.
    Fixed bug where extra nbsp:s would be inserted when you replaced a word surrounded by spaces using insertContent.
    Fixed bug with pasting from Google Docs would produce extra strong elements and line feeds.
Version 4.1.8 (2015-03-05)
    Added new html5 sizes attribute to img elements used together with srcset.
    Added new elementpath option that makes it possible to disable the element path but keep the statusbar.
    Added new option table_style_by_css for the table plugin to set table styling with css rather than table attributes.
    Added new link_assume_external_targets option to prompt the user to prepend http:// prefix if the supplied link does not contain a protocol prefix.
    Added new image_prepend_url option to allow a custom base path/url to be added to images.
    Added new table_appearance_options option to make it possible to disable some options.
    Added new image_title option to make it possible to alter the title of the image, disabled by default.
    Fixed bug where selection starting from out side of the body wouldn't produce a proper selection range on IE 11.
    Fixed bug where pressing enter twice before a table moves the cursor in the table and causes a javascript error.
    Fixed bug where advanced image styles were not respected.
    Fixed bug where the less common Shift+Delete didn't produce a proper cut operation on WebKit browsers.
    Fixed bug where image/media size constrain logic would produce NaN when handling non number values.
    Fixed bug where internal classes where removed by the removeformat command.
    Fixed bug with creating links table cell contents with a specific selection would throw a exceptions on WebKit/Blink.
    Fixed bug where valid_classes option didn't work as expected according to docs. Patch provided by thorn0.
    Fixed bug where jQuery plugin would patch the internal methods multiple times. Patch provided by Drew Martin.
    Fixed bug where backspace key wouldn't delete the current selection of newly formatted content.
    Fixed bug where type over of inline formatting elements wouldn't properly keep the format on WebKit/Blink.
    Fixed bug where selection needed to be properly normalized on modern IE versions.
    Fixed bug where Command+Backspace didn't properly delete the whole line of text but the previous word.
    Fixed bug where UI active states wheren't properly updated on IE if you placed caret within the current range.
    Fixed bug where delete/backspace on WebKit/Blink would remove span elements created by the user.
    Fixed bug where delete/backspace would produce incorrect results when deleting between two text blocks with br elements.
    Fixed bug where captions where removed when pasting from MS Office.
    Fixed bug where lists plugin wouldn't properly remove fully selected nested lists.
    Fixed bug where the ttf font used for icons would throw an warning message on Gecko on Mac OS X.
    Fixed a bug where applying a color to text did not update the undo/redo history.
    Fixed so shy entities gets displayed when using the visualchars plugin.
    Fixed so removeformat removes ins/del by default since these might be used for strikethough.
    Fixed so multiple language packs can be loaded and added to the global I18n data structure.
    Fixed so transparent color selection gets treated as a normal color selection. Patch contributed by Alexander Hofbauer.
    Fixed so it's possible to disable autoresize_overflow_padding, autoresize_bottom_margin options by setting them to false.
    Fixed so the charmap plugin shows the description of the character in the dialog. Patch contributed by Jelle Hissink.
    Removed address from the default list of block formats since it tends to be missused.
    Fixed so the pre block format is called preformatted to make it more verbose.
    Fixed so it's possible to context scope translation strings this isn't needed most of the time.
    Fixed so the max length of the width/height input fields of the media dialog is 5 instead of 3.
    Fixed so drag/dropped contents gets properly processed by paste plugin since it's basically a paste. Patch contributed by Greg Fairbanks.
    Fixed so shortcut keys for headers is ctrl+alt+[1-9] instead of ctrl+[1-9] since these are for switching tabs in the browsers.
    Fixed so "u" doesn't get converted into a span element by the legacy input filter. Since this is now a valid HTML5 element.
    Fixed font families in order to provide appropriate web-safe fonts.
Version 4.1.7 (2014-11-27)
    Added HTML5 schema support for srcset, source and picture. Patch contributed by mattheu.
    Added new cache_suffix setting to enable cache busting by producing unique urls.
    Added new paste_convert_word_fake_lists option to enable users to disable the fake lists convert logic.
    Fixed so advlist style changes adds undo levels for each change.
    Fixed bug where WebKit would sometimes produce an exception when the autolink plugin where looking for URLs.
    Fixed bug where IE 7 wouldn't be rendered properly due to aggressive css compression.
    Fixed bug where DomQuery wouldn't accept window as constructor element.
    Fixed bug where the color picker in 3.x dialogs wouldn't work properly. Patch contributed by Callidior.
    Fixed bug where the image plugin wouldn't respect the document_base_url.
    Fixed bug where the jQuery plugin would fail to append to elements named array prototype names.
Version 4.1.6 (2014-10-08)
    Fixed bug with clicking on the scrollbar of the iframe would cause a JS error to be thrown.
    Fixed bug where null would produce an exception if you passed it to selection.setRng.
    Fixed bug where Ctrl/Cmd+Tab would indent the current list item if you switched tabs in the browser.
    Fixed bug where pasting empty cells from Excel would result in a broken table.
    Fixed bug where it wasn't possible to switch back to default list style type.
    Fixed issue where the select all quirk fix would fire for other modifiers than Ctrl/Cmd combinations.
    Replaced jake with grunt since it is more mainstream and has better plugin support.
Version 4.1.5 (2014-09-09)
    Fixed bug where sometimes the resize rectangles wouldn't properly render on images on WebKit/Blink.
    Fixed bug in list plugin where delete/backspace would merge empty LI elements in lists incorrectly.
    Fixed bug where empty list elements would result in empty LI elements without it's parent container.
    Fixed bug where backspace in empty caret formatted element could produce an type error exception of Gecko.
    Fixed bug where lists pasted from word with a custom start index above 9 wouldn't be properly handled.
    Fixed bug where tabfocus plugin would tab out of the editor instance even if the default action was prevented.
    Fixed bug where tabfocus wouldn't tab properly to other adjacent editor instances.
    Fixed bug where the DOMUtils setStyles wouldn't properly removed or update the data-mce-style attribute.
    Fixed bug where dialog select boxes would be placed incorrectly if document.body wasn't statically positioned.
    Fixed bug where pasting would sometimes scroll to the top of page if the user was using the autoresize plugin.
    Fixed bug where caret wouldn't be properly rendered by Chrome when clicking on the iframes documentElement.
    Fixed so custom images for menubutton/splitbutton can be provided. Patch contributed by Naim Hammadi.
    Fixed so the default action of windows closing can be prevented by blocking the default action of the close event.
    Fixed so nodeChange and focus of the editor isn't automatically performed when opening sub dialogs.
Version 4.1.4 (2014-08-21)
    Added new media_filter_html option to media plugin that blocks any conditional comments, scripts etc within a video element.
    Added new content_security_policy option allows you to set custom policy for iframe contents. Patch contributed by Francois Chagnon.
    Fixed bug where activate/deactivate events wasn't firing properly when switching between editors.
    Fixed bug where placing the caret on iOS was difficult due to a WebKit bug with touch events.
    Fixed bug where the resize helper wouldn't render properly on older IE versions.
    Fixed bug where resizing images inside tables on older IE versions would sometimes fail depending mouse position.
    Fixed bug where editor.insertContent would produce an exception when inserting select/option elements.
    Fixed bug where extra empty paragraphs would be produced if block elements where inserted inside span elements.
    Fixed bug where the spellchecker menu item wouldn't be properly checked if spell checking was started before it was rendered.
    Fixed bug where the DomQuery filter function wouldn't remove non elements from collection.
    Fixed bug where document with custom document.domain wouldn't properly render the editor.
    Fixed bug where IE 8 would throw exception when trying to enter invalid color values into colorboxes.
    Fixed bug where undo manager could incorrectly add an extra undo level when custom resize handles was removed.
    Fixed bug where it wouldn't be possible to alter cell properties properly on table cells on IE 8.
    Fixed so the color picker button in table dialog isn't shown unless you include the colorpicker plugin or add your own custom color picker.
    Fixed so activate/deactivate events fire when windowManager opens a window since.
    Fixed so the table advtab options isn't separated by an underscore to normalize naming with image_advtab option.
    Fixed so the table cell dialog has proper padding when the advanced tab in disabled.
Version 4.1.3 (2014-07-29)
    Added event binding logic to tinymce.util.XHR making it possible to override headers and settings before any request is made.
    Fixed bug where drag events wasn't fireing properly on older IE versions since the event handlers where bound to document.
    Fixed bug where drag/dropping contents within the editor on IE would force the contents into plain text mode even if it was internal content.
    Fixed bug where IE 7 wouldn't open menus properly due to a resize bug in the browser auto closing them immediately.
    Fixed bug where the DOMUtils getPos logic wouldn't produce a valid coordinate inside the body if the body was positioned non static.
    Fixed bug where the element path and format state wasn't properly updated if you had the wordcount plugin enabled.
    Fixed bug where a comment at the beginning of source would produce an exception in the formatter logic.
    Fixed bug where setAttrib/getAttrib on null would throw exception together with any hooked attributes like style.
    Fixed bug where table sizes wasn't properly retained when copy/pasting on WebKit/Blink.
    Fixed bug where WebKit/Blink would produce colors in RGB format instead of the forced HEX format when deleting contents.
    Fixed bug where the width attribute wasn't updated on tables if you changed the size inside the table dialog.
    Fixed bug where control selection wasn't properly handled when the caret was placed directly after an image.
    Fixed bug where selecting the contents of table cells using the selection.select method wouldn't place the caret properly.
    Fixed bug where the selection state for images wasn't removed when placing the caret right after an image on WebKit/Blink.
    Fixed bug where all events wasn't properly unbound when and editor instance was removed or destroyed by some external innerHTML call.
    Fixed bug where it wasn't possible or very hard to select images on iOS when the onscreen keyboard was visible.
    Fixed so auto_focus can take a boolean argument this will auto focus the last initialized editor might be useful for single inits.
    Fixed so word auto detect lists logic works better for faked lists that doesn't have specific markup.
    Fixed so nodeChange gets fired on mouseup as it used to before 4.1.1 we optimized that event to fire less often.
    Removed the finish menu item from spellchecker menu since it's redundant you can stop spellchecking by toggling menu item or button.
Version 4.1.2 (2014-07-15)
    Added offset/grep to DomQuery class works basically the same as it's jQuery equivalent.
    Fixed bug where backspace/delete or setContent with an empty string would remove header data when using the fullpage plugin.
    Fixed bug where tinymce.remove with a selector not matching any editors would remove all editors.
    Fixed bug where resizing of the editor didn't work since the theme was calling setStyles instead of setStyle.
    Fixed bug where IE 7 would fail to append html fragments to iframe document when using DomQuery.
    Fixed bug where the getStyle DOMUtils method would produce an exception if it was called with null as it's element.
    Fixed bug where the paste plugin would remove the element if the none of the paste_webkit_styles rules matched the current style.
    Fixed bug where contextmenu table items wouldn't work properly on IE since it would some times fire an incorrect selection change.
    Fixed bug where the padding/border values wasn't used in the size calculation for the body size when using autoresize. Patch contributed by Matt Whelan.
    Fixed bug where conditional word comments wouldn't be properly removed when pasting plain text.
    Fixed bug where resizing would sometime fail on IE 11 when the mouseup occurred inside the resizable element.
    Fixed so the iframe gets initialized without any inline event handlers for better CSP support. Patch contributed by Matt Whelan.
    Fixed so the tinymce.dom.Sizzle is the latest version of sizzle this resolves the document context bug.
Version 4.1.1 (2014-07-08)
    Fixed bug where pasting plain text on some WebKit versions would result in an empty line.
    Fixed bug where resizing images inside tables on IE 11 wouldn't work properly.
    Fixed bug where IE 11 would sometimes throw "Invalid argument" exception when editor contents was set to an empty string.
    Fixed bug where document.activeElement would throw exceptions on IE 9 when that element was hidden or removed from dom.
    Fixed bug where WebKit/Blink sometimes produced br elements with the Apple-interchange-newline class.
    Fixed bug where table cell selection wasn't properly removed when copy/pasting table cells.
    Fixed bug where pasting nested list items from Word wouldn't produce proper semantic nested lists.
    Fixed bug where right clicking using the contextmenu plugin on WebKit/Blink on Mac OS X would select the target current word or line.
    Fixed bug where it wasn't possible to alter table cell properties on IE 8 using the context menu.
    Fixed bug where the resize helper wouldn't be correctly positioned on older IE versions.
    Fixed bug where fullpage plugin would produce an error if you didn't specify a doctype encoding.
    Fixed bug where anchor plugin would get the name/id of the current element even if it wasn't anchor element.
    Fixed bug where visual aids for tables wouldn't be properly disabled when changing the border size.
    Fixed bug where some control selection events wasn't properly fired on older IE versions.
    Fixed bug where table cell selection on older IE versions would prevent resizing of images.
    Fixed bug with paste_data_images paste option not working properly on modern IE versions.
    Fixed bug where custom elements with underscores in the name wasn't properly parsed/serialized.
    Fixed bug where applying inline formats to nested list elements would produce an incorrect formatting result.
    Fixed so it's possible to hide items from elements path by using preventDefault/stopPropagation.
    Fixed so inline mode toolbar gets rendered right aligned if the editable element positioned to the documents right edge.
    Fixed so empty inline elements inside empty block elements doesn't get removed if configured to be kept intact.
    Fixed so DomQuery parentsUntil/prevUntil/nextUntil supports selectors/elements/filters etc.
    Fixed so legacyoutput plugin overrides fontselect and fontsizeselect controls and handles font elements properly.
Version 4.1.0 (2014-06-18)
    Added new file_picker_callback option to replace the old file_browser_callback the latter will still work though.
    Added new custom colors to textcolor plugin will be displayed if a color picker is provided also shows the latest colors.
    Added new color_picker_callback option to enable you to add custom color pickers to the editor.
    Added new advanced tabs to table/cell/row dialogs to enable you to select colors for border/background.
    Added new colorpicker plugin that lets you select colors from a hsv color picker.
    Added new tinymce.util.Color class to handle color parsing and converting.
    Added new colorpicker UI widget element lets you add a hsv color picker to any form/window.
    Added new textpattern plugin that allows you to use markdown like text patterns to format contents.
    Added new resize helper element that shows the current width & height while resizing.
    Added new "once" method to Editor and EventDispatcher enables since callback execution events.
    Added new jQuery like class under tinymce.dom.DomQuery it's exposed on editor instances (editor.$) and globally under (tinymce.$).
    Fixed so the default resize method for images are proportional shift/ctrl can be used to make an unproportional size.
    Fixed bug where the image_dimensions option of the image plugin would cause exceptions when it tried to update the size.
    Fixed bug where table cell dialog class field wasn't properly updated when editing an a table cell with an existing class.
    Fixed bug where Safari on Mac would produce webkit-fake-url for pasted images so these are now removed.
    Fixed bug where the nodeChange event would get fired before the selection was changed when clicking inside the current selection range.
    Fixed bug where valid_classes option would cause exception when it removed internal prefixed classes like mce-item-.
    Fixed bug where backspace would cause navigation in IE 8 on an inline element and after a caret formatting was applied.
    Fixed so placeholder images produced by the media plugin gets selected when inserted/edited.
    Fixed so it's possible to drag in images when the paste_data_images option is enabled. Might be useful for mail clients.
    Fixed so images doesn't get a width/height applied if the image_dimensions option is set to false useful for responsive contents.
    Fixed so it's possible to pass in an optional arguments object for the nodeChanged function to be passed to all nodechange event listeners.
    Fixed bug where media plugin embed code didn't update correctly.<|MERGE_RESOLUTION|>--- conflicted
+++ resolved
@@ -11,11 +11,8 @@
     Added functionality for the removed_menuitems config option #TINY-2184
     Fixed an issue in IE 11 where calling selection.getContent() would return an empty string when the editor didn't have focus #TINY-2325
     Added the ability to use a string to reference menu items in menu buttons and submenu items #TINY-2253
-<<<<<<< HEAD
+    Removed compat3x plugin #TINY-2815
     Changed `WindowManager` API - methods `getParams`, `setParams` and `getWindows`, and the legacy `windows` property, have been removed. `alert` and `confirm` dialogs are no longer tracked in the window list. #TINY-2603
-=======
-    Removed compat3x plugin #TINY-2815
->>>>>>> 76baef66
 Version 5.0.0-preview-4 (2018-11-12)
     Fixed distraction free plugin #AP-470
     Removed the tox-custom-editor class that was added to the wrapping element of codemirror #TINY-2211
