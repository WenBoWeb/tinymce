--- conflicted
+++ resolved
@@ -1,14 +1,9 @@
-<<<<<<< HEAD
-Version 5.0.0-preview-3 (TBD)
-    Added new `renderUiGroupLabel` component that can wrap a series of components in a group
-=======
 Version 5.0.0-preview-3 (2018-10-18)
     Changed editor layout to use modern CSS properties over manually calculating dimensions #AP-324
     Changed `autoresize_min_height` and `autoresize_max_height` configurations to `min_height` and `max_height` #AP-324
     Fixed bugs with editor width jumping when resizing and the iframe not resizing to smaller than 150px in height #AP-324
     Fixed mobile theme bug that prevented the editor from loading #AP-404
     Fixed long toolbar groups extending outside of the editor instead of wrapping
->>>>>>> eb7cfb95
     Changed `Whole word` label in Search and Replace dialog to `Find whole words only` #AP-387
     Fixed dialog titles so they are now proper case #AP-384
     Fixed color picker default to be #000000 instead of #ff00ff #AP-216
