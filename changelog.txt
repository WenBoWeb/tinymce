--- conflicted
+++ resolved
@@ -1,9 +1,6 @@
 Version 5.0.0-preview-5 (TBD)
-<<<<<<< HEAD
     Fixed and inline mode issue where saving can cause content loss #TINY-2659
-=======
     Changed the background color icon to highlight background icon #TINY-2258
->>>>>>> fb41b969
     Added a new `addNestedMenuItem()` UI registry function and changed all nested menu items to use the new registry functions #TINY-2230
     Changed Help dialog to be accessible to screen readers #TINY-2687
     Changed the color swatch to save selected custom colors to local storage for use across sessions #TINY-2722
