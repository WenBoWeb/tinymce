Version 5.0.0-rc-2 (TBD)
    Fixed the link dialog such that it will now retain class attributes when updating links #TINY-2825
    Added screen reader accessibility for sidebar and statusbar #TINY-2699
    Updated Emoticons and Charmap dialogs to be screen reader accessible #TINY-2693
    Fixed "Find and replace" not showing in the "Edit" menu by default #TINY-3061
    Updated the textpattern plugin to properly support nested patterns and to allow running a command with a value for a pattern with a start and an end #TINY-2991
    Removed unnecessary 'flex' and unused 'colspan' properties from the new dialog APIs #TINY-2973
    Changed checkboxes to use a boolean for its state, instead of a string #TINY-2848
<<<<<<< HEAD
    Fixed emoticon and charmap search not returning expected results in certain cases #TINY-3084
=======
    Fixed dropdown buttons missing the 'type' attribute, which could cause forms to be incorrectly submitted #TINY-2826
>>>>>>> 2e8f3d51
Version 5.0.0-rc-1 (2019-01-08)
    Updated the font select dropdown logic to try to detect the system font stack and show "System Font" as the font name #TINY-2710
    Fixed readonly mode not fully disabling editing content #TINY-2287
    Updated the autocompleter to only show when it has matched items #TINY-2350
    Added editor settings functionality to specify title attributes for toolbar groups #TINY-2690
    Added icons instead of button text to improve Search and Replace dialog footer appearance #TINY-2654
    Added `tox-dialog__table` instead of `mce-table-striped` class to enhance Help dialog appearance #TINY-2360
    Added title attribute to iframes so, screen readers can announce iframe labels #TINY-2692
    Updated SizeInput labels to "Height" and "Width" instead of Dimensions #TINY-2833
    Fixed accessibility issues with the font select, font size, style select and format select toolbar dropdowns #TINY-2713
    Fixed accessibility issues with split dropdowns #TINY-2697
    Added a wordcount menu item, that defaults to appearing in the tools menu #TINY-2877
    Fixed the legacyoutput plugin to be compatible with TinyMCE 5.0 #TINY-2301
    Updated the build process to minify and generate ASCII only output for the emoticons database #TINY-2744
    Fixed icons not showing correctly in the autocompleter popup #TINY-3029
    Fixed an issue where preview wouldn't show anything in Edge under certain circumstances #TINY-3035
    Fixed the height being incorrectly calculated for the autoresize plugin #TINY-2807
Version 5.0.0-beta-1 (2018-11-30)
    Changed the name of the "inlite" plugin to "quickbars" #TINY-2831
    Fixed an inline mode issue where the save plugin upon saving can cause content loss #TINY-2659
    Changed the background color icon to highlight background icon #TINY-2258
    Added a new `addNestedMenuItem()` UI registry function and changed all nested menu items to use the new registry functions #TINY-2230
    Changed Help dialog to be accessible to screen readers #TINY-2687
    Changed the color swatch to save selected custom colors to local storage for use across sessions #TINY-2722
    Added title attribute to color swatch colors #TINY-2669
    Added anchorbar component to anchor inline toolbar dialogs to instead of the toolbar #TINY-2040
    Added support for toolbar<n> and toolbar array config options to be squashed into a single toolbar and not create multiple toolbars #TINY-2195
    Added error handling for when forced_root_block config option is set to true #TINY-2261
    Added functionality for the removed_menuitems config option #TINY-2184
    Fixed an issue in IE 11 where calling selection.getContent() would return an empty string when the editor didn't have focus #TINY-2325
    Added the ability to use a string to reference menu items in menu buttons and submenu items #TINY-2253
    Removed compat3x plugin #TINY-2815
    Changed `WindowManager` API - methods `getParams`, `setParams` and `getWindows`, and the legacy `windows` property, have been removed. `alert` and `confirm` dialogs are no longer tracked in the window list. #TINY-2603
Version 5.0.0-preview-4 (2018-11-12)
    Fixed distraction free plugin #AP-470
    Removed the tox-custom-editor class that was added to the wrapping element of codemirror #TINY-2211
    Fixed contents of the input field being selected on focus instead of just recieving an outline highlight #AP-464
    Added width and height placeholder text to image and media dialog dimensions input #AP-296
    Fixed styling issues with dialogs and menus in IE 11 #AP-456
    Fixed custom style format control not honoring custom formats #AP-393
    Fixed context menu not appearing when clicking an image with a caption #AP-382
    Fixed directionality of UI when using an RTL language #AP-423
    Fixed page responsiveness with multiple inline editors #AP-430
    Added the ability to keyboard navigate through menus, toolbars, sidebar and the status bar sequentially #AP-381
    Fixed empty toolbar groups appearing through invalid configuration of the `toolbar` property #AP-450
    Fixed text not being retained when updating links through the link dialog #AP-293
    Added translation capability back to the editor's UI #AP-282
    Fixed edit image context menu, context toolbar and toolbar items being incorrectly enabled when selecting invalid images #AP-323
    Fixed emoji type ahead being shown when typing URLs #AP-366
    Fixed toolbar configuration properties incorrectly expecting string arrays instead of strings #AP-342
    Changed the editor resize handle so that it should be disabled when the autoresize plugin is turned on #AP-424
    Fixed the block formatting toolbar item not showing a "Formatting" title when there is no selection #AP-321
    Fixed clicking disabled toolbar buttons hiding the toolbar in inline mode #AP-380
    Fixed `EditorResize` event not being fired upon editor resize #AP-327
    Fixed tables losing styles when updating through the dialog #AP-368
    Fixed context toolbar positioning to be more consistent near the edges of the editor #AP-318
    Added `label` component type for dialogs to group components under a label
    Fixed table of contents plugin now works with v5 toolbar APIs correctly #AP-347
    Fixed the `link_context_toolbar` configuration not disabling the context toolbar #AP-458
    Fixed the link context toolbar showing incorrect relative links #AP-435
    Fixed the alignment of the icon in alert banner dialog components #TINY-2220
    Changed UI text for microcopy improvements #TINY-2281
    Fixed the visual blocks and visual char menu options not displaying their toggled state #TINY-2238
    Fixed the editor not displaying as fullscreen when toggled #TINY-2237
Version 5.0.0-preview-3 (2018-10-18)
    Changed editor layout to use modern CSS properties over manually calculating dimensions #AP-324
    Changed `autoresize_min_height` and `autoresize_max_height` configurations to `min_height` and `max_height` #AP-324
    Fixed bugs with editor width jumping when resizing and the iframe not resizing to smaller than 150px in height #AP-324
    Fixed mobile theme bug that prevented the editor from loading #AP-404
    Fixed long toolbar groups extending outside of the editor instead of wrapping
    Changed `Whole word` label in Search and Replace dialog to `Find whole words only` #AP-387
    Fixed dialog titles so they are now proper case #AP-384
    Fixed color picker default to be #000000 instead of #ff00ff #AP-216
    Fixed "match case" option on the Find and Replace dialog is no longer selected by default #AP-298
    Fixed vertical alignment of toolbar icons #DES-134
    Fixed toolbar icons not appearing on IE11 #DES-133
Version 5.0.0-preview-2 (2018-10-10)
    Changed configuration of color options has been simplified to `color_map`, `color_cols`, and `custom_colors` #AP-328
    Added swatch is now shown for colorinput fields, instead of the colorpicker directly #AP-328
    Removed `colorpicker` plugin, it is now in the theme #AP-328
    Removed `textcolor` plugin, it is now in the theme #AP-328
    Fixed styleselect not updating the displayed item as the cursor moved #AP-388
    Changed `height` configuration to apply to the editor frame (including menubar, toolbar, status bar) instead of the content area #AP-324
    Added fontformats and fontsizes menu items #AP-390
    Fixed preview iframe not expanding to the dialog size #AP-252
    Fixed 'meta' shortcuts not translated into platform-specific text #AP-270
    Fixed tabbed dialogs (Charmap and Emoticons) shrinking when no search results returned
    Fixed a bug where alert banner icons were not retrieved from icon pack. #AP-330
    Fixed component styles to flex so they fill large dialogs. #AP-252
    Fixed editor flashing unstyled during load (still in progress). #AP-349
Version 5.0.0-preview-1 (2018-10-01)
    Developer preview 1
    Initial list of features and changes is available at https://tiny.cloud/docs-preview/release-notes/new-features/
Version 4.9.2 (2018-12-17)
    Fixed a bug with pressing the space key on IE 11 would result in nbsp characters being inserted between words at the end of a block. #TINY-2996
    Fixed a bug where character composition using quote and space on US International keyboards would produce a space instead of a quote. #TINY-2999
    Fixed a bug where remove format wouldn't remove the inner most inline element in some situations. #TINY-2982
    Fixed a bug where outdenting an list item would affect attributes on other list items within the same list. #TINY-2971
    Fixed a bug where the DomParser filters wouldn't be applied for elements created when parsing invalid html. #TINY-2978
    Fixed a bug where setProgressState wouldn't automatically close floating ui elements like menus. #TINY-2896
    Fixed a bug where it wasn't possible to navigate out of a figcaption element using the arrow keys. #TINY-2894
    Fixed a bug where enter key before an image inside a link would remove the image. #TINY-2780
Version 4.9.1 (2018-12-04)
    Added functionality to insert html to the replacement feature of the Textpattern Plugin. #TINY-2839
    Fixed a bug where `editor.selection.getContent({format: 'text'})` didn't work as expected in IE11 on an unfocused editor. #TINY-2862
    Fixed a bug in the Textpattern Plugin where the editor would get an incorrect selection after inserting a text pattern on Safari. #TINY-2838
    Fixed a bug where the space bar didn't work correctly in editors with the forced_root_block setting set to false. #TINY-2816
Version 4.9.0 (2018-11-27)
    Added a replace feature to the Textpattern Plugin. #TINY-1908
    Added functionality to the Lists Plugin that improves the indentation logic. #TINY-1790
    Fixed a bug where it wasn't possible to delete/backspace when the caret was between a contentEditable=false element and a BR. #TINY-2372
    Fixed a bug where copying table cells without a text selection would fail to copy anything. #TINY-1789
    Implemented missing `autosave_restore_when_empty` functionality in the Autosave Plugin. Patch contributed by gzzo. #GH-4447
    Reduced insertion of unnecessary nonbreaking spaces in the editor. #TINY-1879
Version 4.8.5 (2018-10-30)
    Added a content_css_cors setting to the editor that adds the crossorigin="anonymous" attribute to link tags added by the StyleSheetLoader. #TINY-1909
    Fixed a bug where trying to remove formatting with a collapsed selection range would throw an exception. #GH-4636
    Fixed a bug in the image plugin that caused updating figures to split contenteditable elements. #GH-4563
    Fixed a bug that was causing incorrect viewport calculations for fixed position UI elements. #TINY-1897
    Fixed a bug where inline formatting would cause the delete key to do nothing. #TINY-1900
Version 4.8.4 (2018-10-23)
    Added support for the HTML5 `main` element. #TINY-1877
    Changed the keyboard shortcut to move focus to contextual toolbars to Ctrl+F9. #TINY-1812
    Fixed a bug where content css could not be loaded from another domain. #TINY-1891
    Fixed a bug on FireFox where the cursor would get stuck between two contenteditable false inline elements located inside of the same block element divided by a BR. #TINY-1878
    Fixed a bug with the insertContent method where nonbreaking spaces would be inserted incorrectly. #TINY-1868
    Fixed a bug where the toolbar of the inline editor would not be visible in some scenarios. #TINY-1862
    Fixed a bug where removing the editor while more than one notification was open would throw an error. #TINY-1845
    Fixed a bug where the menubutton would be rendered on top of the menu if the viewport didn't have enough height. #TINY-1678
    Fixed a bug with the annotations api where annotating collapsed selections caused problems. #TBS-2449
    Fixed a bug where wbr elements were being transformed into whitespace when using the Paste Plugin's paste as text setting. #GH-4638
    Fixed a bug where the Search and Replace didn't replace spaces correctly. #GH-4632
    Fixed a bug with sublist items not persisting selection. #GH-4628
    Fixed a bug with mceInsertRawHTML command not working as expected. #GH-4625
Version 4.8.3 (2018-09-13)
    Fixed a bug where the Wordcount Plugin didn't correctly count words within tables on IE11. #TINY-1770
    Fixed a bug where it wasn't possible to move the caret out of a table on IE11 and Firefox. #TINY-1682
    Fixed a bug where merging empty blocks didn't work as expected, sometimes causing content to be deleted. #TINY-1781
    Fixed a bug where the Textcolor Plugin didn't show the correct current color. #TINY-1810
    Fixed a bug where clear formatting with a collapsed selection would sometimes clear formatting from more content than expected. #TINY-1813 #TINY-1821
    Fixed a bug with the Table Plugin where it wasn't possible to keyboard navigate to the caption. #TINY-1818
Version 4.8.2 (2018-08-09)
    Moved annotator from "experimental" to "annotator" object on editor. #TBS-2398
    Improved the multiclick normalization across browsers. #TINY-1788
    Fixed a bug where running getSelectedBlocks with a collapsed selection between block elements would produce incorrect results. #TINY-1787
    Fixed a bug where the ScriptLoaders loadScript method would not work as expected in FireFox when loaded on the same page as a ShadowDOM polyfill. #TINY-1786
    Removed reference to ShadowDOM event.path as Blink based browsers now support event.composedPath. #TINY-1785
    Fixed a bug where a reference to localStorage would throw an "access denied" error in IE11 with strict security settings. #TINY-1782
    Fixed a bug where pasting using the toolbar button on an inline editor in IE11 would cause a looping behaviour. #TINY-1768
Version 4.8.1 (2018-07-26)
    Fixed a bug where the content of inline editors was being cleaned on every call of `editor.save()`. #TINY-1783
    Fixed a bug where the arrow of the Inlite Theme toolbar was being rendered incorrectly in RTL mode. #TINY-1776
    Fixed a bug with the Paste Plugin where pasting after inline contenteditable false elements moved the caret to the end of the line. #TINY-1758
Version 4.8.0 (2018-06-27)
    Added new "experimental" object in editor, with initial Annotator API. #TBS-2374
    Fixed a bug where deleting paragraphs inside of table cells would delete the whole table cell. #TINY-1759
    Fixed a bug in the Table Plugin where removing row height set on the row properties dialog did not update the table. #TINY-1730
    Fixed a bug with the font select toolbar item didn't update correctly. #TINY-1683
    Fixed a bug where all bogus elements would not be deleted when removing an inline editor. #TINY-1669
Version 4.7.13 (2018-05-16)
    Fixed a bug where Edge 17 wouldn't be able to select images or tables. #TINY-1679
    Fixed issue where whitespace wasn't preserved when the editor was initialized on pre elements. #TINY-1649
    Fixed a bug with the fontselect dropdowns throwing an error if the editor was hidden in Firefox. #TINY-1664
    Fixed a bug where it wasn't possible to merge table cells on IE 11. #TINY-1671
    Fixed a bug where textcolor wasn't applying properly on IE 11 in some situations. #TINY-1663
    Fixed a bug where the justifyfull command state wasn't working correctly. #TINY-1677
    Fixed a bug where the styles wasn't updated correctly when resizing some tables. #TINY-1668
    Added missing code menu item from the default menu config. #TINY-1648
    Added new align button for combining the separate align buttons into a menu button. #TINY-1652
Version 4.7.12 (2018-05-03)
    Added an option to filter out image svg data urls.
    Added support for html5 details and summary elements.
    Changed so the mce-abs-layout-item css rule targets html instead of body. Patch contributed by nazar-pc.
    Fixed a bug where the "read" step on the mobile theme was still present on android mobile browsers.
    Fixed a bug where all images in the editor document would reload on any editor change.
    Fixed a bug with the Table Plugin where ObjectResized event wasn't being triggered on column resize.
    Fixed so the selection is set to the first suitable caret position after editor.setContent called.
    Fixed so links with xlink:href attributes are filtered correctly to prevent XSS.
    Fixed a bug on IE11 where pasting content into an inline editor initialized on a heading element would create new editable elements.
    Fixed a bug where readonly mode would not work as expected when the editor contained contentEditable=true elements.
    Fixed a bug where the Link Plugin would throw an error when used together with the webcomponents polyfill. Patch contributed by 4esnog.
    Fixed a bug where the "Powered by TinyMCE" branding link would break on XHTML pages. Patch contributed by tistre.
    Fixed a bug where the same id would be used in the blobcache for all pasted images. Patch contributed by thorn0.
Version 4.7.11 (2018-04-11)
    Added a new imagetools_credentials_hosts option to the Imagetools Plugin.
    Fixed a bug where toggling a list containing empty LIs would throw an error. Patch contributed by bradleyke.
    Fixed a bug where applying block styles to a text with the caret at the end of the paragraph would select all text in the paragraph.
    Fixed a bug where toggling on the Spellchecker Plugin would trigger isDirty on the editor.
    Fixed a bug where it was possible to enter content into selection bookmark spans.
    Fixed a bug where if a non paragraph block was configured in forced_root_block the editor.getContent method would return incorrect values with an empty editor.
    Fixed a bug where dropdown menu panels stayed open and fixed in position when dragging dialog windows.
    Fixed a bug where it wasn't possible to extend table cells with the space button in Safari.
    Fixed a bug where the setupeditor event would thrown an error when using the Compat3x Plugin.
    Fixed a bug where an error was thrown in FontInfo when called on a detached element.
Version 4.7.10 (2018-04-03)
    Removed the "read" step from the mobile theme.
    Added normalization of triple clicks across browsers in the editor.
    Added a `hasFocus` method to the editor that checks if the editor has focus.
    Added correct icon to the Nonbreaking Plugin menu item.
    Fixed so the `getContent`/`setContent` methods work even if the editor is not initialized.
    Fixed a bug with the Media Plugin where query strings were being stripped from youtube links.
    Fixed a bug where image styles were changed/removed when opening and closing the Image Plugin dialog.
    Fixed a bug in the Table Plugin where some table cell styles were not correctly added to the content html.
    Fixed a bug in the Spellchecker Plugin where it wasn't possible to change the spellchecker language.
    Fixed so the the unlink action in the Link Plugin has a menu item and can be added to the contextmenu.
    Fixed a bug where it wasn't possible to keyboard navigate to the start of an inline element on a new line within the same block element.
    Fixed a bug with the Text Color Plugin where if used with an inline editor located at the bottom of the screen the colorpicker could appear off screen.
    Fixed a bug with the UndoManager where undo levels were being added for nbzwsp characters.
    Fixed a bug with the Table Plugin where the caret would sometimes be lost when keyboard navigating up through a table.
    Fixed a bug where FontInfo.getFontFamily would throw an error when called on a removed editor.
    Fixed a bug in Firefox where undo levels were not being added correctly for some specific operations.
    Fixed a bug where initializing an inline editor inside of a table would make the whole table resizeable.
    Fixed a bug where the fake cursor that appears next to tables on Firefox was positioned incorrectly when switching to fullscreen.
    Fixed a bug where zwsp's weren't trimmed from the output from `editor.getContent({ format: 'text' })`.
    Fixed a bug where the fontsizeselect/fontselect toolbar items showed the body info rather than the first possible caret position info on init.
    Fixed a bug where it wasn't possible to select all content if the editor only contained an inline boundary element.
    Fixed a bug where `content_css` urls with query strings wasn't working.
    Fixed a bug in the Table Plugin where some table row styles were removed when changing other styles in the row properties dialog.
Version 4.7.9 (2018-02-27)
    Fixed a bug where the editor target element didn't get the correct style when removing the editor.
Version 4.7.8 (2018-02-26)
    Fixed an issue with the Help Plugin where the menuitem name wasn't lowercase.
    Fixed an issue on MacOS where text and bold text did not have the same line-height in the autocomplete dropdown in the Link Plugin dialog.
    Fixed a bug where the "paste as text" option in the Paste Plugin didn't work.
    Fixed a bug where dialog list boxes didn't get positioned correctly in documents with scroll.
    Fixed a bug where the Inlite Theme didn't use the Table Plugin api to insert correct tables.
    Fixed a bug where the Inlite Theme panel didn't hide on blur in a correct way.
    Fixed a bug where placing the cursor before a table in Firefox would scroll to the bottom of the table.
    Fixed a bug where selecting partial text in table cells with rowspans and deleting would produce faulty tables.
    Fixed a bug where the Preview Plugin didn't work on Safari due to sandbox security.
    Fixed a bug where table cell selection using the keyboard threw an error.
    Fixed so the font size and font family doesn't toggle the text but only sets the selected format on the selected text.
    Fixed so the built-in spellchecking on Chrome and Safari creates an undo level when replacing words.
Version 4.7.7 (2018-02-19)
    Added a border style selector to the advanced tab of the Image Plugin.
    Added better controls for default table inserted by the Table Plugin.
    Added new `table_responsive_width` option to the Table Plugin that controls whether to use pixel or percentage widths.
    Fixed a bug where the Link Plugin text didn't update when a URL was pasted using the context menu.
    Fixed a bug with the Spellchecker Plugin where using "Add to dictionary" in the context menu threw an error.
    Fixed a bug in the Media Plugin where the preview node for iframes got default width and height attributes that interfered with width/height styles.
    Fixed a bug where backslashes were being added to some font family names in Firefox in the fontselect toolbar item.
    Fixed a bug where errors would be thrown when trying to remove an editor that had not yet been fully initialized.
    Fixed a bug where the Imagetools Plugin didn't update the images atomically.
    Fixed a bug where the Fullscreen Plugin was throwing errors when being used on an inline editor.
    Fixed a bug where drop down menus weren't positioned correctly in inline editors on scroll.
    Fixed a bug with a semicolon missing at the end of the bundled javascript files.
    Fixed a bug in the Table Plugin with cursor navigation inside of tables where the cursor would sometimes jump into an incorrect table cells.
    Fixed a bug where indenting a table that is a list item using the "Increase indent" button would create a nested table.
    Fixed a bug where text nodes containing only whitespace were being wrapped by paragraph elements.
    Fixed a bug where whitespace was being inserted after br tags inside of paragraph tags.
    Fixed a bug where converting an indented paragraph to a list item would cause the list item to have extra padding.
    Fixed a bug where Copy/Paste in an editor with a lot of content would cause the editor to scroll to the top of the content in IE11.
    Fixed a bug with a memory leak in the DragHelper. Path contributed by ben-mckernan.
    Fixed a bug where the advanced tab in the Media Plugin was being shown even if it didn't contain anything. Patch contributed by gabrieeel.
    Fixed an outdated eventname in the EventUtils. Patch contributed by nazar-pc.
    Fixed an issue where the Json.parse function would throw an error when being used on a page with strict CSP settings.
    Fixed so you can place the curser before and after table elements within the editor in Firefox and Edge/IE.
Version 4.7.6 (2018-01-29)
    Fixed a bug in the jquery integration where it threw an error saying that "global is not defined".
    Fixed a bug where deleting a table cell whose previous sibling was set to contenteditable false would create a corrupted table.
    Fixed a bug where highlighting text in an unfocused editor did not work correctly in IE11/Edge.
    Fixed a bug where the table resize handles were not being repositioned when activating the Fullscreen Plugin.
    Fixed a bug where the Imagetools Plugin dialog didn't honor editor RTL settings.
    Fixed a bug where block elements weren't being merged correctly if you deleted from after a contenteditable false element to the beginning of another block element.
    Fixed a bug where TinyMCE didn't work with module loaders like webpack.
Version 4.7.5 (2018-01-22)
    Fixed bug with the Codesample Plugin where it wasn't possible to edit codesamples when the editor was in inline mode.
    Fixed bug where focusing on the status bar broke the keyboard navigation functionality.
    Fixed bug where an error would be thrown on Edge by the Table Plugin when pasting using the PowerPaste Plugin.
    Fixed bug in the Table Plugin where selecting row border style from the dropdown menu in advanced row properties would throw an error.
    Fixed bug with icons being rendered incorrectly on Chrome on Mac OS.
    Fixed bug in the Textcolor Plugin where the font color and background color buttons wouldn't trigger an ExecCommand event.
    Fixed bug in the Link Plugin where the url field wasn't forced LTR.
    Fixed bug where the Nonbreaking Plugin incorrectly inserted spaces into tables.
    Fixed bug with the inline theme where the toolbar wasn't repositioned on window resize.
Version 4.7.4 (2017-12-05)
    Fixed bug in the Nonbreaking Plugin where the nonbreaking_force_tab setting was being ignored.
    Fixed bug in the Table Plugin where changing row height incorrectly converted column widths to pixels.
    Fixed bug in the Table Plugin on Edge and IE11 where resizing the last column after resizing the table would cause invalid column heights.
    Fixed bug in the Table Plugin where keyboard navigation was not normalized between browsers.
    Fixed bug in the Table Plugin where the colorpicker button would show even without defining the colorpicker_callback.
    Fixed bug in the Table Plugin where it wasn't possible to set the cell background color.
    Fixed bug where Firefox would throw an error when intialising an editor on an element that is hidden or not yet added to the DOM.
    Fixed bug where Firefox would throw an error when intialising an editor inside of a hidden iframe.
Version 4.7.3 (2017-11-23)
    Added functionality to open the Codesample Plugin dialog when double clicking on a codesample. Patch contributed by dakuzen.
    Fixed bug where undo/redo didn't work correctly with some formats and caret positions.
    Fixed bug where the color picker didn't show up in Table Plugin dialogs.
    Fixed bug where it wasn't possible to change the width of a table through the Table Plugin dialog.
    Fixed bug where the Charmap Plugin couldn't insert some special characters.
    Fixed bug where editing a newly inserted link would not actually edit the link but insert a new link next to it.
    Fixed bug where deleting all content in a table cell made it impossible to place the caret into it.
    Fixed bug where the vertical alignment field in the Table Plugin cell properties dialog didn't do anything.
    Fixed bug where an image with a caption showed two sets of resize handles in IE11.
    Fixed bug where pressing the enter button inside of an h1 with contenteditable set to true would sometimes produce a p tag.
    Fixed bug with backspace not working as expected before a noneditable element.
    Fixed bug where operating on tables with invalid rowspans would cause an error to be thrown.
    Fixed so a real base64 representation of the image is available on the blobInfo that the images_upload_handler gets called with.
    Fixed so the image upload tab is available when the images_upload_handler is defined (and not only when the images_upload_url is defined).
Version 4.7.2 (2017-11-07)
    Added newly rewritten Table Plugin.
    Added support for attributes with colon in valid_elements and addValidElements.
    Added support for dailymotion short url in the Media Plugin. Patch contributed by maat8.
    Added support for converting to half pt when converting font size from px to pt. Patch contributed by danny6514.
    Added support for location hash to the Autosave plugin to make it work better with SPAs using hash routing.
    Added support for merging table cells when pasting a table into another table.
    Changed so the language packs are only loaded once. Patch contributed by 0xor1.
    Simplified the css for inline boundaries selection by switching to an attribute selector.
    Fixed bug where an error would be thrown on editor initialization if the window.getSelection() returned null.
    Fixed bug where holding down control or alt keys made the keyboard navigation inside an inline boundary not work as expected.
    Fixed bug where applying formats in IE11 produced extra, empty paragraphs in the editor.
    Fixed bug where the Word Count Plugin didn't count some mathematical operators correctly.
    Fixed bug where removing an inline editor removed the element that the editor had been initialized on.
    Fixed bug where setting the selection to the end of an editable container caused some formatting problems.
    Fixed bug where an error would be thrown sometimes when an editor was removed because of the selection bookmark was being stored asynchronously.
    Fixed a bug where an editor initialized on an empty list did not contain any valid cursor positions.
    Fixed a bug with the Context Menu Plugin and webkit browsers on Mac where right-clicking inside a table would produce an incorrect selection.
    Fixed bug where the Image Plugin constrain proportions setting wasn't working as expected.
    Fixed bug where deleting the last character in a span with decorations produced an incorrect element when typing.
    Fixed bug where focusing on inline editors made the toolbar flicker when moving between elements quickly.
    Fixed bug where the selection would be stored incorrectly in inline editors when the mouseup event was fired outside the editor body.
    Fixed bug where toggling bold at the end of an inline boundary would toggle off the whole word.
    Fixed bug where setting the skin to false would not stop the loading of some skin css files.
    Fixed bug in mobile theme where pinch-to-zoom would break after exiting the editor.
    Fixed bug where sublists of a fully selected list would not be switched correctly when changing list style.
    Fixed bug where inserting media by source would break the UndoManager.
    Fixed bug where inserting some content into the editor with a specific selection would replace some content incorrectly.
    Fixed bug where selecting all content with ctrl+a in IE11 caused problems with untoggling some formatting.
    Fixed bug where the Search and Replace Plugin left some marker spans in the editor when undoing and redoing after replacing some content.
    Fixed bug where the editor would not get a scrollbar when using the Fullscreen and Autoresize plugins together.
    Fixed bug where the font selector would stop working correctly after selecting fonts three times.
    Fixed so pressing the enter key inside of an inline boundary inserts a br after the inline boundary element.
    Fixed a bug where it wasn't possible to use tab navigation inside of a table that was inside of a list.
    Fixed bug where end_container_on_empty_block would incorrectly remove elements.
    Fixed bug where content_styles weren't added to the Preview Plugin iframe.
    Fixed so the beforeSetContent/beforeGetContent events are preventable.
    Fixed bug where changing height value in Table Plugin advanced tab didn't do anything.
    Fixed bug where it wasn't possible to remove formatting from content in beginning of table cell.
Version 4.7.1 (2017-10-09)
    Fixed bug where theme set to false on an inline editor produced an extra div element after the target element.
    Fixed bug where the editor drag icon was misaligned with the branding set to false.
    Fixed bug where doubled menu items were not being removed as expected with the removed_menuitems setting.
    Fixed bug where the Table of contents plugin threw an error when initialized.
    Fixed bug where it wasn't possible to add inline formats to text selected right to left.
    Fixed bug where the paste from plain text mode did not work as expected.
    Fixed so the style previews do not set color and background color when selected.
    Fixed bug where the Autolink plugin didn't work as expected with some formats applied on an empty editor.
    Fixed bug where the Textpattern plugin were throwing errors on some patterns.
    Fixed bug where the Save plugin saved all editors instead of only the active editor. Patch contributed by dannoe.
Version 4.7.0 (2017-10-03)
    Added new mobile ui that is specifically designed for mobile devices.
    Updated the default skin to be more modern and white since white is preferred by most implementations.
    Restructured the default menus to be more similar to common office suites like Google Docs.
    Fixed so theme can be set to false on both inline and iframe editor modes.
    Fixed bug where inline editor would add/remove the visualblocks css multiple times.
    Fixed bug where selection wouldn't be properly restored when editor lost focus and commands where invoked.
    Fixed bug where toc plugin would generate id:s for headers even though a toc wasn't inserted into the content.
    Fixed bug where is wasn't possible to drag/drop contents within the editor if paste_data_images where set to true.
    Fixed bug where getParam and close in WindowManager would get the first opened window instead of the last opened window.
    Fixed bug where delete would delete between cells inside a table in Firefox.
Version 4.6.7 (2017-09-18)
    Fixed bug where paste wasn't working in IOS.
    Fixed bug where the Word Count Plugin didn't count some mathematical operators correctly.
    Fixed bug where inserting a list in a table caused the cell to expand in height.
    Fixed bug where pressing enter in a list located inside of a table deleted list items instead of inserting new list item.
    Fixed bug where copy and pasting table cells produced inconsistent results.
    Fixed bug where initializing an editor with an ID of 'length' would throw an exception.
    Fixed bug where it was possible to split a non merged table cell.
    Fixed bug where copy and pasting a list with a very specific selection into another list would produce a nested list.
    Fixed bug where copy and pasting ordered lists sometimes produced unordered lists.
    Fixed bug where padded elements inside other elements would be treated as empty.
    Added some missing translations to Image, Link and Help plugins.
    Fixed so you can resize images inside a figure element.
    Fixed bug where an inline TinyMCE editor initialized on a table did not set selection on load in Chrome.
    Fixed the positioning of the inlite toolbar when the target element wasn't big enough to fit the toolbar.
Version 4.6.6 (2017-08-30)
    Fixed so that notifications wrap long text content instead of bleeding outside the notification element.
    Fixed so the content_style css is added after the skin and custom stylesheets.
    Fixed bug where it wasn't possible to remove a table with the Cut button.
    Fixed bug where the center format wasn't getting the same font size as the other formats in the format preview.
    Fixed bug where the wordcount plugin wasn't counting hyphenated words correctly.
    Fixed bug where all content pasted into the editor was added to the end of the editor.
    Fixed bug where enter keydown on list item selection only deleted content and didn't create a new line.
    Fixed bug where destroying the editor while the content css was still loading caused error notifications on Firefox.
    Fixed bug where undoing cut operation in IE11 left some unwanted html in the editor content.
    Fixed bug where enter keydown would throw an error in IE11.
    Fixed bug where duplicate instances of an editor were added to the editors array when using the createEditor API.
    Fixed bug where the formatter applied formats on the wrong content when spellchecker was activated.
    Fixed bug where switching formats would reset font size on child nodes.
    Fixed bug where the table caption element weren't always the first descendant to the table tag.
    Fixed bug where pasting some content into the editor on chrome some newlines were removed.
    Fixed bug where it wasn't possible to remove a list if a list item was a table element.
    Fixed bug where copy/pasting partial selections of tables wouldn't produce a proper table.
    Fixed bug where the searchreplace plugin could not find consecutive spaces.
    Fixed bug where background color wasn't applied correctly on some partially selected contents.
Version 4.6.5 (2017-08-02)
    Added new inline_boundaries_selector that allows you to specify the elements that should have boundaries.
    Added new local upload feature this allows the user to upload images directly from the image dialog.
    Added a new api for providing meta data for plugins. It will show up in the help dialog if it's provided.
    Fixed so that the notifications created by the notification manager are more screen reader accessible.
    Fixed bug where changing the list format on multiple selected lists didn't change all of the lists.
    Fixed bug where the nonbreaking plugin would insert multiple undo levels when pressing the tab key.
    Fixed bug where delete/backspace wouldn't render a caret when all editor contents where deleted.
    Fixed bug where delete/backspace wouldn't render a caret if the deleted element was a single contentEditable false element.
    Fixed bug where the wordcount plugin wouldn't count words correctly if word where typed after applying a style format.
    Fixed bug where the wordcount plugin would count mathematical formulas as multiple words for example 1+1=2.
    Fixed bug where formatting of triple clicked blocks on Chrome/Safari would result in styles being added outside the visual selection.
    Fixed bug where paste would add the contents to the end of the editor area when inline mode was used.
    Fixed bug where toggling off bold formatting on text entered in a new paragraph would add an extra line break.
    Fixed bug where autolink plugin would only produce a link on every other consecutive link on Firefox.
    Fixed bug where it wasn't possible to select all contents if the content only had one pre element.
    Fixed bug where sizzle would produce lagging behavior on some sites due to repaints caused by feature detection.
    Fixed bug where toggling off inline formats wouldn't include the space on selected contents with leading or trailing spaces.
    Fixed bug where the cut operation in UI wouldn't work in Chrome.
    Fixed bug where some legacy editor initialization logic would throw exceptions about editor settings not being defined.
    Fixed bug where it wasn't possible to apply text color to links if they where part of a non collapsed selection.
    Fixed bug where an exception would be thrown if the user selected a video element and then moved the focus outside the editor.
    Fixed bug where list operations didn't work if there where block elements inside the list items.
    Fixed bug where applying block formats to lists wrapped in block elements would apply to all elements in that wrapped block.
Version 4.6.4 (2017-06-13)
    Fixed bug where the editor would move the caret when clicking on the scrollbar next to a content editable false block.
    Fixed bug where the text color select dropdowns wasn't placed correctly when they didn't fit the width of the screen.
    Fixed bug where the default editor line height wasn't working for mixed font size contents.
    Fixed bug where the content css files for inline editors were loaded multiple times for multiple editor instances.
    Fixed bug where the initial value of the font size/font family dropdowns wasn't displayed.
    Fixed bug where the I18n api was not supporting arrays as the translation replacement values.
    Fixed bug where chrome would display "The given range isn't in document." errors for invalid ranges passed to setRng.
    Fixed bug where the compat3x plugin wasn't working since the global tinymce references wasn't resolved correctly.
    Fixed bug where the preview plugin wasn't encoding the base url passed into the iframe contents producing a xss bug.
    Fixed bug where the dom parser/serializer wasn't handling some special elements like noframes, title and xmp.
    Fixed bug where the dom parser/serializer wasn't handling cdata sections with comments inside.
    Fixed bug where the editor would scroll to the top of the editable area if a dialog was closed in inline mode.
    Fixed bug where the link dialog would not display the right rel value if rel_list was configured.
    Fixed bug where the context menu would select images on some platforms but not others.
    Fixed bug where the filenames of images were not retained on dragged and drop into the editor from the desktop.
    Fixed bug where the paste plugin would misrepresent newlines when pasting plain text and having forced_root_block configured.
    Fixed so that the error messages for the imagetools plugin is more human readable.
    Fixed so the internal validate setting for the parser/serializer can't be set from editor initialization settings.
Version 4.6.3 (2017-05-30)
    Fixed bug where the arrow keys didn't work correctly when navigating on nested inline boundary elements.
    Fixed bug where delete/backspace didn't work correctly on nested inline boundary elements.
    Fixed bug where image editing didn't work on subsequent edits of the same image.
    Fixed bug where charmap descriptions wouldn't properly wrap if they exceeded the width of the box.
    Fixed bug where the default image upload handler only accepted 200 as a valid http status code.
    Fixed so rel on target=_blank links gets forced with only noopener instead of both noopener and noreferrer.
Version 4.6.2 (2017-05-23)
    Fixed bug where the SaxParser would run out of memory on very large documents.
    Fixed bug with formatting like font size wasn't applied to del elements.
    Fixed bug where various api calls would be throwing exceptions if they where invoked on a removed editor instance.
    Fixed bug where the branding position would be incorrect if the editor was inside a hidden tab and then later showed.
    Fixed bug where the color levels feature in the imagetools dialog wasn't working properly.
    Fixed bug where imagetools dialog wouldn't pre-load images from CORS domains, before trying to prepare them for editing.
    Fixed bug where the tab key would move the caret to the next table cell if being pressed inside a list inside a table.
    Fixed bug where the cut/copy operations would loose parent context like the current format etc.
    Fixed bug with format preview not working on invalid elements excluded by valid_elements.
    Fixed bug where blocks would be merged in incorrect order on backspace/delete.
    Fixed bug where zero length text nodes would cause issues with the undo logic if there where iframes present.
    Fixed bug where the font size/family select lists would throw errors if the first node was a comment.
    Fixed bug with csp having to allow local script evaluation since it was used to detect global scope.
    Fixed bug where CSP required a relaxed option for javascript: URLs in unsupported legacy browsers.
    Fixed bug where a fake caret would be rendered for td with the contenteditable=false.
    Fixed bug where typing would be blocked on IE 11 when within a nested contenteditable=true/false structure.
Version 4.6.1 (2017-05-10)
    Added configuration option to list plugin to disable tab indentation.
    Fixed bug where format change on very specific content could cause the selection to change.
    Fixed bug where TinyMCE could not be lazyloaded through jquery integration.
    Fixed bug where entities in style attributes weren't decoded correctly on paste in webkit.
    Fixed bug where fontsize_formats option had been renamed incorrectly.
    Fixed bug with broken backspace/delete behaviour between contenteditable=false blocks.
    Fixed bug where it wasn't possible to backspace to the previous line with the inline boundaries functionality turned on.
    Fixed bug where is wasn't possible to move caret left and right around a linked image with the inline boundaries functionality turned on.
    Fixed bug where pressing enter after/before hr element threw exception. Patch contributed bradleyke.
    Fixed so the CSS in the visualblocks plugin doesn't overwrite background color. Patch contributed by Christian Rank.
    Fixed bug where multibyte characters weren't encoded correctly. Patch contributed by James Tarkenton.
    Fixed bug where shift-click to select within contenteditable=true fields wasn't working.
Version 4.6.0 (2017-05-04)
    Dropped support for IE 8-10 due to market share and lack of support from Microsoft. See tinymce docs for details.
    Added an inline boundary caret position feature that makes it easier to type at the beginning/end of links/code elements.
    Added a help plugin that adds a button and a dialog showing the editor shortcuts and loaded plugins.
    Added an inline_boundaries option that allows you to disable the inline boundary feature if it's not desired.
    Added a new ScrollIntoView event that allows you to override the default scroll to element behavior.
    Added role and aria- attributes as valid elements in the default valid elements config.
    Added new internal flag for PastePreProcess/PastePostProcess this is useful to know if the paste was coming from an external source.
    Added new ignore function to UndoManager this works similar to transact except that it doesn't add an undo level by default.
    Fixed so that urls gets retained for images when being edited. This url is then passed on to the upload handler.
    Fixed so that the editors would be initialized on readyState interactive instead of complete.
    Fixed so that the init event of the editor gets fired once all contentCSS files have been properly loaded.
    Fixed so that width/height of the editor gets taken from the textarea element if it's explicitly specified in styles.
    Fixed so that keep_styles set to false no longer clones class/style from the previous paragraph on enter.
    Fixed so that the default line-height is 1.2em to avoid zwnbsp characters from producing text rendering glitches on Windows.
    Fixed so that loading errors of content css gets presented by a notification message.
    Fixed so figure image elements can be linked when selected this wraps the figure image in a anchor element.
    Fixed bug where it wasn't possible to copy/paste rows with colspans by using the table copy/paste feature.
    Fixed bug where the protect setting wasn't properly applied to header/footer parts when using the fullpage plugin.
    Fixed bug where custom formats that specified upper case element names where not applied correctly.
    Fixed bug where some screen readers weren't reading buttons due to an aria specific fix for IE 8.
    Fixed bug where cut wasn't working correctly on iOS due to it's clipboard API not working correctly.
    Fixed bug where Edge would paste div elements instead of paragraphs when pasting plain text.
    Fixed bug where the textpattern plugin wasn't dealing with trailing punctuations correctly.
    Fixed bug where image editing would some times change the image format from jpg to png.
    Fixed bug where some UI elements could be inserted into the toolbar even if they where not registered.
    Fixed bug where it was possible to click the TD instead of the character in the character map and that caused an exception.
    Fixed bug where the font size/font family dropdowns would sometimes show an incorrect value due to css not being loaded in time.
    Fixed bug with the media plugin inserting undefined instead of retaining size when media_dimensions was set to false.
    Fixed bug with deleting images when forced_root_blocks where set to false.
    Fixed bug where input focus wasn't properly handled on nested content editable elements.
    Fixed bug where Chrome/Firefox would throw an exception when selecting images due to recent change of setBaseAndExtent support.
    Fixed bug where malformed blobs would throw exceptions now they are simply ignored.
    Fixed bug where backspace/delete wouldn't work properly in some cases where all contents was selected in WebKit.
    Fixed bug with Angular producing errors since it was expecting events objects to be patched with their custom properties.
    Fixed bug where the formatter would apply formatting to spellchecker errors now all bogus elements are excluded.
    Fixed bug with backspace/delete inside table caption elements wouldn't behave properly on IE 11.
    Fixed bug where typing after a contenteditable false inline element could move the caret to the end of that element.
    Fixed bug where backspace before/after contenteditable false blocks wouldn't properly remove the right element.
    Fixed bug where backspace before/after contenteditable false inline elements wouldn't properly empty the current block element.
    Fixed bug where vertical caret navigation with a custom line-height would sometimes match incorrect positions.
    Fixed bug with paste on Edge where character encoding wasn't handled properly due to a browser bug.
    Fixed bug with paste on Edge where extra fragment data was inserted into the contents when pasting.
    Fixed bug with pasting contents when having a whole block element selected on WebKit could cause WebKit spans to appear.
    Fixed bug where the visualchars plugin wasn't working correctly showing invisible nbsp characters.
    Fixed bug where browsers would hang if you tried to load some malformed html contents.
    Fixed bug where the init call promise wouldn't resolve if the specified selector didn't find any matching elements.
    Fixed bug where the Schema isValidChild function was case sensitive.
Version 4.5.3 (2017-02-01)
    Added keyboard navigation for menu buttons when the menu is in focus.
    Added api to the list plugin for setting custom classes/attributes on lists.
    Added validation for the anchor plugin input field according to W3C id naming specifications.
    Fixed bug where media placeholders were removed after resize with the forced_root_block setting set to false.
    Fixed bug where deleting selections with similar sibling nodes sometimes deleted the whole document.
    Fixed bug with inlite theme where several toolbars would appear scrolling when more than one instance of the editor was in use.
    Fixed bug where the editor would throw error with the fontselect plugin on hidden editor instances in Firefox.
    Fixed bug where the background color would not stretch to the font size.
    Fixed bug where font size would be removed when changing background color.
    Fixed bug where the undomanager trimmed away whitespace between nodes on undo/redo.
    Fixed bug where media_dimensions=false in media plugin caused the editor to throw an error.
    Fixed bug where IE was producing font/u elements within links on paste.
    Fixed bug where some button tooltips were broken when compat3x was in use.
    Fixed bug where backspace/delete/typeover would remove the caption element.
    Fixed bug where powerspell failed to function when compat3x was enabled.
    Fixed bug where it wasn't possible to apply sub/sup on text with large font size.
    Fixed bug where pre tags with spaces weren't treated as content.
    Fixed bug where Meta+A would select the entire document instead of all contents in nested ce=true elements.
Version 4.5.2 (2017-01-04)
    Added missing keyboard shortcut description for the underline menu item in the format menu.
    Fixed bug where external blob urls wasn't properly handled by editor upload logic. Patch contributed by David Oviedo.
    Fixed bug where urls wasn't treated as a single word by the wordcount plugin.
    Fixed bug where nbsp characters wasn't treated as word delimiters by the wordcount plugin.
    Fixed bug where editor instance wasn't properly passed to the format preview logic. Patch contributed by NullQuery.
    Fixed bug where the fake caret wasn't hidden when you moved selection to a cE=false element.
    Fixed bug where it wasn't possible to edit existing code sample blocks.
    Fixed bug where it wasn't possible to delete editor contents if the selection included an empty block.
    Fixed bug where the formatter wasn't expanding words on some international characters. Patch contributed by Martin Larochelle.
    Fixed bug where the open link feature wasn't working correctly on IE 11.
    Fixed bug where enter before/after a cE=false block wouldn't properly padd the paragraph with an br element.
    Fixed so font size and font family select boxes always displays a value by using the runtime style as a fallback.
    Fixed so missing plugins will be logged to console as warnings rather than halting the initialization of the editor.
    Fixed so splitbuttons become normal buttons in advlist plugin if styles are empty. Patch contributed by René Schleusner.
    Fixed so you can multi insert rows/cols by selecting table cells and using insert rows/columns.
Version 4.5.1 (2016-12-07)
    Fixed bug where the lists plugin wouldn't initialize without the advlist plugins if served from cdn.
    Fixed bug where selectors with "*" would cause the style format preview to throw an error.
    Fixed bug with toggling lists off on lists with empty list items would throw an error.
    Fixed bug where editing images would produce non existing blob uris.
    Fixed bug where the offscreen toc selection would be treated as the real toc element.
    Fixed bug where the aria level attribute for element path would have an incorrect start index.
    Fixed bug where the offscreen selection of cE=false that where very wide would be shown onscreen. Patch contributed by Steven Bufton.
    Fixed so the default_link_target gets applied to links created by the autolink plugin.
    Fixed so that the name attribute gets removed by the anchor plugin if editing anchors.
Version 4.5.0 (2016-11-23)
    Added new toc plugin allows you to insert table of contents based on editor headings.
    Added new auto complete menu to all url fields. Adds history, link to anchors etc.
    Added new sidebar api that allows you to add custom sidebar panels and buttons to toggle these.
    Added new insert menu button that allows you to have multiple insert functions under the same menu button.
    Added new open link feature to ctrl+click, alt+enter and context menu.
    Added new media_embed_handler option to allow the media plugin to be populated with custom embeds.
    Added new support for editing transparent images using the image tools dialog.
    Added new images_reuse_filename option to allow filenames of images to be retained for upload.
    Added new security feature where links with target="_blank" will by default get rel="noopener noreferrer".
    Added new allow_unsafe_link_target to allow you to opt-out of the target="_blank" security feature.
    Added new style_formats_autohide option to automatically hide styles based on context.
    Added new codesample_content_css option to specify where the code sample prism css is loaded from.
    Added new support for Japanese/Chinese word count following the unicode standards on this.
    Added new fragmented undo levels this dramatically reduces flicker on contents with iframes.
    Added new live previews for complex elements like table or lists.
    Fixed bug where it wasn't possible to properly tab between controls in a dialog with a disabled form item control.
    Fixed bug where firefox would generate a rectangle on elements produced after/before a cE=false elements.
    Fixed bug with advlist plugin not switching list element format properly in some edge cases.
    Fixed bug where col/rowspans wasn't correctly computed by the table plugin in some cases.
    Fixed bug where the table plugin would thrown an error if object_resizing was disabled.
    Fixed bug where some invalid markup would cause issues when running in XHTML mode. Patch contributed by Charles Bourasseau.
    Fixed bug where the fullscreen class wouldn't be removed properly when closing dialogs.
    Fixed bug where the PastePlainTextToggle event wasn't fired by the paste plugin when the state changed.
    Fixed bug where table the row type wasn't properly updated in table row dialog. Patch contributed by Matthias Balmer.
    Fixed bug where select all and cut wouldn't place caret focus back to the editor in WebKit. Patch contributed by Daniel Jalkut.
    Fixed bug where applying cell/row properties to multiple cells/rows would reset other unchanged properties.
    Fixed bug where some elements in the schema would have redundant/incorrect children.
    Fixed bug where selector and target options would cause issues if used together.
    Fixed bug where drag/drop of images from desktop on chrome would thrown an error.
    Fixed bug where cut on WebKit/Blink wouldn't add an undo level.
    Fixed bug where IE 11 would scroll to the cE=false elements when they where selected.
    Fixed bug where keys like F5 wouldn't work when a cE=false element was selected.
    Fixed bug where the undo manager wouldn't stop the typing state when commands where executed.
    Fixed bug where unlink on wrapped links wouldn't work properly.
    Fixed bug with drag/drop of images on WebKit where the image would be deleted form the source editor.
    Fixed bug where the visual characters mode would be disabled when contents was extracted from the editor.
    Fixed bug where some browsers would toggle of formats applied to the caret when clicking in the editor toolbar.
    Fixed bug where the custom theme function wasn't working correctly.
    Fixed bug where image option for custom buttons required you to have icon specified as well.
    Fixed bug where the context menu and contextual toolbars would be visible at the same time and sometimes overlapping.
    Fixed bug where the noneditable plugin would double wrap elements when using the noneditable_regexp option.
    Fixed bug where tables would get padding instead of margin when you used the indent button.
    Fixed bug where the charmap plugin wouldn't properly insert non breaking spaces.
    Fixed bug where the color previews in color input boxes wasn't properly updated.
    Fixed bug where the list items of previous lists wasn't merged in the right order.
    Fixed bug where it wasn't possible to drag/drop inline-block cE=false elements on IE 11.
    Fixed bug where some table cell merges would produce incorrect rowspan/colspan.
    Fixed so the font size of the editor defaults to 14px instead of 11px this can be overridden by custom css.
    Fixed so wordcount is debounced to reduce cpu hogging on larger texts.
    Fixed so tinymce global gets properly exported as a module when used with some module bundlers.
    Fixed so it's possible to specify what css properties you want to preview on specific formats.
    Fixed so anchors are contentEditable=false while within the editor.
    Fixed so selected contents gets wrapped in a inline code element by the codesample plugin.
    Fixed so conditional comments gets properly stripped independent of case. Patch contributed by Georgii Dolzhykov.
    Fixed so some escaped css sequences gets properly handled. Patch contributed by Georgii Dolzhykov.
    Fixed so notifications with the same message doesn't get displayed at the same time.
    Fixed so F10 can be used as an alternative key to focus to the toolbar.
    Fixed various api documentation issues and typos.
    Removed layer plugin since it wasn't really ported from 3.x and there doesn't seem to be much use for it.
    Removed moxieplayer.swf from the media plugin since it wasn't used by the media plugin.
    Removed format state from the advlist plugin to be more consistent with common word processors.
Version 4.4.3 (2016-09-01)
    Fixed bug where copy would produce an exception on Chrome.
    Fixed bug where deleting lists on IE 11 would merge in correct text nodes.
    Fixed bug where deleting partial lists with indentation wouldn't cause proper normalization.
Version 4.4.2 (2016-08-25)
    Added new importcss_exclusive option to disable unique selectors per group.
    Added new group specific selector_converter option to importcss plugin.
    Added new codesample_languages option to apply custom languages to codesample plugin.
    Added new codesample_dialog_width/codesample_dialog_height options.
    Fixed bug where fullscreen button had an incorrect keyboard shortcut.
    Fixed bug where backspace/delete wouldn't work correctly from a block to a cE=false element.
    Fixed bug where smartpaste wasn't detecting links with special characters in them like tilde.
    Fixed bug where the editor wouldn't get proper focus if you clicked on a cE=false element.
    Fixed bug where it wasn't possible to copy/paste table rows that had merged cells.
    Fixed bug where merging cells could some times produce invalid col/rowspan attibute values.
    Fixed bug where getBody would sometimes thrown an exception now it just returns null if the iframe is clobbered.
    Fixed bug where drag/drop of cE=false element wasn't properly constrained to viewport.
    Fixed bug where contextmenu on Mac would collapse any selection to a caret.
    Fixed bug where rtl mode wasn't rendered properly when loading a language pack with the rtl flag.
    Fixed bug where Kamer word bounderies would be stripped from contents.
    Fixed bug where lists would sometimes render two dots or numbers on the same line.
    Fixed bug where the skin_url wasn't used by the inlite theme.
    Fixed so data attributes are ignored when comparing formats in the formatter.
    Fixed so it's possible to disable inline toolbars in the inlite theme.
    Fixed so template dialog gets resized if it doesn't fit the window viewport.
Version 4.4.1 (2016-07-26)
    Added smart_paste option to paste plugin to allow disabling the paste behavior if needed.
    Fixed bug where png urls wasn't properly detected by the smart paste logic.
    Fixed bug where the element path wasn't working properly when multiple editor instances where used.
    Fixed bug with creating lists out of multiple paragraphs would just create one list item instead of multiple.
    Fixed bug where scroll position wasn't properly handled by the inlite theme to place the toolbar properly.
    Fixed bug where multiple instances of the editor using the inlite theme didn't render the toolbar properly.
    Fixed bug where the shortcut label for fullscreen mode didn't match the actual shortcut key.
    Fixed bug where it wasn't possible to select cE=false blocks using touch devices on for example iOS.
    Fixed bug where it was possible to select the child image within a cE=false on IE 11.
    Fixed so inserts of html containing lists doesn't merge with any existing lists unless it's a paste operation.
Version 4.4.0 (2016-06-30)
    Added new inlite theme this is a more lightweight inline UI.
    Added smarter paste logic that auto detects urls in the clipboard and inserts images/links based on that.
    Added a better image resize algorithm for better image quality in the imagetools plugin.
    Fixed bug where it wasn't possible to drag/dropping cE=false elements on FF.
    Fixed bug where backspace/delete before/after a cE=false block would produce a new paragraph.
    Fixed bug where list style type css property wasn't preserved when indenting lists.
    Fixed bug where merging of lists where done even if the list style type was different.
    Fixed bug where the image_dataimg_filter function wasn't used when pasting images.
    Fixed bug where nested editable within a non editable element would cause scroll on focus in Chrome.
    Fixed so invalid targets for inline mode is blocked on initialization. We only support elements that can have children.
Version 4.3.13 (2016-06-08)
    Added characters with a diacritical mark to charmap plugin. Patch contributed by Dominik Schilling.
    Added better error handling if the image proxy service would produce errors.
    Fixed issue with pasting list items into list items would produce nested list rather than a merged list.
    Fixed bug where table selection could get stuck in selection mode for inline editors.
    Fixed bug where it was possible to place the caret inside the resize grid elements.
    Fixed bug where it wasn't possible to place in elements horizontally adjacent cE=false blocks.
    Fixed bug where multiple notifications wouldn't be properly placed on screen.
    Fixed bug where multiple editor instance of the same id could be produces in some specific integrations.
Version 4.3.12 (2016-05-10)
    Fixed bug where focus calls couldn't be made inside the editors PostRender event handler.
    Fixed bug where some translations wouldn't work as expected due to a bug in editor.translate.
    Fixed bug where the node change event could fire with a node out side the root of the editor.
    Fixed bug where Chrome wouldn't properly present the keyboard paste clipboard details when paste was clicked.
    Fixed bug where merged cells in tables couldn't be selected from right to left.
    Fixed bug where insert row wouldn't properly update a merged cells rowspan property.
    Fixed bug where the color input boxes preview field wasn't properly set on initialization.
    Fixed bug where IME composition inside table cells wouldn't work as expected on IE 11.
    Fixed so all shadow dom support is under and experimental flag due to flaky browser support.
Version 4.3.11 (2016-04-25)
    Fixed bug where it wasn't possible to insert empty blocks though the API unless they where padded.
    Fixed bug where you couldn't type the Euro character on Windows.
    Fixed bug where backspace/delete from a cE=false element to a text block didn't work properly.
    Fixed bug where the text color default grid would render incorrectly.
    Fixed bug where the codesample plugin wouldn't load the css in the editor for multiple editors.
    Fixed so the codesample plugin textarea gets focused by default.
Version 4.3.10 (2016-04-12)
    Fixed bug where the key "y" on WebKit couldn't be entered due to conflict with keycode for F10 on keypress.
Version 4.3.9 (2016-04-12)
    Added support for focusing the contextual toolbars using keyboard.
    Added keyboard support for slider UI controls. You can no increase/decrease using arrow keys.
    Added url pattern matching for Dailymotion to media plugin. Patch contributed by Bertrand Darbon.
    Added body_class to template plugin preview. Patch contributed by Milen Petrinski.
    Added options to better override textcolor pickers with custom colors. Patch contributed by Xavier Boubert.
    Added visual arrows to inline contextual toolbars so that they point to the element being active.
    Fixed so toolbars for tables or other larger elements get better positioned below the scrollable viewport.
    Fixed bug where it was possible to click links inside cE=false blocks.
    Fixed bug where event targets wasn't properly handled in Safari Technical Preview.
    Fixed bug where drag/drop text in FF 45 would make the editor caret invisible.
    Fixed bug where the remove state wasn't properly set on editor instances when detected as clobbered.
    Fixed bug where offscreen selection of some cE=false elements would render onscreen. Patch contributed by Steven Bufton
    Fixed bug where enter would clone styles out side the root on editors inside a span. Patch contributed by ChristophKaser.
    Fixed bug where drag/drop of images into the editor didn't work correctly in FF.
    Fixed so the first item in panels for the imagetools dialog gets proper keyboard focus.
    Changed the Meta+Shift+F shortcut to Ctrl+Shift+F since Czech, Slovak, Polish languages used the first one for input.
Version 4.3.8 (2016-03-15)
    Fixed bug where inserting HR at the end of a block element would produce an extra empty block.
    Fixed bug where links would be clickable when readonly mode was enabled.
    Fixed bug where the formatter would normalize to the wrong node on very specific content.
    Fixed bug where some nested list items couldn't be indented properly.
    Fixed bug where links where clickable in the preview dialog.
    Fixed so the alt attribute doesn't get padded with an empty value by default.
    Fixed so nested alignment works more correctly. You will now alter the alignment to the closest block parent.
Version 4.3.7 (2016-03-02)
    Fixed bug where incorrect icons would be rendered for imagetools edit and color levels.
    Fixed bug where navigation using arrow keys inside a SelectBox didn't move up/down.
    Fixed bug where the visualblocks plugin would render borders round internal UI elements.
Version 4.3.6 (2016-03-01)
    Added new paste_remember_plaintext_info option to allow a global disable of the plain text mode notification.
    Added new PastePlainTextToggle event that fires when plain text mode toggles on/off.
    Fixed bug where it wasn't possible to select media elements since the drag logic would snap it to mouse cursor.
    Fixed bug where it was hard to place the caret inside nested cE=true elements when the outer cE=false element was focused.
    Fixed bug where editors wouldn't properly initialize if both selector and mode where used.
    Fixed bug where IME input inside table cells would switch the IME off.
    Fixed bug where selection inside the first table cell would cause the whole table cell to get selected.
    Fixed bug where error handling of images being uploaded wouldn't properly handle faulty statuses.
    Fixed bug where inserting contents before a HR would cause an exception to be thrown.
    Fixed bug where copy/paste of Excel data would be inserted as an image.
    Fixed caret position issues with copy/paste of inline block cE=false elements.
    Fixed issues with various menu item focus bugs in Chrome. Where the focused menu bar item wasn't properly blurred.
    Fixed so the notifications have a solid background since it would be hard to read if there where text under it.
    Fixed so notifications gets animated similar to the ones used by dialogs.
    Fixed so larger images that gets pasted is handled better.
    Fixed so the window close button is more uniform on various platform and also increased it's hit area.
Version 4.3.5 (2016-02-11)
    Npm version bump due to package not being fully updated.
Version 4.3.4 (2016-02-11)
    Added new OpenWindow/CloseWindow events that gets fired when windows open/close.
    Added new NewCell/NewRow events that gets fired when table cells/rows are created.
    Added new Promise return value to tinymce.init makes it easier to handle initialization.
    Removed the jQuery version the jQuery plugin is now moved into the main package.
    Removed jscs from build process since eslint can now handle code style checking.
    Fixed various bugs with drag/drop of contentEditable:false elements.
    Fixed bug where deleting of very specific nested list items would result in an odd list.
    Fixed bug where lists would get merged with adjacent lists outside the editable inline root.
    Fixed bug where MS Edge would crash when closing a dialog then clicking a menu item.
    Fixed bug where table cell selection would add undo levels.
    Fixed bug where table cell selection wasn't removed when inline editor where removed.
    Fixed bug where table cell selection wouldn't work properly on nested tables.
    Fixed bug where table merge menu would be available when merging between thead and tbody.
    Fixed bug where table row/column resize wouldn't get properly removed when the editor was removed.
    Fixed bug where Chrome would scroll to the editor if there where a empty hash value in document url.
    Fixed bug where the cache suffix wouldn't work correctly with the importcss plugin.
    Fixed bug where selection wouldn't work properly on MS Edge on Windows Phone 10.
    Fixed so adjacent pre blocks gets joined into one pre block since that seems like the user intent.
    Fixed so events gets properly dispatched in shadow dom. Patch provided by Nazar Mokrynskyi.
Version 4.3.3 (2016-01-14)
    Added new table_resize_bars configuration setting.  This setting allows you to disable the table resize bars.
    Added new beforeInitialize event to tinymce.util.XHR lets you modify XHR properties before open. Patch contributed by Brent Clintel.
    Added new autolink_pattern setting to autolink plugin. Enables you to override the default autolink formats. Patch contributed by Ben Tiedt.
    Added new charmap option that lets you override the default charmap of the charmap plugin.
    Added new charmap_append option that lets you add new characters to the default charmap of the charmap plugin.
    Added new insertCustomChar event that gets fired when a character is inserted by the charmap plugin.
    Fixed bug where table cells started with a superfluous &nbsp; in IE10+.
    Fixed bug where table plugin would retain all BR tags when cells were merged.
    Fixed bug where media plugin would strip underscores from youtube urls.
    Fixed bug where IME input would fail on IE 11 if you typed within a table.
    Fixed bug where double click selection of a word would remove the space before the word on insert contents.
    Fixed bug where table plugin would produce exceptions when hovering tables with invalid structure.
    Fixed bug where fullscreen wouldn't scroll back to it's original position when untoggled.
    Fixed so the template plugins templates setting can be a function that gets a callback that can provide templates.
Version 4.3.2 (2015-12-14)
    Fixed bug where the resize bars for table cells were not affected by the object_resizing property.
    Fixed bug where the contextual table toolbar would appear incorrectly if TinyMCE was initialized inline inside a table.
    Fixed bug where resizing table cells did not fire a node change event or add an undo level.
    Fixed bug where double click selection of text on IE 11 wouldn't work properly.
    Fixed bug where codesample plugin would incorrectly produce br elements inside code elements.
    Fixed bug where media plugin would strip dashes from youtube urls.
    Fixed bug where it was possible to move the caret into the table resize bars.
    Fixed bug where drag/drop into a cE=false element was possible on IE.
Version 4.3.1 (2015-11-30)
    Fixed so it's possible to disable the table inline toolbar by setting it to false or an empty string.
    Fixed bug where it wasn't possible to resize some tables using the drag handles.
    Fixed bug where unique id:s would clash for multiple editor instances and cE=false selections.
    Fixed bug where the same plugin could be initialized multiple times.
    Fixed bug where the table inline toolbars would be displayed at the same time as the image toolbars.
    Fixed bug where the table selection rect wouldn't be removed when selecting another control element.
Version 4.3.0 (2015-11-23)
    Added new table column/row resize support. Makes it a lot more easy to resize the columns/rows in a table.
    Added new table inline toolbar. Makes it easier to for example add new rows or columns to a table.
    Added new notification API. Lets you display floating notifications to the end user.
    Added new codesample plugin that lets you insert syntax highlighted pre elements into the editor.
    Added new image_caption to images. Lets you create images with captions using a HTML5 figure/figcaption elements.
    Added new live previews of embeded videos. Lets you play the video right inside the editor.
    Added new setDirty method and "dirty" event to the editor. Makes it easier to track the dirty state change.
    Added new setMode method to Editor instances that lets you dynamically switch between design/readonly.
    Added new core support for contentEditable=false elements within the editor overrides the browsers broken behavior.
    Rewrote the noneditable plugin to use the new contentEditable false core logic.
    Fixed so the dirty state doesn't set to false automatically when the undo index is set to 0.
    Fixed the Selection.placeCaretAt so it works better on IE when the coordinate is between paragraphs.
    Fixed bug where data-mce-bogus="all" element contents where counted by the word count plugin.
    Fixed bug where contentEditable=false elements would be indented by the indent buttons.
    Fixed bug where images within contentEditable=false would be selected in WebKit on mouse click.
    Fixed bug in DOMUntils split method where the replacement parameter wouldn't work on specific cases.
    Fixed bug where the importcss plugin would import classes from the skin content css file.
    Fixed so all button variants have a wrapping span for it's text to make it easier to skin.
    Fixed so it's easier to exit pre block using the arrow keys.
    Fixed bug where listboxes with fix widths didn't render correctly.
Version 4.2.8 (2015-11-13)
    Fixed bug where it was possible to delete tables as the inline root element if all columns where selected.
    Fixed bug where the UI buttons active state wasn't properly updated due to recent refactoring of that logic.
Version 4.2.7 (2015-10-27)
    Fixed bug where backspace/delete would remove all formats on the last paragraph character in WebKit/Blink.
    Fixed bug where backspace within a inline format element with a bogus caret container would move the caret.
    Fixed bug where backspace/delete on selected table cells wouldn't add an undo level.
    Fixed bug where script tags embedded within the editor could sometimes get a mce- prefix prepended to them
    Fixed bug where validate: false option could produce an error to be thrown from the Serialization step.
    Fixed bug where inline editing of a table as the root element could let the user delete that table.
    Fixed bug where inline editing of a table as the root element wouldn't properly handle enter key.
    Fixed bug where inline editing of a table as the root element would normalize the selection incorrectly.
    Fixed bug where inline editing of a list as the root element could let the user delete that list.
    Fixed bug where inline editing of a list as the root element could let the user split that list.
    Fixed bug where resize handles would be rendered on editable root elements such as table.
Version 4.2.6 (2015-09-28)
    Added capability to set request headers when using XHRs.
    Added capability to upload local images automatically default delay is set to 30 seconds after editing images.
    Added commands ids mceEditImage, mceAchor and mceMedia to be avaiable from execCommand.
    Added Edge browser to saucelabs grunt task. Patch contributed by John-David Dalton.
    Fixed bug where blob uris not produced by tinymce would produce HTML invalid markup.
    Fixed bug where selection of contents of a nearly empty editor in Edge would sometimes fail.
    Fixed bug where color styles woudln't be retained on copy/paste in Blink/Webkit.
    Fixed bug where the table plugin would throw an error when inserting rows after a child table.
    Fixed bug where the template plugin wouldn't handle functions as variable replacements.
    Fixed bug where undo/redo sometimes wouldn't work properly when applying formatting collapsed ranges.
    Fixed bug where shift+delete wouldn't do a cut operation on Blink/WebKit.
    Fixed bug where cut action wouldn't properly store the before selection bookmark for the undo level.
    Fixed bug where backspace in side an empty list element on IE would loose editor focus.
    Fixed bug where the save plugin wouldn't enable the buttons when a change occurred.
    Fixed bug where Edge wouldn't initialize the editor if a document.domain was specified.
    Fixed bug where enter key before nested images would sometimes not properly expand the previous block.
    Fixed bug where the inline toolbars wouldn't get properly hidden when blurring the editor instance.
    Fixed bug where Edge would paste Chinese characters on some Windows 10 installations.
    Fixed bug where IME would loose focus on IE 11 due to the double trailing br bug fix.
    Fixed bug where the proxy url in imagetools was incorrect. Patch contributed by Wong Ho Wang.
Version 4.2.5 (2015-08-31)
    Added fullscreen capability to embedded youtube and vimeo videos.
    Fixed bug where the uploadImages call didn't work on IE 10.
    Fixed bug where image place holders would be uploaded by uploadImages call.
    Fixed bug where images marked with bogus would be uploaded by the uploadImages call.
    Fixed bug where multiple calls to uploadImages would result in decreased performance.
    Fixed bug where pagebreaks were editable to imagetools patch contributed by Rasmus Wallin.
    Fixed bug where the element path could cause too much recursion exception.
    Fixed bug for domains containing ".min". Patch contributed by Loïc Février.
    Fixed so validation of external links to accept a number after www. Patch contributed by Victor Carvalho.
    Fixed so the charmap is exposed though execCommand. Patch contributed by Matthew Will.
    Fixed so that the image uploads are concurrent for improved performance.
    Fixed various grammar problems in inline documentation. Patches provided by nikolas.
Version 4.2.4 (2015-08-17)
    Added picture as a valid element to the HTML 5 schema. Patch contributed by Adam Taylor.
    Fixed bug where contents would be duplicated on drag/drop within the same editor.
    Fixed bug where floating/alignment of images on Edge wouldn't work properly.
    Fixed bug where it wasn't possible to drag images on IE 11.
    Fixed bug where image selection on Edge would sometimes fail.
    Fixed bug where contextual toolbars icons wasn't rendered properly when using the toolbar_items_size.
    Fixed bug where searchreplace dialog doesn't get prefilled with the selected text.
    Fixed bug where fragmented matches wouldn't get properly replaced by the searchreplace plugin.
    Fixed bug where enter key wouldn't place the caret if was after a trailing space within an inline element.
    Fixed bug where the autolink plugin could produce multiple links for the same text on Gecko.
    Fixed bug where EditorUpload could sometimes throw an exception if the blob wasn't found.
    Fixed xss issues with media plugin not properly filtering out some script attributes.
Version 4.2.3 (2015-07-30)
    Fixed bug where image selection wasn't possible on Edge due to incompatible setBaseAndExtend API.
    Fixed bug where image blobs urls where not properly destroyed by the imagetools plugin.
    Fixed bug where keyboard shortcuts wasn't working correctly on IE 8.
    Fixed skin issue where the borders of panels where not visible on IE 8.
Version 4.2.2 (2015-07-22)
    Fixed bug where float panels were not being hidden on inline editor blur when fixed_toolbar_container config option was in use.
    Fixed bug where combobox states wasn't properly updated if contents where updated without keyboard.
    Fixed bug where pasting into textbox or combobox would move the caret to the end of text.
    Fixed bug where removal of bogus span elements before block elements would remove whitespace between nodes.
    Fixed bug where repositioning of inline toolbars where async and producing errors if the editor was removed from DOM to early. Patch by iseulde.
    Fixed bug where element path wasn't working correctly. Patch contributed by iseulde.
    Fixed bug where menus wasn't rendered correctly when custom images where added to a menu. Patch contributed by Naim Hammadi.
Version 4.2.1 (2015-06-29)
    Fixed bug where back/forward buttons in the browser would render blob images as broken images.
    Fixed bug where Firefox would throw regexp to big error when replacing huge base64 chunks.
    Fixed bug rendering issues with resize and context toolbars not being placed properly until next animation frame.
    Fixed bug where the rendering of the image while cropping would some times not be centered correctly.
    Fixed bug where listbox items with submenus would me selected as active.
    Fixed bug where context menu where throwing an error when rendering.
    Fixed bug where resize both option wasn't working due to resent addClass API change. Patch contributed by Jogai.
    Fixed bug where a hideAll call for container rendered inline toolbars would throw an error.
    Fixed bug where onclick event handler on combobox could cause issues if element.id was a function by some polluting libraries.
    Fixed bug where listboxes wouldn't get proper selected sub menu item when using link_list or image_list.
    Fixed so the UI controls are as wide as 4.1.x to avoid wrapping controls in toolbars.
    Fixed so the imagetools dialog is adaptive for smaller screen sizes.
Version 4.2.0 (2015-06-25)
    Added new flat default skin to make the UI more modern.
    Added new imagetools plugin, lets you crop/resize and apply filters to images.
    Added new contextual toolbars support to the API lets you add floating toolbars for specific CSS selectors.
    Added new promise feature fill as tinymce.util.Promise.
    Added new built in image upload feature lets you upload any base64 encoded image within the editor as files.
    Fixed bug where resize handles would appear in the right position in the wrong editor when switching between resizable content in different inline editors.
    Fixed bug where tables would not be inserted in inline mode due to previous float panel fix.
    Fixed bug where floating panels would remain open when focus was lost on inline editors.
    Fixed bug where cut command on Chrome would thrown a browser security exception.
    Fixed bug where IE 11 sometimes would report an incorrect size for images in the image dialog.
    Fixed bug where it wasn't possible to remove inline formatting at the end of block elements.
    Fixed bug where it wasn't possible to delete table cell contents when cell selection was vertical.
    Fixed bug where table cell wasn't emptied from block elements if delete/backspace where pressed in empty cell.
    Fixed bug where cmd+shift+arrow didn't work correctly on Firefox mac when selecting to start/end of line.
    Fixed bug where removal of bogus elements would sometimes remove whitespace between nodes.
    Fixed bug where the resize handles wasn't updated when the main window was resized.
    Fixed so script elements gets removed by default to prevent possible XSS issues in default config implementations.
    Fixed so the UI doesn't need manual reflows when using non native layout managers.
    Fixed so base64 encoded images doesn't slow down the editor on modern browsers while editing.
    Fixed so all UI elements uses touch events to improve mobile device support.
    Removed the touch click quirks patch for iOS since it did more harm than good.
    Removed the non proportional resize handles since. Unproportional resize can still be done by holding the shift key.
Version 4.1.10 (2015-05-05)
    Fixed bug where plugins loaded with compat3x would sometimes throw errors when loading using the jQuery version.
    Fixed bug where extra empty paragraphs would get deleted in WebKit/Blink due to recent Quriks fix.
    Fixed bug where the editor wouldn't work properly on IE 12 due to some required browser sniffing.
    Fixed bug where formatting shortcut keys where interfering with Mac OS X screenshot keys.
    Fixed bug where the caret wouldn't move to the next/previous line boundary on Cmd+Left/Right on Gecko.
    Fixed bug where it wasn't possible to remove formats from very specific nested contents.
    Fixed bug where undo levels wasn't produced when typing letters using the shift or alt+ctrl modifiers.
    Fixed bug where the dirty state wasn't properly updated when typing using the shift or alt+ctrl modifiers.
    Fixed bug where an error would be thrown if an autofocused editor was destroyed quickly after its initialization. Patch provided by thorn0.
    Fixed issue with dirty state not being properly updated on redo operation.
    Fixed issue with entity decoder not handling incorrectly written numeric entities.
    Fixed issue where some PI element values wouldn't be properly encoded.
Version 4.1.9 (2015-03-10)
    Fixed bug where indentation wouldn't work properly for non list elements.
    Fixed bug with image plugin not pulling the image dimensions out correctly if a custom document_base_url was used.
    Fixed bug where ctrl+alt+[1-9] would conflict with the AltGr+[1-9] on Windows. New shortcuts is ctrl+shift+[1-9].
    Fixed bug with removing formatting on nodes in inline mode would sometimes include nodes outside the editor body.
    Fixed bug where extra nbsp:s would be inserted when you replaced a word surrounded by spaces using insertContent.
    Fixed bug with pasting from Google Docs would produce extra strong elements and line feeds.
Version 4.1.8 (2015-03-05)
    Added new html5 sizes attribute to img elements used together with srcset.
    Added new elementpath option that makes it possible to disable the element path but keep the statusbar.
    Added new option table_style_by_css for the table plugin to set table styling with css rather than table attributes.
    Added new link_assume_external_targets option to prompt the user to prepend http:// prefix if the supplied link does not contain a protocol prefix.
    Added new image_prepend_url option to allow a custom base path/url to be added to images.
    Added new table_appearance_options option to make it possible to disable some options.
    Added new image_title option to make it possible to alter the title of the image, disabled by default.
    Fixed bug where selection starting from out side of the body wouldn't produce a proper selection range on IE 11.
    Fixed bug where pressing enter twice before a table moves the cursor in the table and causes a javascript error.
    Fixed bug where advanced image styles were not respected.
    Fixed bug where the less common Shift+Delete didn't produce a proper cut operation on WebKit browsers.
    Fixed bug where image/media size constrain logic would produce NaN when handling non number values.
    Fixed bug where internal classes where removed by the removeformat command.
    Fixed bug with creating links table cell contents with a specific selection would throw a exceptions on WebKit/Blink.
    Fixed bug where valid_classes option didn't work as expected according to docs. Patch provided by thorn0.
    Fixed bug where jQuery plugin would patch the internal methods multiple times. Patch provided by Drew Martin.
    Fixed bug where backspace key wouldn't delete the current selection of newly formatted content.
    Fixed bug where type over of inline formatting elements wouldn't properly keep the format on WebKit/Blink.
    Fixed bug where selection needed to be properly normalized on modern IE versions.
    Fixed bug where Command+Backspace didn't properly delete the whole line of text but the previous word.
    Fixed bug where UI active states wheren't properly updated on IE if you placed caret within the current range.
    Fixed bug where delete/backspace on WebKit/Blink would remove span elements created by the user.
    Fixed bug where delete/backspace would produce incorrect results when deleting between two text blocks with br elements.
    Fixed bug where captions where removed when pasting from MS Office.
    Fixed bug where lists plugin wouldn't properly remove fully selected nested lists.
    Fixed bug where the ttf font used for icons would throw an warning message on Gecko on Mac OS X.
    Fixed a bug where applying a color to text did not update the undo/redo history.
    Fixed so shy entities gets displayed when using the visualchars plugin.
    Fixed so removeformat removes ins/del by default since these might be used for strikethough.
    Fixed so multiple language packs can be loaded and added to the global I18n data structure.
    Fixed so transparent color selection gets treated as a normal color selection. Patch contributed by Alexander Hofbauer.
    Fixed so it's possible to disable autoresize_overflow_padding, autoresize_bottom_margin options by setting them to false.
    Fixed so the charmap plugin shows the description of the character in the dialog. Patch contributed by Jelle Hissink.
    Removed address from the default list of block formats since it tends to be missused.
    Fixed so the pre block format is called preformatted to make it more verbose.
    Fixed so it's possible to context scope translation strings this isn't needed most of the time.
    Fixed so the max length of the width/height input fields of the media dialog is 5 instead of 3.
    Fixed so drag/dropped contents gets properly processed by paste plugin since it's basically a paste. Patch contributed by Greg Fairbanks.
    Fixed so shortcut keys for headers is ctrl+alt+[1-9] instead of ctrl+[1-9] since these are for switching tabs in the browsers.
    Fixed so "u" doesn't get converted into a span element by the legacy input filter. Since this is now a valid HTML5 element.
    Fixed font families in order to provide appropriate web-safe fonts.
Version 4.1.7 (2014-11-27)
    Added HTML5 schema support for srcset, source and picture. Patch contributed by mattheu.
    Added new cache_suffix setting to enable cache busting by producing unique urls.
    Added new paste_convert_word_fake_lists option to enable users to disable the fake lists convert logic.
    Fixed so advlist style changes adds undo levels for each change.
    Fixed bug where WebKit would sometimes produce an exception when the autolink plugin where looking for URLs.
    Fixed bug where IE 7 wouldn't be rendered properly due to aggressive css compression.
    Fixed bug where DomQuery wouldn't accept window as constructor element.
    Fixed bug where the color picker in 3.x dialogs wouldn't work properly. Patch contributed by Callidior.
    Fixed bug where the image plugin wouldn't respect the document_base_url.
    Fixed bug where the jQuery plugin would fail to append to elements named array prototype names.
Version 4.1.6 (2014-10-08)
    Fixed bug with clicking on the scrollbar of the iframe would cause a JS error to be thrown.
    Fixed bug where null would produce an exception if you passed it to selection.setRng.
    Fixed bug where Ctrl/Cmd+Tab would indent the current list item if you switched tabs in the browser.
    Fixed bug where pasting empty cells from Excel would result in a broken table.
    Fixed bug where it wasn't possible to switch back to default list style type.
    Fixed issue where the select all quirk fix would fire for other modifiers than Ctrl/Cmd combinations.
    Replaced jake with grunt since it is more mainstream and has better plugin support.
Version 4.1.5 (2014-09-09)
    Fixed bug where sometimes the resize rectangles wouldn't properly render on images on WebKit/Blink.
    Fixed bug in list plugin where delete/backspace would merge empty LI elements in lists incorrectly.
    Fixed bug where empty list elements would result in empty LI elements without it's parent container.
    Fixed bug where backspace in empty caret formatted element could produce an type error exception of Gecko.
    Fixed bug where lists pasted from word with a custom start index above 9 wouldn't be properly handled.
    Fixed bug where tabfocus plugin would tab out of the editor instance even if the default action was prevented.
    Fixed bug where tabfocus wouldn't tab properly to other adjacent editor instances.
    Fixed bug where the DOMUtils setStyles wouldn't properly removed or update the data-mce-style attribute.
    Fixed bug where dialog select boxes would be placed incorrectly if document.body wasn't statically positioned.
    Fixed bug where pasting would sometimes scroll to the top of page if the user was using the autoresize plugin.
    Fixed bug where caret wouldn't be properly rendered by Chrome when clicking on the iframes documentElement.
    Fixed so custom images for menubutton/splitbutton can be provided. Patch contributed by Naim Hammadi.
    Fixed so the default action of windows closing can be prevented by blocking the default action of the close event.
    Fixed so nodeChange and focus of the editor isn't automatically performed when opening sub dialogs.
Version 4.1.4 (2014-08-21)
    Added new media_filter_html option to media plugin that blocks any conditional comments, scripts etc within a video element.
    Added new content_security_policy option allows you to set custom policy for iframe contents. Patch contributed by Francois Chagnon.
    Fixed bug where activate/deactivate events wasn't firing properly when switching between editors.
    Fixed bug where placing the caret on iOS was difficult due to a WebKit bug with touch events.
    Fixed bug where the resize helper wouldn't render properly on older IE versions.
    Fixed bug where resizing images inside tables on older IE versions would sometimes fail depending mouse position.
    Fixed bug where editor.insertContent would produce an exception when inserting select/option elements.
    Fixed bug where extra empty paragraphs would be produced if block elements where inserted inside span elements.
    Fixed bug where the spellchecker menu item wouldn't be properly checked if spell checking was started before it was rendered.
    Fixed bug where the DomQuery filter function wouldn't remove non elements from collection.
    Fixed bug where document with custom document.domain wouldn't properly render the editor.
    Fixed bug where IE 8 would throw exception when trying to enter invalid color values into colorboxes.
    Fixed bug where undo manager could incorrectly add an extra undo level when custom resize handles was removed.
    Fixed bug where it wouldn't be possible to alter cell properties properly on table cells on IE 8.
    Fixed so the color picker button in table dialog isn't shown unless you include the colorpicker plugin or add your own custom color picker.
    Fixed so activate/deactivate events fire when windowManager opens a window since.
    Fixed so the table advtab options isn't separated by an underscore to normalize naming with image_advtab option.
    Fixed so the table cell dialog has proper padding when the advanced tab in disabled.
Version 4.1.3 (2014-07-29)
    Added event binding logic to tinymce.util.XHR making it possible to override headers and settings before any request is made.
    Fixed bug where drag events wasn't fireing properly on older IE versions since the event handlers where bound to document.
    Fixed bug where drag/dropping contents within the editor on IE would force the contents into plain text mode even if it was internal content.
    Fixed bug where IE 7 wouldn't open menus properly due to a resize bug in the browser auto closing them immediately.
    Fixed bug where the DOMUtils getPos logic wouldn't produce a valid coordinate inside the body if the body was positioned non static.
    Fixed bug where the element path and format state wasn't properly updated if you had the wordcount plugin enabled.
    Fixed bug where a comment at the beginning of source would produce an exception in the formatter logic.
    Fixed bug where setAttrib/getAttrib on null would throw exception together with any hooked attributes like style.
    Fixed bug where table sizes wasn't properly retained when copy/pasting on WebKit/Blink.
    Fixed bug where WebKit/Blink would produce colors in RGB format instead of the forced HEX format when deleting contents.
    Fixed bug where the width attribute wasn't updated on tables if you changed the size inside the table dialog.
    Fixed bug where control selection wasn't properly handled when the caret was placed directly after an image.
    Fixed bug where selecting the contents of table cells using the selection.select method wouldn't place the caret properly.
    Fixed bug where the selection state for images wasn't removed when placing the caret right after an image on WebKit/Blink.
    Fixed bug where all events wasn't properly unbound when and editor instance was removed or destroyed by some external innerHTML call.
    Fixed bug where it wasn't possible or very hard to select images on iOS when the onscreen keyboard was visible.
    Fixed so auto_focus can take a boolean argument this will auto focus the last initialized editor might be useful for single inits.
    Fixed so word auto detect lists logic works better for faked lists that doesn't have specific markup.
    Fixed so nodeChange gets fired on mouseup as it used to before 4.1.1 we optimized that event to fire less often.
    Removed the finish menu item from spellchecker menu since it's redundant you can stop spellchecking by toggling menu item or button.
Version 4.1.2 (2014-07-15)
    Added offset/grep to DomQuery class works basically the same as it's jQuery equivalent.
    Fixed bug where backspace/delete or setContent with an empty string would remove header data when using the fullpage plugin.
    Fixed bug where tinymce.remove with a selector not matching any editors would remove all editors.
    Fixed bug where resizing of the editor didn't work since the theme was calling setStyles instead of setStyle.
    Fixed bug where IE 7 would fail to append html fragments to iframe document when using DomQuery.
    Fixed bug where the getStyle DOMUtils method would produce an exception if it was called with null as it's element.
    Fixed bug where the paste plugin would remove the element if the none of the paste_webkit_styles rules matched the current style.
    Fixed bug where contextmenu table items wouldn't work properly on IE since it would some times fire an incorrect selection change.
    Fixed bug where the padding/border values wasn't used in the size calculation for the body size when using autoresize. Patch contributed by Matt Whelan.
    Fixed bug where conditional word comments wouldn't be properly removed when pasting plain text.
    Fixed bug where resizing would sometime fail on IE 11 when the mouseup occurred inside the resizable element.
    Fixed so the iframe gets initialized without any inline event handlers for better CSP support. Patch contributed by Matt Whelan.
    Fixed so the tinymce.dom.Sizzle is the latest version of sizzle this resolves the document context bug.
Version 4.1.1 (2014-07-08)
    Fixed bug where pasting plain text on some WebKit versions would result in an empty line.
    Fixed bug where resizing images inside tables on IE 11 wouldn't work properly.
    Fixed bug where IE 11 would sometimes throw "Invalid argument" exception when editor contents was set to an empty string.
    Fixed bug where document.activeElement would throw exceptions on IE 9 when that element was hidden or removed from dom.
    Fixed bug where WebKit/Blink sometimes produced br elements with the Apple-interchange-newline class.
    Fixed bug where table cell selection wasn't properly removed when copy/pasting table cells.
    Fixed bug where pasting nested list items from Word wouldn't produce proper semantic nested lists.
    Fixed bug where right clicking using the contextmenu plugin on WebKit/Blink on Mac OS X would select the target current word or line.
    Fixed bug where it wasn't possible to alter table cell properties on IE 8 using the context menu.
    Fixed bug where the resize helper wouldn't be correctly positioned on older IE versions.
    Fixed bug where fullpage plugin would produce an error if you didn't specify a doctype encoding.
    Fixed bug where anchor plugin would get the name/id of the current element even if it wasn't anchor element.
    Fixed bug where visual aids for tables wouldn't be properly disabled when changing the border size.
    Fixed bug where some control selection events wasn't properly fired on older IE versions.
    Fixed bug where table cell selection on older IE versions would prevent resizing of images.
    Fixed bug with paste_data_images paste option not working properly on modern IE versions.
    Fixed bug where custom elements with underscores in the name wasn't properly parsed/serialized.
    Fixed bug where applying inline formats to nested list elements would produce an incorrect formatting result.
    Fixed so it's possible to hide items from elements path by using preventDefault/stopPropagation.
    Fixed so inline mode toolbar gets rendered right aligned if the editable element positioned to the documents right edge.
    Fixed so empty inline elements inside empty block elements doesn't get removed if configured to be kept intact.
    Fixed so DomQuery parentsUntil/prevUntil/nextUntil supports selectors/elements/filters etc.
    Fixed so legacyoutput plugin overrides fontselect and fontsizeselect controls and handles font elements properly.
Version 4.1.0 (2014-06-18)
    Added new file_picker_callback option to replace the old file_browser_callback the latter will still work though.
    Added new custom colors to textcolor plugin will be displayed if a color picker is provided also shows the latest colors.
    Added new color_picker_callback option to enable you to add custom color pickers to the editor.
    Added new advanced tabs to table/cell/row dialogs to enable you to select colors for border/background.
    Added new colorpicker plugin that lets you select colors from a hsv color picker.
    Added new tinymce.util.Color class to handle color parsing and converting.
    Added new colorpicker UI widget element lets you add a hsv color picker to any form/window.
    Added new textpattern plugin that allows you to use markdown like text patterns to format contents.
    Added new resize helper element that shows the current width & height while resizing.
    Added new "once" method to Editor and EventDispatcher enables since callback execution events.
    Added new jQuery like class under tinymce.dom.DomQuery it's exposed on editor instances (editor.$) and globally under (tinymce.$).
    Fixed so the default resize method for images are proportional shift/ctrl can be used to make an unproportional size.
    Fixed bug where the image_dimensions option of the image plugin would cause exceptions when it tried to update the size.
    Fixed bug where table cell dialog class field wasn't properly updated when editing an a table cell with an existing class.
    Fixed bug where Safari on Mac would produce webkit-fake-url for pasted images so these are now removed.
    Fixed bug where the nodeChange event would get fired before the selection was changed when clicking inside the current selection range.
    Fixed bug where valid_classes option would cause exception when it removed internal prefixed classes like mce-item-.
    Fixed bug where backspace would cause navigation in IE 8 on an inline element and after a caret formatting was applied.
    Fixed so placeholder images produced by the media plugin gets selected when inserted/edited.
    Fixed so it's possible to drag in images when the paste_data_images option is enabled. Might be useful for mail clients.
    Fixed so images doesn't get a width/height applied if the image_dimensions option is set to false useful for responsive contents.
    Fixed so it's possible to pass in an optional arguments object for the nodeChanged function to be passed to all nodechange event listeners.
    Fixed bug where media plugin embed code didn't update correctly.<|MERGE_RESOLUTION|>--- conflicted
+++ resolved
@@ -6,11 +6,8 @@
     Updated the textpattern plugin to properly support nested patterns and to allow running a command with a value for a pattern with a start and an end #TINY-2991
     Removed unnecessary 'flex' and unused 'colspan' properties from the new dialog APIs #TINY-2973
     Changed checkboxes to use a boolean for its state, instead of a string #TINY-2848
-<<<<<<< HEAD
+    Fixed dropdown buttons missing the 'type' attribute, which could cause forms to be incorrectly submitted #TINY-2826
     Fixed emoticon and charmap search not returning expected results in certain cases #TINY-3084
-=======
-    Fixed dropdown buttons missing the 'type' attribute, which could cause forms to be incorrectly submitted #TINY-2826
->>>>>>> 2e8f3d51
 Version 5.0.0-rc-1 (2019-01-08)
     Updated the font select dropdown logic to try to detect the system font stack and show "System Font" as the font name #TINY-2710
     Fixed readonly mode not fully disabling editing content #TINY-2287
