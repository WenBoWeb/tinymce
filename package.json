{
  "name": "@ephox/alloy",
<<<<<<< HEAD
  "version": "3.40.0",
=======
  "version": "3.41.1",
>>>>>>> 7b1c15f8
  "description": "Ui Framework",
  "dependencies": {
    "@ephox/boulder": "latest",
    "@ephox/dom-globals": "latest",
    "@ephox/katamari": "latest",
    "@ephox/sand": "latest",
    "@ephox/sugar": "latest"
  },
  "files": [
    "lib/main",
    "lib/demo",
    "lib/test",
    "src",
    "tsconfig.json",
    "readme.md",
    "LEGAL.txt",
    "CHANGELOG.txt",
    "LICENSE.txt"
  ],
  "devDependencies": {
    "@ephox/agar": "latest",
    "@ephox/bedrock": "latest",
    "awesome-typescript-loader": "^4.0.0",
    "source-map-loader": "^0.2.3",
    "typescript": "^2.6.2"
  },
  "scripts": {
    "test": "bedrock-auto -b phantomjs --testdirs src/test/ts/atomic src/test/ts/browser src/test/ts/jsdom src/test/ts/webdriver",
    "test-manual": "bedrock --testdirs src/test/ts/atomic src/test/ts/browser src/test/ts/jsdom src/test/ts/webdriver",
    "prepublishOnly": "tsc"
  },
  "repository": {
    "type": "git",
    "url": "https://github.com/ephox/alloy"
  },
  "publishConfig": {
    "registry": "https://registry.npmjs.org/"
  },
  "keywords": [
    "ui"
  ],
  "author": "Ephox Corporation",
  "license": "Apache-2.0",
  "main": "./lib/main/ts/ephox/alloy/api/Main.js",
  "module": "./lib/main/ts/ephox/alloy/api/Main.js",
  "types": "./lib/main/ts/ephox/alloy/api/Main.d.ts"
}<|MERGE_RESOLUTION|>--- conflicted
+++ resolved
@@ -1,10 +1,6 @@
 {
   "name": "@ephox/alloy",
-<<<<<<< HEAD
-  "version": "3.40.0",
-=======
-  "version": "3.41.1",
->>>>>>> 7b1c15f8
+  "version": "3.42.0",
   "description": "Ui Framework",
   "dependencies": {
     "@ephox/boulder": "latest",
