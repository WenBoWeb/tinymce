--- conflicted
+++ resolved
@@ -1,10 +1,6 @@
 {
   "name": "@ephox/alloy",
-<<<<<<< HEAD
-  "version": "4.2.0",
-=======
-  "version": "4.2.1",
->>>>>>> dda541b2
+  "version": "4.3.0",
   "description": "Ui Framework",
   "dependencies": {
     "@ephox/boulder": "latest",
